--- conflicted
+++ resolved
@@ -46,10 +46,7 @@
             file=sys.stderr,
         )
         sys.exit(1)
-<<<<<<< HEAD
-=======
-
->>>>>>> 058d26a5
+
     my_map = dict()
     url = f"{API_URL}/{model}/ids/"
     headers = {"Authorization": f"Token {TOKEN}"}
@@ -71,10 +68,7 @@
             file=sys.stderr,
         )
         sys.exit(1)
-<<<<<<< HEAD
-=======
-
->>>>>>> 058d26a5
+
     url = f"{API_URL}/folders/"
     headers = {"Authorization": f"Token {TOKEN}"}
     res = requests.get(url, headers=headers, verify=VERIFY_CERTIFICATE)
@@ -123,10 +117,7 @@
             file=sys.stderr,
         )
         sys.exit(1)
-<<<<<<< HEAD
-=======
-
->>>>>>> 058d26a5
+
     headers = {
         "Authorization": f"Token {TOKEN}",
     }
@@ -167,10 +158,7 @@
             file=sys.stderr,
         )
         sys.exit(1)
-<<<<<<< HEAD
-=======
-
->>>>>>> 058d26a5
+
     df = pd.read_csv(file, delimiter=";")
     headers = {
         "Authorization": f"Token {TOKEN}",
@@ -301,10 +289,7 @@
             file=sys.stderr,
         )
         sys.exit(1)
-<<<<<<< HEAD
-=======
-
->>>>>>> 058d26a5
+
     GLOBAL_FOLDER_ID, _ = _get_folders()
     df = pd.read_csv(file)
     url = f"{API_URL}/assets/"
@@ -347,10 +332,7 @@
             file=sys.stderr,
         )
         sys.exit(1)
-<<<<<<< HEAD
-=======
-
->>>>>>> 058d26a5
+
     df = pd.read_csv(file)
     GLOBAL_FOLDER_ID, _ = _get_folders()
     url = f"{API_URL}/applied-controls/"
@@ -393,10 +375,7 @@
             file=sys.stderr,
         )
         sys.exit(1)
-<<<<<<< HEAD
-=======
-
->>>>>>> 058d26a5
+
     df = pd.read_csv(file)
     GLOBAL_FOLDER_ID, _ = _get_folders()
 
