--- conflicted
+++ resolved
@@ -152,22 +152,15 @@
                 user_group=administrators, role=Role.objects.get(name="BI-RL-ADM"), builtin=True,
                 folder=Folder.objects.get(content_type=Folder.ContentType.ROOT))
             ra1.perimeter_folders.add(administrators.folder)
-<<<<<<< HEAD
-        if not UserGroup.objects.filter(name="BI-UG-GAD", folder=Folder.objects.get(content_type=Folder.ContentType.ROOT)).exists():
-            global_auditors = UserGroup.objects.create(name="BI-UG-GAD", folder=Folder.objects.get(
-=======
-            for superuser in User.objects.filter(is_superuser=True):
-                administrators.user_set.add(superuser)
         if not Group.objects.filter(name="BI-UG-GAD", folder=Folder.objects.get(content_type=Folder.ContentType.ROOT)).exists():
             global_auditors = Group.objects.create(name="BI-UG-GAD", folder=Folder.objects.get(
->>>>>>> a9c6f685
                 content_type=Folder.ContentType.ROOT), builtin=True)
             ra2 = RoleAssignment.objects.create(user_group=global_auditors, role=Role.objects.get(
                 name="BI-RL-AUD"), is_recursive=True, builtin=True,
                 folder=Folder.objects.get(content_type=Folder.ContentType.ROOT))
             ra2.perimeter_folders.add(global_auditors.folder)
         for superuser in User.objects.filter(is_superuser=True):
-                UserGroup.objects.get(
+                Group.objects.get(
                 name="BI-UG-ADM").user_set.add(superuser)
 
 class GeneralConfig(AppConfig):
