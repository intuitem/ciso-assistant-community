<p align="center">
Star the project 🌟 to get releases notification and help growing the community!
</p>

<p align="center">
    <br />
    <a href="https://intuitem.com">intuitem.com</a>
    ·
    <a href="https://intuitem.com/trial">SaaS Free trial</a>
    ·
    <a href="https://intuitem.gitbook.io/ciso-assistant" target="_blank">Docs</a>
    ·
    <a href="#supported-languages-">Languages</a>
    ·
    <a href="https://discord.gg/qvkaMdQ8da">Discord</a>
    ·
    <a href="#supported-frameworks-">Frameworks</a>
    <br />
</p>

![](gh_banner.png)

[![Backend code coverage](https://github.com/intuitem/ciso-assistant-community/actions/workflows/backend-coverage.yaml/badge.svg)](https://github.com/intuitem/ciso-assistant-community/actions/workflows/backend-coverage.yaml)
[![API Tests](https://github.com/intuitem/ciso-assistant-community/actions/workflows/backend-api-tests.yml/badge.svg)](https://github.com/intuitem/ciso-assistant-community/actions/workflows/backend-api-tests.yml)
[![Functional Tests](https://github.com/intuitem/ciso-assistant-community/actions/workflows/functional-tests.yml/badge.svg?branch=main)](https://github.com/intuitem/ciso-assistant-community/actions/workflows/functional-tests.yml)

CISO Assistant brings a different take to **GRC** and Cyber Security Posture Management:

- by explicitly decoupling compliance from cybersecurity controls implementation
- has built-in standards, security controls and threats
- risk assessment and remediation plan follow-up
- allows to manage a catalog for security controls and threats
- you can bring your own framework as well using a simple syntax
- manage audit, evidences collection and report generation

Our vision is to provide a one stop shop for cyber security posture management and cover the layers of **GRC** (Governance, Risk and Compliance). As practitioners interacting with multiple cybersecurity and IT professionals, we have struggled with fragmentation and lack of efficient tooling. We keep improving CISO Assistant with anything that could bring clarity and productivity to cybersecurity teams and reduce the effort of research, audit management and paperwork.

CyberSecurity teams need to use GRC as a foundation to structure their program and implement the right tools and processes to mitigate the risks, and leave the rest to CISO Assistant 🐙

The vision of the tool is based on this model:

![](posture.png)

The full details are available in the [data model](documentation/architecture/data-model.md).

The decoupling allows you to save a considerable amount of time:

- reuse previous assessments,
- assess a scope against multiple frameworks at the same time,
- leave the reporting formatting and sanity check to CISO assistant and focus on your fixes,
- balance controls implementation and compliance follow-up

Here is the scope of what CISO Assistant can help you achieve:

![overview](https://github.com/intuitem/ciso-assistant-community/assets/11318384/b3697b12-92c9-4115-be74-9dfbb6d45242)


CISO Assistant is developed and maintained by [intuitem](https://intuitem.com/), a French 🇫🇷 company specialized in Cyber Security, Cloud and Data/AI.

## Quick Start 🚀

> [!TIP]
> The easiest way to get started is through the [free trial of cloud instance available here](https://intuitem.com/trial).

Alternatively, once you have _Docker_ and _Docker-compose_ installed, on your workstation or server:

clone the repo:

```
git clone https://github.com/intuitem/ciso-assistant-community.git
```

and run the starter script

```sh
./docker-compose.sh
```

> [!NOTE]
> The docker-compose script uses prebuilt Docker images supporting most of the standard hardware architecture.
> If you're using **Windows**, Make sure to have [WSL](https://learn.microsoft.com/en-us/windows/wsl/install) installed and trigger the script within a WSL command line. It will feed Docker Desktop on your behalf.

> [!WARNING]
> If you're getting warnings or errors about image's platform not matching host platform, raise an issue with the details and we'll add it shortly after. You can also use `docker-compose-build.sh` instead (see below) to build for your specific architecture.

> [!CAUTION]
> Don't use the `main` branch code directly for production as it's the merge upstream and can have breaking changes during our developemnt. Either use the `tags` for stable versions or prebuilt images. 

## End-user Documentation

Check out the online documentation on https://intuitem.gitbook.io/ciso-assistant.

## Supported frameworks 🐙

1. ISO 27001:2022 🌐
2. NIST Cyber Security Framework (CSF) v1.1 🇺🇸
3. NIST Cyber Security Framework (CSF) v2.0 🇺🇸
4. NIS2 🇪🇺
5. SOC2 🇺🇸
6. PCI DSS 4.0 💳
7. CMMC v2 🇺🇸
8. PSPF 🇦🇺
9. GDPR checklist from GDPR.EU 🇪🇺
10. Essential Eight 🇦🇺
11. NYDFS 500 with 2023-11 amendments 🇺🇸
12. DORA 🇪🇺
13. NIST AI Risk Management Framework 🇺🇸🤖
14. NIST SP 800-53 rev5 🇺🇸
15. France LPM/OIV rules 🇫🇷
16. CCB CyberFundamentals Framework 🇧🇪
17. NIST SP-800-66 (HIPAA) 🏥
18. HDS/HDH 🇫🇷
19. OWASP Application Security Verification Standard (ASVS) 🐝🖥️
20. RGS v2.0 🇫🇷
21. AirCyber ✈️🌐
22. Cyber Resilience Act (CRA) 🇪🇺
23. TIBER-EU 🇪🇺
24. NIST Privacy Framework 🇺🇸
25. TISAX (VDA ISA) v5.1 and v6.0 🚘
26. ANSSI hygiene guide 🇫🇷
27. Essential Cybersecurity Controls (ECC) 🇸🇦
28. CIS Controls v8\* 🌐
29. CSA CCM (Cloud Controls Matrix)\* ☁️
30. FADP (Federal Act on Data Protection) 🇨🇭
31. NIST SP 800-171 rev2 (2021) 🇺🇸
32. ANSSI : recommandations de sécurité pour un système d'IA générative 🇫🇷🤖
33. NIST SP 800-218: Secure Software Development Framework (SSDF) 🖥️
34. GSA FedRAMP rev5 ☁️🇺🇸
35. Cadre Conformité Cyber France (3CF) v1 (2021) ✈️🇫🇷
36. ANSSI : SecNumCloud ☁️🇫🇷
37. Cadre Conformité Cyber France (3CF) v2 (2024) ✈️🇫🇷
38. ANSSI : outil d’autoévaluation de gestion de crise cyber 💥🇫🇷
39. BSI: IT-Grundschutz-Kompendium 🇩🇪
40. NIST SP 800-171 rev3 (2024) 🇺🇸
41. ENISA: 5G Security Controls Matrix 🇪🇺
42. OWASP Mobile Application Security Verification Standard (MASVS) 🐝📱
43. Agile Security Framework (ASF) - baseline - by intuitem 🤗
44. EU AI Act 🇪🇺🤖
45. FBI CJIS 🇺🇸👮
46. Operational Technology Cybersecurity Controls (OTCC) 🇸🇦
<<<<<<< HEAD
47. RODO (Polish Version)
=======
47. Secure Controls Framework (SCF) 🇺🇸🌐
48. NCSC Cyber Assessment Framework (CAF) 🇬🇧
49. California Consumer Privacy Act (CCPA) 🇺🇸☀️ 
>>>>>>> 32269527

### Community contributions

1. ISO 27001:2022, version Française 🇫🇷🌐
2. PGSSI-S (Politique Générale de Sécurité des Systèmes d'Information de Santé) 🇫🇷
3. ANSSI : Recommandations de configuration d'un système GNU/Linux 🇫🇷
4. PSSI-MCAS (Politique de sécurité des systèmes d’information pour les ministères chargés des affaires sociales) 🇫🇷
5. ANSSI : Recommandations pour la protection des systèmes d'information essentiels 🇫🇷

<br/>

> [!NOTE]
> `*` These frameworks require an extra manual step of getting the latest Excel sheet through their website as their license prevent direct usage.

<br/>

Checkout the [library](/backend/library/libraries/) and [tools](/tools/) for the Domain Specific Language used and how you can define your own.

### Coming soon

- NCSC Cyber Essentials
- Part-IS
- NIST 800-82
- Korea ISA: ISMS-P
- ENS Esquema Nacional de seguridad (español)

- and much more: just ask on [Discord](https://discord.gg/qvkaMdQ8da). If it's an open standard, we'll do it for you, _free of charge_ 😉

## Add your own library

A library can be a framework, a catalog of threats or reference controls, and even a custom risk matrix.

Take a look at the `tools` directory and its dedicated readme. The `convert_library.py` script will help you create your library from a simple Excel file. Once you have structured your items in that format, just run the script and use the resulting yaml file.

You can also find some specific converters in the tools directory (e.g. for CIS or CCM Controls).

## Community

Join our [open Discord community](https://discord.gg/qvkaMdQ8da) to interact with the team and other GRC experts.

## Testing the cloud version

> The fastest and easiest way to get started is through the [free trial of cloud instance available here](https://intuitem.com/trial).

## Testing locally 🚀

To run CISO Assistant locally in a straightforward way, you can use Docker compose.

0. Update docker

Make sure you have a recent version of docker (>= 25.0).

1. Clone the repository

```sh
git clone https://github.com/intuitem/ciso-assistant-community.git
cd ciso-assistant-community
```

2. Launch docker-compose script for prebuilt images:

```sh
./docker-compose.sh
```

_Alternatively_, you can use this variant to build the docker images for your specific architecture:

```sh
./docker-compose-build.sh
```

When asked for, enter your email and password for your superuser.

You can then reach CISO Assistant using your web browser at [https://localhost:8443/](https://localhost:8443/)

For the following executions, use "docker compose up" directly.

> [!TIP]
> If you want a fresh install, simply delete the `db` directory, (default: backend/db) where the database is stored.

## Docker-compose on remote

For docker setup on a remote server or hypervisor, checkout the [specific instructions here](https://intuitem.gitbook.io/ciso-assistant/deployment/remote-virtualization)

## Setting up CISO Assistant for development

### Requirements

- Python 3.11+
- pip 20.3+
- node 18+
- npm 10.2+
- yaml-cpp (brew install yaml-cpp libyaml or apt install libyaml-cpp-dev)

### Running the backend

1. Clone the repository.

```sh
git clone git@github.com:intuitem/ciso-assistant-community.git
cd ciso-assistant-community
```

2. Create a file in the parent folder (e.g. ../myvars) and store your environment variables within it by copying and modifying the following code and replace `"<XXX>"` by your private values. Take care not to commit this file in your git repo.

**Mandatory variables**

All variables in the backend have handy default values.

**Recommended variables**

```sh
export DJANGO_DEBUG=True

# Default url is set to http://localhost:5173 but you can change it, e.g. to use https with a caddy proxy
export CISO_ASSISTANT_URL=https://localhost:8443

# Setup a development mailer with Mailhog for example
export EMAIL_HOST_USER=''
export EMAIL_HOST_PASSWORD=''
export DEFAULT_FROM_EMAIL=ciso-assistant@ciso-assistantcloud.com
export EMAIL_HOST=localhost
export EMAIL_PORT=1025
export EMAIL_USE_TLS=True
```

**Other variables**

```sh
# CISO Assistant will use SQLite by default, but you can setup PostgreSQL by declaring these variables
export POSTGRES_NAME=ciso-assistant
export POSTGRES_USER=ciso-assistantuser
export POSTGRES_PASSWORD=<XXX>
export POSTGRES_PASSWORD_FILE=<XXX>  # alternative way to specify password
export DB_HOST=localhost
export DB_PORT=5432  # optional, default value is 5432

# Add a second backup mailer
export EMAIL_HOST_RESCUE=<XXX>
export EMAIL_PORT_RESCUE=587
export EMAIL_HOST_USER_RESCUE=<XXX>
export EMAIL_HOST_PASSWORD_RESCUE=<XXX>
export EMAIL_USE_TLS_RESCUE=True

# You can define the email of the first superuser, useful for automation. A mail is sent to the superuser for password initialization
export CISO_SUPERUSER_EMAIL=<XXX>

# By default, Django secret key is generated randomly at each start of CISO Assistant. This is convenient for quick test,
# but not recommended for production, as it can break the sessions (see
# this [topic](https://stackoverflow.com/questions/15170637/effects-of-changing-djangos-secret-key) for more information).
# To set a fixed secret key, use the environment variable DJANGO_SECRET_KEY.
export DJANGO_SECRET_KEY=...

# Logging configuration
export LOG_LEVEL=INFO # optional, default value is INFO. Available options: DEBUG, INFO, WARNING, ERROR, CRITICAL
export LOG_FORMAT=plain # optional, default value is plain. Available options: json, plain

# Authentication options
export AUTH_TOKEN_TTL=900 # optional, default value is 3600 seconds (60 minutes). It defines the time to live of the authentication token
export AUTH_TOKEN_AUTO_REFRESH=True # optional, default value is True. It defines if the token TTL should be refreshed automatically after each request authenticated with the token
```

3. Choose the tool of your choice, either python-venv or virtualenv. For example:

```sh
# Install python-venv
sudo apt install python-venv # or python3-venv
# Create the virtual environment venv
python -m venv venv # or python3 -m venv venv
# To enter inside the virtual environment
source venv/bin/activate
# If you want to exit the virtual environment once finished
deactivate
```

4. Install required dependencies.

```sh
pip install -r requirements.txt
```

5. Recommended: Install the pre-commit hooks.

```sh
pre-commit install
```

6. If you want to setup Postgres:

- Launch one of these commands to enter in Postgres:
  - `psql as superadmin`
  - `sudo su postgres`
  - `psql`
- Create the database "ciso-assistant"
  - `create database ciso-assistant;`
- Create user "ciso-assistantuser" and grant it access
  - `create user ciso-assistantuser with password '<POSTGRES_PASSWORD>';`
  - `grant all privileges on database ciso-assistant to ciso-assistantuser;`

7. Apply migrations.

```sh
python manage.py migrate
```

8. Create a Django superuser, that will be CISO Assistant administrator.

> If you have set a mailer and CISO_SUPERUSER_EMAIL variable, there's no need to create a Django superuser with `createsuperuser`, as it will be created automatically on first start. You should receive an email with a link to setup your password.

```sh
python manage.py createsuperuser
```

9.  Run development server.

```sh
python manage.py runserver
```

10. Configure the git hooks for generating the build name.

```sh
cd .git/hooks
ln -fs ../../git_hooks/post-commit .
ln -fs ../../git_hooks/post-merge .
```

### Running the frontend

1. cd into the frontend directory

```shell
cd frontend
```

2. Install dependencies

```bash
npm install
```

3. Start a development server (make sure that the django app is running)

```bash
npm run dev
```

4. Reach the frontend on http://localhost:5173

> [!NOTE]
> Safari will not properly work in this setup, as it requires https for secure cookies. The simplest solution is to use Chrome or Firefox. An alternative is to use a caddy proxy. This is the solution used in docker-compose, so you can use it as an example.

5. Environment variables

All variables in the frontend have handy default values.

If you move the frontend on another host, you should set the following variable: PUBLIC_BACKEND_API_URL. Its default value is http://localhost:8000/api.

When you launch "node server" instead of "npm run dev", you need to set the ORIGIN variable to the same value as CISO_ASSISTANT_URL in the backend (e.g. http://localhost:3000).

### Managing migrations

The migrations are tracked by version control, https://docs.djangoproject.com/en/4.2/topics/migrations/#version-control

For the first version of the product, it is recommended to start from a clean migration.

Note: to clean existing migrations, type:

```sh
find . -path "*/migrations/*.py" -not -name "__init__.py" -delete
find . -path "*/migrations/*.pyc"  -delete
```

After a change (or a clean), it is necessary to re-generate migration files:

```sh
python manage.py makemigrations
python manage.py migrate
```

These migration files should be tracked by version control.

### Test suite

To run API tests on the backend, simply type "pytest" in a shell in the backend folder.

To run functional tests on the frontend, do the following actions:

- in the frontend folder, launch the following command:

```shell
tests/e2e-tests.sh
```

The goal of the test harness is to prevent any regression, i.e. all the tests shall be successful, both for backend and frontend.

## API and Swagger

- The API documentation is available in dev mode on the `<backend_endpoint>/api/schema/swagger/`, for instance http://127.0.0.1:8000/api/schema/swagger/

To interact with it:

- call `/api/iam/login/` with your credentials in the body to get the token
- pass it then as a header `Authorization: Token {token}` for your next calls. Notice it's Token not Bearer.

## Setting CISO Assistant for production

The docker-compose.yml highlights a relevant configuration with a Caddy proxy in front of the frontend.

Set DJANGO_DEBUG=False for security reason.

> [!NOTE]
> The frontend cannot infer the host automatically, so you need to either set the ORIGIN variable, or the HOST_HEADER and PROTOCOL_HEADER variables. Please see [the sveltekit doc](https://kit.svelte.dev/docs/adapter-node#environment-variables-origin-protocolheader-hostheader-and-port-header) on this tricky issue. Beware that this approach does not work with "npm run dev", which should not be a worry for production.

> [!NOTE]
> Caddy needs to receive a SNI header. Therefore, for your public URL (the one declared in CISO_ASSISTANT_URL), you need to use a FQDN, not an IP address, as the SNI is not transmitted by a browser if the host is an IP address. Another tricky issue!

## Supported languages 🌐

- FR: French
- EN: English
- AR: Arabic
- PT: Portuguese
- ES: Spanish
- DE: German
- NL: Dutch
- IT: Italian
- PL: Polish


## Built With 💜

- [Django](https://www.djangoproject.com/) - Python Web Development Framework
- [SvelteKit](https://kit.svelte.dev/) - Frontend Framework
- [eCharts](https://echarts.apache.org) - Charting library
- [Gunicorn](https://gunicorn.org/) - Python WSGI HTTP Server for UNIX
- [Caddy](https://caddyserver.com) - The coolest reverse Proxy
- [Gitbook](https://www.gitbook.com) - Documentation platform
- [PostgreSQL](https://www.postgresql.org/) - Open Source RDBMS
- [SQLite](https://www.sqlite.org/index.html) - Open Source RDBMS
- [Docker](https://www.docker.com/) - Container Engine
- [inlang](https://inlang.com/) - The ecosystem to globalize your software

## Security

Great care has been taken to follow security best practices. Please report any issue to security@intuitem.com.

## License

[AGPLv3](https://choosealicense.com/licenses/agpl-3.0/)<|MERGE_RESOLUTION|>--- conflicted
+++ resolved
@@ -137,14 +137,11 @@
 43. Agile Security Framework (ASF) - baseline - by intuitem 🤗
 44. EU AI Act 🇪🇺🤖
 45. FBI CJIS 🇺🇸👮
-46. Operational Technology Cybersecurity Controls (OTCC) 🇸🇦
-<<<<<<< HEAD
-47. RODO (Polish Version)
-=======
+46. Operational Technology Cybersecurity Controls (OTCC) 
 47. Secure Controls Framework (SCF) 🇺🇸🌐
 48. NCSC Cyber Assessment Framework (CAF) 🇬🇧
 49. California Consumer Privacy Act (CCPA) 🇺🇸☀️ 
->>>>>>> 32269527
+50. RODO (Polish Version of GDPR)
 
 ### Community contributions
 
