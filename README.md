# MIRA

MIRA offers a straightforward solution to centralize, assess and monitor your IT risks. What makes it special is the fact that it is based on field knowledge and inputs from security experts.

## General

TBD

## Requirements

- Python 3.8+
- pip 20.3+

## Quick start

1. Clone the repository

```sh
$ git clone https://github.com/intuitem/asf-rm.git
$ cd asf-rm
```

2. Install docker and docker-compose if you don't have those.  [Read the official docs for your own OS/distro](https://docs.docker.com/get-docker/)

3. Once that is done, you can simply start-up MIRA by running

```sh
$ docker-compose up
```

## Features

## How to set up MIRA for development?

1. Clone the repository
```sh
$ git clone https://github.com/intuitem/asf-rm.git
$ cd asf-rm
```

2. Create local secret variables in a script located in parent folder (e.g. ../myvars)

```sh
export DJANGO_SECRET_KEY=<XXX>
export POSTGRES_NAME=asf
export POSTGRES_USER=asfuser
export POSTGRES_PASSWORD=<XXX>
export DB_HOST=localhost
```

3. Create a virtual environment with the tool of your choice and activate it. For instance:
```sh
$ pip install virtualenv
$ virtualenv venv
$ source venv/bin/activate
$ source ../myvars
```

4. Install required dependencies
```sh
(venv)$ pip install -r requirements.txt
```

5. Setup Postgres database for development and provide the following env variables. Make sure to use a dedicated database as per Django recommendations:


- Launch psql as superadmin
    - sudo su postgres
    - psql
- Create the database "asf"
    - create database asf;
- Create user "asfuser" and grant it access
    - create user asfuser with password '<POSTGRES_PASSWORD>';
    - grant all privileges on database asf to asfuser;


6. prepare migrations 

```sh
(venv)$ python manage.py makemigrations
```

7. Apply migrations. The first ones will init your database with the proper tables:
```sh
(venv)$ python manage.py migrate
```

8. Create a development Django user, that will be MIRA superuser
```sh
(venv)$ python manage.py createsuperuser
```

<<<<<<< HEAD
9. install Tailwind CSS

- npm install tailwindcss postcss postcss-import
- python manage.py tailwind install

10. Compile strings

- python3 manage.py makemessages -i venv -l fr
- python3 manage.py compilemessages -i venv -l fr


11. Run development server
=======
7. Install Tailwind's dependencies and build the css stylesheets
```sh
(venv)$ python manage.py tailwind install
(venv)$ python manage.py tailwind build
```

8. Run development server
>>>>>>> 88a171ba

You may chose to run it dockerized or not.
```sh
$ docker-compose up
```
**OR**
```sh
(venv)$ python manage.py runserver
```

## Running the tests

### Unit tests

After setting up your development environment, you may run tests:

```sh
(venv)$ bash test.sh
```
### Functional Tests

You can find details about functional tests into our [Functional Test Book](/asfTest/README.md).

## Structure

TBD

## Deployment

```sh
$ docker-compose -f docker-compose.prod.yml up
```

Do not forget to check the [Django Deployment checklist](https://docs.djangoproject.com/en/4.0/howto/deployment/checklist/)

## Built With

- Django - Python Web Development Framework
- Gunicorn - Python WSGI HTTP Server for UNIX
- NGINX - HTTP Server and Reverse Proxy
- PostgreSQL - Open Source RDBMS
- Tailwind CSS - CSS Framework
- AlpineJS - Minimalist JS framework
- Docker - Container Engine

## Security

TBD

## License

GPLv3<|MERGE_RESOLUTION|>--- conflicted
+++ resolved
@@ -90,7 +90,6 @@
 (venv)$ python manage.py createsuperuser
 ```
 
-<<<<<<< HEAD
 9. install Tailwind CSS
 
 - npm install tailwindcss postcss postcss-import
@@ -103,15 +102,6 @@
 
 
 11. Run development server
-=======
-7. Install Tailwind's dependencies and build the css stylesheets
-```sh
-(venv)$ python manage.py tailwind install
-(venv)$ python manage.py tailwind build
-```
-
-8. Run development server
->>>>>>> 88a171ba
 
 You may chose to run it dockerized or not.
 ```sh
