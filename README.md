--- conflicted
+++ resolved
@@ -27,11 +27,7 @@
 [![CodeFactor](https://www.codefactor.io/repository/github/intuitem/ciso-assistant-community/badge)](https://www.codefactor.io/repository/github/intuitem/ciso-assistant-community)
 [![API Tests](https://github.com/intuitem/ciso-assistant-community/actions/workflows/backend-api-tests.yml/badge.svg)](https://github.com/intuitem/ciso-assistant-community/actions/workflows/backend-api-tests.yml)
 [![Functional Tests](https://github.com/intuitem/ciso-assistant-community/actions/workflows/functional-tests.yml/badge.svg?branch=main)](https://github.com/intuitem/ciso-assistant-community/actions/workflows/functional-tests.yml)
-<<<<<<< HEAD
-[![Codacy Badge](https://app.codacy.com/project/badge/Grade/795e9d4203bf469dafcc45a9f3131d57)](https://app.codacy.com/gh/intuitem/ciso-assistant-community/dashboard?utm_source=gh&utm_medium=referral&utm_content=&utm_campaign=Badge_grade)
-=======
 ![GitHub Release](https://img.shields.io/github/v/release/intuitem/ciso-assistant-community)
->>>>>>> cc396963
 [![FOSSA Status](https://app.fossa.com/api/projects/git%2Bgithub.com%2Fab-smith%2Fciso-assistant-community.svg?type=small)](https://app.fossa.com/projects/git%2Bgithub.com%2Fab-smith%2Fciso-assistant-community?ref=badge_small)
 
 CISO Assistant brings a different take to **GRC** and Cyber Security Posture Management:
@@ -52,7 +48,6 @@
 ![](core_objects.png)
 
 There are other concepts and models to provide other features. The full details are available in the [data model](documentation/architecture/data-model.md).
-<<<<<<< HEAD
 
 The decoupling concept is a pillar of the app and allows you to save a considerable amount of time:
 
@@ -61,9 +56,15 @@
 - leave the reporting formatting and sanity check to CISO assistant and focus on your fixes,
 - balance controls implementation and compliance follow-up
 
+## Decoupling concept
+
 Here is an illustration of the **decoupling** principle and its advantages:
 
 https://github.com/user-attachments/assets/87bd4497-5cc2-4221-aeff-396f6b6ebe62
+
+## System architecture
+
+![](./documentation/system-architecture.png)
 
 ## Features
 
@@ -80,41 +81,6 @@
 
 Alternatively, once you have _Docker_ and _Docker-compose_ installed, on your workstation or server:
 
-=======
-
-The decoupling concept is a pillar of the app and allows you to save a considerable amount of time:
-
-- reuse previous assessments,
-- assess a scope against multiple frameworks at the same time,
-- leave the reporting formatting and sanity check to CISO assistant and focus on your fixes,
-- balance controls implementation and compliance follow-up
-
-## Decoupling concept
-
-Here is an illustration of the **decoupling** principle and its advantages:
-
-https://github.com/user-attachments/assets/87bd4497-5cc2-4221-aeff-396f6b6ebe62
-
-## System architecture
-
-![](./documentation/system-architecture.png)
-
-## Features
-
-Here is an overview of CISO Assistant features and capabilities:
-
-![overview](features.png)
-
-CISO Assistant is developed and maintained by [intuitem](https://intuitem.com/), a French 🇫🇷 company specialized in Cyber Security, Cloud and Data/AI.
-
-## Quick Start 🚀
-
-> [!TIP]
-> The easiest way to get started is through the [free trial of cloud instance available here](https://intuitem.com/trial).
-
-Alternatively, once you have _Docker_ and _Docker-compose_ installed, on your workstation or server:
-
->>>>>>> cc396963
 clone the repo:
 
 ```
@@ -127,11 +93,7 @@
 ./docker-compose.sh
 ```
 
-<<<<<<< HEAD
-If you are looking for other installation options, you might want to check the [docs](https://intuitem.gitbook.io/ciso-assistant).
-=======
 If you are looking for other installation options, you might want to check the [config builder](./config/) and the [docs](https://intuitem.gitbook.io/ciso-assistant).
->>>>>>> cc396963
 
 > [!NOTE]
 > The docker-compose script uses prebuilt Docker images supporting most of the standard hardware architecture.
@@ -215,19 +177,12 @@
 62. Mindeststandard-des-BSI-zur-Nutzung-externer-Cloud-Dienste (Version 2.1) 🇩🇪
 63. Formulaire d'évaluation de la maturité - niveau fondamental (DGA) 🇫🇷
 64. NIS2 technical and methodological requirements 2024/2690 🇪🇺
-<<<<<<< HEAD
-65. Saudi Arabian Monetary Authority (SAMA) Cybersecurity Framework 🇸🇦 
-66. Guide de sécurité des données (CNIL) 🇫🇷
-67. International Traffic in Arms Regulations (ITAR) 🇺🇸
-68. Federal Trade Commission (FTC) Standards for Safeguarding Customer Information 🇺🇸
-=======
 65. Saudi Arabian Monetary Authority (SAMA) Cybersecurity Framework 🇸🇦
 66. Guide de sécurité des données (CNIL) 🇫🇷
 67. International Traffic in Arms Regulations (ITAR) 🇺🇸
 68. Federal Trade Commission (FTC) Standards for Safeguarding Customer Information 🇺🇸
 69. OWASP's checklist for LLM governance and security 🌐
 70. Recommandations pour les architectures des systèmes d’information sensibles ou à diffusion restreinte (ANSSI) 🇫🇷
->>>>>>> cc396963
 
 ### Community contributions
 
@@ -254,34 +209,6 @@
 
 ### Coming soon
 
-<<<<<<< HEAD
-- NIST 800-82
-- FTC safeguards
-- CNIL checklist
-
-- and much more: just ask on [Discord](https://discord.gg/qvkaMdQ8da). If it's an open standard, we'll do it for you, _free of charge_ 😉
-
-## Add your own library
-
-A library can be a framework, a catalog of threats or reference controls, and even a custom risk matrix.
-
-Take a look at the `tools` directory and its [dedicated README](tools/README.md). The `convert_library.py` script will help you create your library from a simple Excel file. Once you have structured your items in that format, just run the script and use the resulting yaml file.
-
-You can also find some specific converters in the tools directory (e.g. for CIS or CCM Controls).
-
-There is also a tool to facilitate the creation of mappings, called `prepare_mapping.py` that will create an Excel file based on two framework libraries in yaml. Once properly filled, this Excel file can be processed by the `convert_library.py` tool to get the resulting mapping library.
-
-## Community
-
-Join our [open Discord community](https://discord.gg/qvkaMdQ8da) to interact with the team and other GRC experts.
-
-## Testing the cloud version
-
-> The fastest and easiest way to get started is through the [free trial of cloud instance available here](https://intuitem.com/trial).
-
-## Testing locally 🚀
-
-=======
 - Indonesia PDP 🇮🇩
 - COBAC R-2024/01
 - ICO Data protection self-assessment 🇬🇧
@@ -312,7 +239,6 @@
 
 ## Testing locally 🚀
 
->>>>>>> cc396963
 To run CISO Assistant locally in a straightforward way, you can use Docker compose.
 
 0. Update docker
@@ -343,21 +269,12 @@
 You can then reach CISO Assistant using your web browser at [https://localhost:8443/](https://localhost:8443/)
 
 For the following executions, use "docker compose up" directly.
-<<<<<<< HEAD
 
 > [!TIP]
 > If you want a fresh install, simply delete the `db` directory, (default: backend/db) where the database is stored.
 
 ## Docker-compose on remote
 
-=======
-
-> [!TIP]
-> If you want a fresh install, simply delete the `db` directory, (default: backend/db) where the database is stored.
-
-## Docker-compose on remote
-
->>>>>>> cc396963
 For docker setup on a remote server or hypervisor, checkout the [specific instructions here](https://intuitem.gitbook.io/ciso-assistant/deployment/remote-virtualization)
 
 ## Setting up CISO Assistant for development
@@ -366,11 +283,7 @@
 
 - Python 3.11+
 - pip 20.3+
-<<<<<<< HEAD
-- poetry 1.8+
-=======
 - poetry 2.0+
->>>>>>> cc396963
 - node 18+
 - npm 10.2+
 - pnpm 9.0+
@@ -492,21 +405,11 @@
 poetry run python manage.py runserver
 ```
 
-<<<<<<< HEAD
-10. Configure the git hooks for generating the build name.
-
-```sh
-cd .git/hooks
-ln -fs ../../git_hooks/post-commit .
-ln -fs ../../git_hooks/post-merge .
-```
-=======
 10. for Huey (tasks runner)
 
 - prepare a mailer for testing.
 - run `python manage.py run_huey -w 2 -k process` or equivalent in a separate shell.
 - you can use `MAIL_DEBUG` to have mail on the console for easier debug
->>>>>>> cc396963
 
 ### Running the frontend
 
@@ -514,7 +417,6 @@
 
 ```shell
 cd frontend
-<<<<<<< HEAD
 ```
 
 2. Install dependencies
@@ -533,28 +435,7 @@
 4. Reach the frontend on <http://localhost:5173>
 
 > [!NOTE]
-> Safari will not properly work in this setup, as it requires https for secure cookies. The simplest solution is to use Chrome or Firefox. An alternative is to use a caddy proxy. This is the solution used in docker-compose, so you can use it as an example.
-=======
-```
-
-2. Install dependencies
-
-```bash
-npm install -g pnpm
-pnpm install
-```
-
-3. Start a development server (make sure that the django app is running)
-
-```bash
-pnpm run dev
-```
-
-4. Reach the frontend on <http://localhost:5173>
-
-> [!NOTE]
 > Safari will not properly work in this setup, as it requires https for secure cookies. The simplest solution is to use Chrome or Firefox. An alternative is to use a caddy proxy. Please see the [readme file](frontend/README.md) in frontend directory for more information on this.
->>>>>>> cc396963
 
 5. Environment variables
 
@@ -562,11 +443,8 @@
 
 If you move the frontend on another host, you should set the following variable: PUBLIC_BACKEND_API_URL. Its default value is <http://localhost:8000/api>.
 
-<<<<<<< HEAD
-=======
 The PUBLIC_BACKEND_API_EXPOSED_URL is necessary for proper functioning of the SSO. It points to the URL of the API as seen from the browser. It should be equal to the concatenation of CISO_ASSISTANT_URL (in the backend) with "/api".
 
->>>>>>> cc396963
 When you launch "node server" instead of "pnpm run dev", you need to set the ORIGIN variable to the same value as CISO_ASSISTANT_URL in the backend (e.g. <http://localhost:3000>).
 
 ### Managing migrations
@@ -607,21 +485,13 @@
 
 ## API and Swagger
 
-<<<<<<< HEAD
-- The API documentation is available in dev mode on the `<backend_endpoint>/api/schema/swagger/`, for instance <http://127.0.0.1:8000/api/schema/swagger/>
-=======
 - The API is available only on dev mode. To get that, you need to switch on the backend, for instance, `export DJANGO_DEBUG=True`
 - The API documentation will be available on `<backend_endpoint>/api/schema/swagger/`, for instance <http://127.0.0.1:8000/api/schema/swagger/>
->>>>>>> cc396963
 
 To interact with it:
 
 - call `/api/iam/login/` with your credentials in the body to get the token
-<<<<<<< HEAD
-- pass it then as a header `Authorization: Token {token}` for your next calls. Notice it's Token not Bearer.
-=======
 - pass it then as a header `Authorization: Token {token}` for your next calls. Notice it's `Token` not `Bearer`.
->>>>>>> cc396963
 
 ## Setting CISO Assistant for production
 
@@ -649,23 +519,14 @@
 - RO: Romanian
 - HI: Hindi
 - UR: Urdu
-<<<<<<< HEAD
-- CZ: Czech
-- SV: Swedish
-=======
 - CS: Czech
 - SV: Swedish
 - ID: Indonesian
->>>>>>> cc396963
 
 ## Contributors 🤝
 
 <a href="https://github.com/intuitem/ciso-assistant-community/graphs/contributors">
-<<<<<<< HEAD
-  <img src="https://contrib.rocks/image?repo=intuitem/ciso-assistant-community" />
-=======
   <img src="https://contrib.rocks/image?repo=intuitem/ciso-assistant-community&columns=9" />
->>>>>>> cc396963
 </a>
 
 ## Built With 💜
@@ -697,10 +558,6 @@
 
 Unless otherwise noted, all files are © intuitem.
 
-<<<<<<< HEAD
-## Activity 
-=======
 ## Activity
->>>>>>> cc396963
 
 ![Alt](https://repobeats.axiom.co/api/embed/83162c6044da29efd7efa28f746b6bee5a3c6a8a.svg "Repobeats analytics image")