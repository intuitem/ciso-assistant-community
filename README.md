--- conflicted
+++ resolved
@@ -241,28 +241,7 @@
 npm run dev
 ```
 
-<<<<<<< HEAD
-5. If you want to setup Postgres:
-
-- Launch one of these commands to enter in Postgres:
-  - `psql as superadmin`
-  - `sudo su postgres`
-  - `psql`
-- Create the database "mira"
-  - `create database mira;`
-- Create user "mirauser" and grant it access
-  - `create user mirauser with password '<POSTGRES_PASSWORD>';`
-  - `grant all privileges on database mira to mirauser;`
-
-6. Prepare and apply migrations.
-
-```sh
-(venv)$ cd backend
-(venv)$ pytest
-```
-=======
 5. Reach the frontend on http://localhost:5173
->>>>>>> d34fa1f0
 
 Note: Safari will not properly work in this setup, as it requires https for secure cookies. The simplest solution is to use Chrome or Firefox. An alternative is to use a caddy proxy. This is the solution used in docker-compose, so you can use it as an example.
 
