--- conflicted
+++ resolved
@@ -103,26 +103,13 @@
 	];
 
 	// Determine if perimeter selection should be disabled
-<<<<<<< HEAD
 	let isPerimeterDisabled = $derived(modelsWithoutPerimeter.includes(selectedModel));
-=======
-	let isPerimeterDisabled = $derived(
-		selectedModel === 'Asset' ||
-			selectedModel === 'AppliedControl' ||
-			selectedModel === 'Perimeter' ||
-			selectedModel === 'ElementaryAction' ||
-			selectedModel === 'ReferenceControl' ||
-			selectedModel === 'Threat' ||
-			selectedModel === 'TPRM' ||
-			selectedModel === 'Folder'
-	);
->>>>>>> c78c602d
 
 	// Fixed: Check files correctly
 	let uploadButtonStyles = $derived(files && files.length > 0 ? '' : 'chip-disabled');
 
 	// Helper to check if the form has been processed (form action has run)
-	let formSubmitted = $derived(form !== null && form !== undefined);
+	let formSubmitted = $derived(form !== null && form !== 	undefined);
 
 	const authorizedExtensions = ['.xls', '.xlsx'];
 </script>
@@ -197,7 +184,6 @@
 				<fieldset class="space-y-4">
 					<legend class="sr-only">{m.object()}</legend>
 
-<<<<<<< HEAD
 					{#each modelOptions as model, index}
 						<div>
 							<label
@@ -223,253 +209,6 @@
 							</label>
 						</div>
 					{/each}
-=======
-					<div>
-						<label
-							for="Asset"
-							class="flex cursor-pointer justify-between gap-4 rounded-lg border border-gray-100 bg-white p-4 text-sm font-medium shadow-2xs hover:border-gray-200 has-checked:border-blue-500 has-checked:ring-1 has-checked:ring-blue-500"
-						>
-							<div>
-								<p class="text-gray-700">{m.assets()}</p>
-							</div>
-
-							<input
-								type="radio"
-								name="model"
-								value="Asset"
-								id="Asset"
-								class="size-5 border-gray-300 text-blue-500"
-								checked
-								bind:group={selectedModel}
-							/>
-						</label>
-					</div>
-
-					<div>
-						<label
-							for="User"
-							class="flex cursor-pointer justify-between gap-4 rounded-lg border border-gray-100 bg-white p-4 text-sm font-medium shadow-2xs hover:border-gray-200 has-checked:border-blue-500 has-checked:ring-1 has-checked:ring-blue-500"
-						>
-							<div>
-								<p class="text-gray-700">{m.users()}</p>
-							</div>
-
-							<input
-								type="radio"
-								name="model"
-								value="User"
-								id="User"
-								class="size-5 border-gray-300 text-blue-500"
-								bind:group={selectedModel}
-							/>
-						</label>
-					</div>
-					<div>
-						<label
-							for="AppliedControl"
-							class="flex cursor-pointer justify-between gap-4 rounded-lg border border-gray-100 bg-white p-4 text-sm font-medium shadow-2xs hover:border-gray-200 has-checked:border-blue-500 has-checked:ring-1 has-checked:ring-blue-500"
-						>
-							<div>
-								<p class="text-gray-700">{m.appliedControls()}</p>
-							</div>
-
-							<input
-								type="radio"
-								name="model"
-								value="AppliedControl"
-								id="AppliedControl"
-								class="size-5 border-gray-300 text-blue-500"
-								bind:group={selectedModel}
-							/>
-						</label>
-					</div>
-
-					<div>
-						<label
-							for="Perimeter"
-							class="flex cursor-pointer justify-between gap-4 rounded-lg border border-gray-100 bg-white p-4 text-sm font-medium shadow-2xs hover:border-gray-200 has-checked:border-blue-500 has-checked:ring-1 has-checked:ring-blue-500"
-						>
-							<div>
-								<p class="text-gray-700">{m.perimeters()}</p>
-							</div>
-
-							<input
-								type="radio"
-								name="model"
-								value="Perimeter"
-								id="Perimeter"
-								class="size-5 border-gray-300 text-blue-500"
-								bind:group={selectedModel}
-							/>
-						</label>
-					</div>
-
-					<div>
-						<label
-							for="ComplianceAssessment"
-							class="flex cursor-pointer justify-between gap-4 rounded-lg border border-gray-100 bg-white p-4 text-sm font-medium shadow-2xs hover:border-gray-200 has-checked:border-blue-500 has-checked:ring-1 has-checked:ring-blue-500"
-						>
-							<div>
-								<p class="text-gray-700">{m.complianceAssessment()}</p>
-							</div>
-
-							<input
-								type="radio"
-								name="model"
-								value="ComplianceAssessment"
-								id="ComplianceAssessment"
-								class="size-5 border-gray-300 text-blue-500"
-								bind:group={selectedModel}
-							/>
-						</label>
-					</div>
-
-					<div>
-						<label
-							for="FindingsAssessment"
-							class="flex cursor-pointer justify-between gap-4 rounded-lg border border-gray-100 bg-white p-4 text-sm font-medium shadow-2xs hover:border-gray-200 has-checked:border-blue-500 has-checked:ring-1 has-checked:ring-blue-500"
-						>
-							<div>
-								<p class="text-gray-700">{m.findingsAssessment()}</p>
-								<p class="text-gray-500 text-xs">{m.dataWizardFindingsAssessmentDescription()}</p>
-							</div>
-
-							<input
-								type="radio"
-								name="model"
-								value="FindingsAssessment"
-								id="FindingsAssessment"
-								class="size-5 border-gray-300 text-blue-500"
-								bind:group={selectedModel}
-							/>
-						</label>
-					</div>
-
-					<div>
-						<label
-							for="RiskAssessment"
-							class="flex cursor-pointer justify-between gap-4 rounded-lg border border-gray-100 bg-white p-4 text-sm font-medium shadow-2xs hover:border-gray-200 has-checked:border-blue-500 has-checked:ring-1 has-checked:ring-blue-500"
-						>
-							<div>
-								<p class="text-gray-700">{m.riskAssessment()}</p>
-								<p class="text-gray-500 text-xs">{m.dataWizardRiskAssessmentDescription()}</p>
-							</div>
-
-							<input
-								type="radio"
-								name="model"
-								value="RiskAssessment"
-								id="RiskAssessment"
-								class="size-5 border-gray-300 text-blue-500"
-								bind:group={selectedModel}
-							/>
-						</label>
-					</div>
-
-					<div>
-						<label
-							for="ElementaryAction"
-							class="flex cursor-pointer justify-between gap-4 rounded-lg border border-gray-100 bg-white p-4 text-sm font-medium shadow-2xs hover:border-gray-200 has-checked:border-blue-500 has-checked:ring-1 has-checked:ring-blue-500"
-						>
-							<div>
-								<p class="text-gray-700">{m.elementaryActions()}</p>
-								<p class="text-gray-500 text-xs">{m.dataWizardElementaryActionDescription()}</p>
-							</div>
-
-							<input
-								type="radio"
-								name="model"
-								value="ElementaryAction"
-								id="ElementaryAction"
-								class="size-5 border-gray-300 text-blue-500"
-								bind:group={selectedModel}
-							/>
-						</label>
-					</div>
-
-					<div>
-						<label
-							for="ReferenceControl"
-							class="flex cursor-pointer justify-between gap-4 rounded-lg border border-gray-100 bg-white p-4 text-sm font-medium shadow-2xs hover:border-gray-200 has-checked:border-blue-500 has-checked:ring-1 has-checked:ring-blue-500"
-						>
-							<div>
-								<p class="text-gray-700">{m.referenceControls()}</p>
-							</div>
-
-							<input
-								type="radio"
-								name="model"
-								value="ReferenceControl"
-								id="ReferenceControl"
-								class="size-5 border-gray-300 text-blue-500"
-								bind:group={selectedModel}
-							/>
-						</label>
-					</div>
-
-					<div>
-						<label
-							for="Threat"
-							class="flex cursor-pointer justify-between gap-4 rounded-lg border border-gray-100 bg-white p-4 text-sm font-medium shadow-2xs hover:border-gray-200 has-checked:border-blue-500 has-checked:ring-1 has-checked:ring-blue-500"
-						>
-							<div>
-								<p class="text-gray-700">{m.threats()}</p>
-							</div>
-
-							<input
-								type="radio"
-								name="model"
-								value="Threat"
-								id="Threat"
-								class="size-5 border-gray-300 text-blue-500"
-								bind:group={selectedModel}
-							/>
-						</label>
-					</div>
-
-					<div>
-						<label
-							for="Folder"
-							class="flex cursor-pointer justify-between gap-4 rounded-lg border border-gray-100 bg-white p-4 text-sm font-medium shadow-2xs hover:border-gray-200 has-checked:border-blue-500 has-checked:ring-1 has-checked:ring-blue-500"
-						>
-							<div>
-								<p class="text-gray-700">{m.domains()}</p>
-							</div>
-
-							<input
-								type="radio"
-								name="model"
-								value="Folder"
-								id="Folder"
-								class="size-5 border-gray-300 text-blue-500"
-								bind:group={selectedModel}
-							/>
-						</label>
-					</div>
-
-					<div>
-						<label
-							for="TPRM"
-							class="flex cursor-pointer justify-between gap-4 rounded-lg border border-gray-100 bg-white p-4 text-sm font-medium shadow-2xs hover:border-gray-200 has-checked:border-blue-500 has-checked:ring-1 has-checked:ring-blue-500"
-						>
-							<div>
-								<p class="text-gray-700">TPRM (Third-Party Risk Management)</p>
-								<p class="text-gray-500 text-xs">
-									Import entities, solutions, and contracts from a multi-sheet Excel file
-								</p>
-							</div>
-
-							<input
-								type="radio"
-								name="model"
-								value="TPRM"
-								id="TPRM"
-								class="size-5 border-gray-300 text-blue-500"
-								bind:group={selectedModel}
-							/>
-						</label>
-					</div>
->>>>>>> c78c602d
 				</fieldset>
 			</div>
 
