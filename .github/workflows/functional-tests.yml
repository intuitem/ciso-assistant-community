name: Functional Tests

on:
  pull_request:
    branches: [main, develop]
    types: [opened, synchronize]
  workflow_dispatch:

env:
  GITHUB_WORKFLOW: github_actions

jobs:
  functional-tests:
    runs-on: ubuntu-20.04
    env:
      backend-directory: ./backend
      working-directory: ./frontend

    services:
      postgres:
        image: postgres:14.1
        env:
          POSTGRES_USER: postgres
          POSTGRES_PASSWORD: postgres # test credential
          POSTGRES_DB: postgres
        ports: ["5432:5432"]
        options: --health-cmd pg_isready --health-interval 10s --health-timeout 5s --health-retries 5
      mailhog:
        image: mailhog/mailhog
        ports: ["1025:1025", "8025:8025"]

    strategy:
      max-parallel: 4
      matrix:
        python-version: ["3.11"]
        playwright-browser: ["chromium", "firefox"]

    steps:
      - uses: actions/checkout@v4
      - name: Set up python ${{ matrix.python-version }}
        uses: actions/setup-python@v4
        with:
          python-version: ${{ matrix.python-version }}
          cache: "pip"
      - uses: actions/setup-node@v4
        with:
          node-version: latest
      - name: Install requirements
        working-directory: ${{ env.backend-directory }}
        run: |
          python -m pip install --upgrade pip
          if [ -f requirements.txt ]; then pip install -r requirements.txt; fi
      - name: Install dependencies
        working-directory: ${{ env.working-directory }}
<<<<<<< HEAD
        run: |
          npm install
          npm ci
      - name: Install Playwright Browsers
=======
        run: npm ci
      - name: Install Playwright browser ${{ matrix.playwright-browser }}
>>>>>>> 9c065ac2
        working-directory: ${{ env.working-directory }}
        run: npx playwright install --with-deps ${{ matrix.playwright-browser }}
      - name: Create frontend environment variables file
        working-directory: ${{ env.working-directory }}
        run: |
          touch .env
          echo PUBLIC_BACKEND_API_URL=http://localhost:8000/api >> .env

      - name: Create backend environment variables file
        working-directory: ${{ env.backend-directory }}
        run: |
          touch .env
          echo DJANGO_SUPERUSER_EMAIL=admin@tests.com >> .env
          echo DJANGO_SUPERUSER_PASSWORD=1234 >> .env
          echo POSTGRES_NAME=postgres >> .env
          echo POSTGRES_USER=postgres >> .env
          echo POSTGRES_PASSWORD=postgres >> .env
          echo DB_HOST=localhost >> .env
          echo CISO_ASSISTANT_SUPERUSER_EMAIL='' >> .env
          echo CISO_ASSISTANT_URL=http://localhost:4173 >> .env
          echo DEFAULT_FROM_EMAIL='ciso-assistant@tests.net' >> .env
          echo EMAIL_HOST=localhost >> .env
          echo EMAIL_HOST_USER=user@tests.com >> .env
          echo EMAIL_HOST_PASSWORD=password >> .env
          echo EMAIL_PORT=1025 >> .env
      - name: Run migrations
        working-directory: ${{ env.backend-directory }}
        run: |
          export $(grep -v '^#' .env | xargs)
          python manage.py makemigrations
          python manage.py migrate
      - name: Start test server
        working-directory: ${{ env.backend-directory }}
        run: |
          export $(grep -v '^#' .env | xargs)
          python manage.py createsuperuser --noinput
          nohup python manage.py runserver &
      - name: Run tests with browser ${{ matrix.playwright-browser }}
        working-directory: ${{ env.working-directory }}
        run: npx playwright test --project=${{ matrix.playwright-browser }}
      - uses: actions/upload-artifact@v4
        if: always()
        with:
          name: functional-tests-report
          path: |
            ${{ env.working-directory }}/tests/${{ matrix.playwright-browser }}results/
            ${{ env.working-directory }}/tests/${{ matrix.playwright-browser }}reports/
          retention-days: 5<|MERGE_RESOLUTION|>--- conflicted
+++ resolved
@@ -52,15 +52,12 @@
           if [ -f requirements.txt ]; then pip install -r requirements.txt; fi
       - name: Install dependencies
         working-directory: ${{ env.working-directory }}
-<<<<<<< HEAD
         run: |
           npm install
           npm ci
       - name: Install Playwright Browsers
-=======
         run: npm ci
       - name: Install Playwright browser ${{ matrix.playwright-browser }}
->>>>>>> 9c065ac2
         working-directory: ${{ env.working-directory }}
         run: npx playwright install --with-deps ${{ matrix.playwright-browser }}
       - name: Create frontend environment variables file
