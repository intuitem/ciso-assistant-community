--- conflicted
+++ resolved
@@ -49,14 +49,10 @@
         echo EMAIL_HOST_USER='' >> .env
         echo EMAIL_HOST_PASSWORD='' >> .env
         echo EMAIL_USE_TLS=False >> .env
-<<<<<<< HEAD
         echo DJANGO_SUPERUSER_EMAIL=root@gmail.com >> .env
         echo DJANGO_SUPERUSER_PASSWORD=root >> .env
-
-=======
         echo MIRA_DOMAIN='mira3.alsigo.net' >> .env
         echo DEFAULT_FROM_EMAIL='mira@alsigo.net' >> .env
->>>>>>> 9b3da70a
     - name: Setup environment
       run: |
         export $(grep -v '^#' .env | xargs)
