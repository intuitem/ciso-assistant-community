from allauth.socialaccount.providers.saml.provider import SAMLProvider
from rest_framework import serializers

from global_settings.models import GlobalSettings
from .models import SSOSettings

from core.serializers import BaseModelSerializer


class SSOSettingsReadSerializer(BaseModelSerializer):
    name = serializers.CharField(read_only=True, source="get_name")
    provider = serializers.CharField(read_only=True, source="get_provider_display")

    class Meta:
        model = SSOSettings
        fields = ["id", "name", "provider", "is_enabled", "force_sso"]


class SSOSettingsWriteSerializer(BaseModelSerializer):
    is_enabled = serializers.BooleanField(
        required=False,
    )
    force_sso = serializers.BooleanField(
        required=False,
    )
    provider = serializers.CharField(
        required=False,
        allow_blank=True,
        allow_null=True,
    )
    provider_id = serializers.CharField(
        required=False,
        allow_blank=True,
        allow_null=True,
    )
    client_id = serializers.CharField(
        required=False,
        allow_blank=True,
        allow_null=True,
    )
    secret = serializers.CharField(
        write_only=True,
        trim_whitespace=False,
        required=False,
        allow_blank=True,
        allow_null=True,
    )  # NOTE: Only used for OIDC
    server_url = serializers.CharField(
        required=False,
        allow_blank=True,
        allow_null=True,
        source="settings.server_url",
    )  # NOTE: Only used for OIDC
    token_auth_method = serializers.ChoiceField(
        choices=[
            "client_secret_basic",
            "client_secret_post",
            "client_secret_jwt",
            "private_key_jwt",
            "none",
        ],
        required=False,
        allow_blank=True,
        allow_null=True,
        source="settings.token_auth_method",
    )  # NOTE: Only used for OIDC
    oauth_pkce_enabled = serializers.BooleanField(
        default=False,
        source="settings.oauth_pkce_enabled",
    )  # NOTE: Only used for OIDC
    provider_name = serializers.CharField(
        required=False,
        allow_blank=True,
        allow_null=True,
        source="settings.name",
    )
    attribute_mapping_uid = serializers.ListField(
        child=serializers.CharField(
            required=False,
            allow_blank=True,
            allow_null=True,
        ),
        required=False,
        allow_null=True,
        source="settings.attribute_mapping.uid",
    )
    attribute_mapping_email_verified = serializers.ListField(
        child=serializers.CharField(
            required=False,
            allow_blank=True,
            allow_null=True,
        ),
        required=False,
        allow_null=True,
        source="settings.attribute_mapping.email_verified",
    )
    attribute_mapping_email = serializers.ListField(
        child=serializers.CharField(
            required=False,
            allow_blank=True,
            allow_null=True,
        ),
        required=False,
        allow_null=True,
        source="settings.attribute_mapping.email",
    )
    idp_entity_id = serializers.CharField(
        required=False,
        allow_blank=True,
        allow_null=True,
        source="settings.idp.entity_id",
    )
    metadata_url = serializers.CharField(
        required=False,
        allow_blank=True,
        allow_null=True,
        source="settings.idp.metadata_url",
    )
    sso_url = serializers.CharField(
        required=False,
        allow_blank=True,
        allow_null=True,
        source="settings.idp.sso_url",
    )
    slo_url = serializers.CharField(
        required=False,
        allow_blank=True,
        allow_null=True,
        source="settings.idp.slo_url",
    )
    x509cert = serializers.CharField(
        required=False,
        allow_blank=True,
        allow_null=True,
        source="settings.idp.x509cert",
    )
    sp_entity_id = serializers.CharField(
        required=False,
        allow_blank=True,
        allow_null=True,
        source="settings.sp.entity_id",
    )
    allow_repeat_attribute_name = serializers.BooleanField(
        required=False,
        source="settings.advanced.allow_repeat_attribute_name",
    )
    allow_single_label_domains = serializers.BooleanField(
        required=False,
        source="settings.advanced.allow_single_label_domains",
    )
    authn_request_signed = serializers.BooleanField(
        required=False,
        source="settings.advanced.authn_request_signed",
    )
    digest_algorithm = serializers.CharField(
        required=False,
        allow_blank=True,
        allow_null=True,
        source="settings.advanced.digest_algorithm",
    )
    logout_request_signed = serializers.BooleanField(
        required=False,
        source="settings.advanced.logout_request_signed",
    )
    logout_response_signed = serializers.BooleanField(
        required=False,
        source="settings.advanced.logout_response_signed",
    )
    metadata_signed = serializers.BooleanField(
        required=False,
        source="settings.advanced.metadata_signed",
    )
    name_id_encrypted = serializers.BooleanField(
        required=False,
        source="settings.advanced.name_id_encrypted",
    )
    reject_deprecated_algorithm = serializers.BooleanField(
        required=False,
        source="settings.advanced.reject_deprecated_algorithm",
    )
    reject_idp_initiated_sso = serializers.BooleanField(
        required=False,
        source="settings.advanced.reject_idp_initiated_sso",
    )
    signature_algorithm = serializers.CharField(
        required=False,
        allow_blank=True,
        allow_null=True,
        source="settings.advanced.signature_algorithm",
    )
    want_assertion_encrypted = serializers.BooleanField(
        required=False,
        source="settings.advanced.want_assertion_encrypted",
    )
    want_assertion_signed = serializers.BooleanField(
        required=False,
        source="settings.advanced.want_assertion_signed",
    )
    want_attribute_statement = serializers.BooleanField(
        required=False,
        source="settings.advanced.want_attribute_statement",
    )
    want_message_signed = serializers.BooleanField(
        required=False,
        source="settings.advanced.want_message_signed",
    )
    want_name_id = serializers.BooleanField(
        required=False,
        source="settings.advanced.want_name_id",
    )
    want_name_id_encrypted = serializers.BooleanField(
        required=False,
        source="settings.advanced.want_name_id_encrypted",
    )
<<<<<<< HEAD
    sp_x509cert = serializers.CharField(
        required=False,
        allow_blank=True,
        allow_null=True,
        source="settings.advanced.x509cert",
    )
    sp_private_key = serializers.CharField(
        required=False,
        allow_blank=True,
        allow_null=True,
        source="settings.advanced.private_key",
    )
=======
    oidc_has_secret = serializers.SerializerMethodField()

    def get_oidc_has_secret(self, obj) -> bool:
        try:
            return bool(SSOSettings.objects.get().secret)
        except SSOSettings.DoesNotExist:
            return False
>>>>>>> df12377f

    class Meta:
        model = SSOSettings
        exclude = ["value"]

    def update(self, instance, validated_data):
        settings_object = GlobalSettings.objects.get(name=GlobalSettings.Names.SSO)

        # Use stored secret if no secret is transmitted
        validated_data["secret"] = validated_data.get(
            "secret", settings_object.value.get("secret", "")
        )
        validated_data["provider_id"] = validated_data.get("provider", "n/a")
        if "settings" not in validated_data:
            validated_data["settings"] = {}
        validated_data["settings"]["name"] = validated_data.get("provider", "n/a")

        settings_object.value = validated_data
        settings_object.save()
        return instance<|MERGE_RESOLUTION|>--- conflicted
+++ resolved
@@ -212,7 +212,6 @@
         required=False,
         source="settings.advanced.want_name_id_encrypted",
     )
-<<<<<<< HEAD
     sp_x509cert = serializers.CharField(
         required=False,
         allow_blank=True,
@@ -225,7 +224,6 @@
         allow_null=True,
         source="settings.advanced.private_key",
     )
-=======
     oidc_has_secret = serializers.SerializerMethodField()
 
     def get_oidc_has_secret(self, obj) -> bool:
@@ -233,7 +231,6 @@
             return bool(SSOSettings.objects.get().secret)
         except SSOSettings.DoesNotExist:
             return False
->>>>>>> df12377f
 
     class Meta:
         model = SSOSettings
