--- conflicted
+++ resolved
@@ -793,7 +793,6 @@
                 return True
         return False
 
-<<<<<<< HEAD
     @classmethod
     def get_permissions_per_folder(
         cls, principal: AbstractBaseUser | AnonymousUser | UserGroup, recursive=False
@@ -815,11 +814,9 @@
                             ra.role.permissions.all().values_list("codename", flat=True)
                         )
         return permissions
-=======
 
 auditlog.register(
     User,
     m2m_fields={"user_groups"},
     exclude_fields=["created_at", "updated_at", "password"],
-)
->>>>>>> a30ea722
+)