"""IAM model for CISO Assistant
Inspired from Azure IAM model"""

from collections import defaultdict
from typing import Any, List, Self, Tuple, Generator
import uuid
from allauth.account.models import EmailAddress
from django.utils import timezone
from django.db import models, transaction
from django.db.models import Q, F, Prefetch
from django.contrib.auth.base_user import AbstractBaseUser, BaseUserManager
from django.contrib.auth.hashers import make_password
from django.contrib.auth.models import AnonymousUser, Permission
from django.utils.translation import gettext_lazy as _
from django.urls.base import reverse_lazy
from knox.models import AuthToken
from core.utils import (
    BUILTIN_USERGROUP_CODENAMES,
    BUILTIN_ROLE_CODENAMES,
)
from core.base_models import AbstractBaseModel, NameDescriptionMixin
from core.utils import UserGroupCodename, RoleCodename
from django.utils.http import urlsafe_base64_encode
from django.contrib.auth.tokens import default_token_generator
from django.utils.encoding import force_bytes
from django.template.loader import render_to_string
from django.core.mail import send_mail, get_connection, EmailMessage
from django.core.validators import validate_email
from ciso_assistant.settings import (
    CISO_ASSISTANT_URL,
    EMAIL_HOST,
    EMAIL_HOST_USER,
    EMAIL_HOST_USER_RESCUE,
    EMAIL_HOST_PASSWORD_RESCUE,
    EMAIL_HOST_RESCUE,
    EMAIL_PORT,
    EMAIL_PORT_RESCUE,
    EMAIL_USE_TLS,
    EMAIL_USE_TLS_RESCUE,
)
from django.conf import settings

import structlog

logger = structlog.get_logger(__name__)

from auditlog.registry import auditlog
from allauth.mfa.models import Authenticator

ALLOWED_PERMISSION_APPS = (
    "core",
    "ebios_rm",
    "tprm",
    "privacy",
    "resilience",
)


def _get_root_folder():
    """helper function outside of class to facilitate serialization
    to be used only in Folder class"""
    try:
        return Folder.objects.get(content_type=Folder.ContentType.ROOT)
    except:
        return None


class Folder(NameDescriptionMixin):
    """A folder is a container for other folders or any object
    Folders are organized in a tree structure, with a single root folder
    Folders are the base perimeter for role assignments
    """

    @staticmethod
    def get_root_folder() -> Self:
        """class function for general use"""
        return _get_root_folder()

    @staticmethod
    def get_root_folder_id() -> uuid.UUID:
        """class function for general use"""
        try:
            return _get_root_folder().id
        except:
            return _get_root_folder()

    class ContentType(models.TextChoices):
        """content type for a folder"""

        ROOT = "GL", _("GLOBAL")
        DOMAIN = "DO", _("DOMAIN")
        ENCLAVE = "EN", _("ENCLAVE")

    content_type = models.CharField(
        max_length=2, choices=ContentType.choices, default=ContentType.DOMAIN
    )

    parent_folder = models.ForeignKey(
        "self",
        null=True,
        on_delete=models.CASCADE,
        verbose_name=_("parent folder"),
        default=_get_root_folder,
    )
    builtin = models.BooleanField(default=False)

    filtering_labels = models.ManyToManyField(
        "core.FilteringLabel",
        blank=True,
        verbose_name=_("Labels"),
        related_name="folders",
    )

    fields_to_check = ["name"]

    class Meta:
        """for Model"""

        verbose_name = _("Folder")
        verbose_name_plural = _("Folders")

    def __str__(self) -> str:
        return self.name.__str__()

    def get_sub_folders(self) -> Generator[Self, None, None]:
        """Return the list of subfolders"""

        def sub_folders_in(folder):
            for sub_folder in folder.folder_set.all():
                yield sub_folder
                yield from sub_folders_in(sub_folder)

        yield from sub_folders_in(self)

    # Should we update data-model.md now that this method is a generator ?
    def get_parent_folders(self) -> Generator[Self, None, None]:
        """Return the list of parent folders"""
        current_folder = self
        while (current_folder := current_folder.parent_folder) is not None:
            yield current_folder

    def get_folder_full_path(self, include_root: bool = False) -> list[Self]:
        """
        Get the full path of the folder including its parents.
        If include_root is True, the root folder is included in the path.
        """
        folders = ([self] + [f for f in self.get_parent_folders()])[::-1]
        if include_root:
            return folders
        return folders[1:] if len(folders) > 1 else folders

    @staticmethod
    def _navigate_structure(start, path):
        """
        Navigate through a mixed structure of objects and dictionaries.

        :param start: The initial object or dictionary from which to start navigating.
        :param path: A list of strings representing the path to navigate, with each element
                     being an attribute name (for objects) or a key (for dictionaries).
        :return: The value found at the end of the path, or None if any part of the path is invalid.
        """
        current = start
        for p in path:
            if isinstance(current, dict):
                # For dictionaries
                current = current.get(p, None)
            else:
                # For objects
                try:
                    current = getattr(current, p, None)
                except AttributeError:
                    # If the attribute doesn't exist and current is not a dictionary
                    return None
            if current is None:
                return None
        return current

    @staticmethod
    def get_folder(obj: Any):
        """
        Return the folder of an object using navigation through mixed structures.
        For a folder, it is the object itself
        """
        if isinstance(obj, Folder):
            return obj
        # Define paths to try in order. Each path is a list representing the traversal path.
        # NOTE: There are probably better ways to represent these, but it works.
        paths = [
            ["folder"],
            ["parent_folder"],
            ["perimeter", "folder"],
            ["entity", "folder"],
            ["provider_entity", "folder"],
            ["solution", "provider_entity", "folder"],
            ["risk_assessment", "perimeter", "folder"],
            ["risk_scenario", "risk_assessment", "perimeter", "folder"],
            ["compliance_assessment", "perimeter", "folder"],
        ]

        # Attempt to traverse each path until a valid folder is found or all paths are exhausted.
        for path in paths:
            folder = Folder._navigate_structure(obj, path)
            if folder is not None:
                return folder

        # If no folder is found after trying all paths, handle this case (e.g., return None or raise an error).
        return None

    def get_user_roles(self) -> dict[str, list[str]]:
        """
        For a given folder, retrieves all users with roles on it
        and returns a dictionary mapping each user's email to a list of their
        role codenames.

        This function correctly handles roles that are:
        - Assigned directly to a user.
        - Assigned to a user group the user belongs to.
        - Inherited from parent folders via recursive role assignments.
        """
        folder_path_ids = [self.id] + [f.id for f in self.get_parent_folders()]

        role_assignment_filter = Q(is_recursive=False, perimeter_folders=self) | Q(
            is_recursive=True, perimeter_folders__id__in=folder_path_ids
        )

        direct_perms_qs = (
            RoleAssignment.objects.filter(role_assignment_filter, user__isnull=False)
            .annotate(user_pk=F("user__id"))
            .order_by()
        )

        # Query for roles granted to users via groups.
        # The ORM traverses the UserGroup -> User relationship.
        group_perms_qs = (
            RoleAssignment.objects.filter(
                role_assignment_filter, user_group__isnull=False
            )
            .annotate(user_pk=F("user_group__user__id"))
            .order_by()
        )

        # Combine both querysets into a single one.
        all_roles_qs = direct_perms_qs.union(group_perms_qs)

        user_roles = defaultdict(list)
        for item in all_roles_qs:
            # Filter out nulls that can occur if a role has no roles
            # or a group has no users.
            if item.user_pk and item.role:
                user_roles[item.user_pk].append(item.role)

        return dict(user_roles)

    @staticmethod
    def create_default_ug_and_ra(folder: Self):
        if folder.content_type == Folder.ContentType.DOMAIN:
            readers = UserGroup.objects.create(
                name=UserGroupCodename.READER, folder=folder, builtin=True
            )
            approvers = UserGroup.objects.create(
                name=UserGroupCodename.APPROVER, folder=folder, builtin=True
            )
            analysts = UserGroup.objects.create(
                name=UserGroupCodename.ANALYST, folder=folder, builtin=True
            )
            managers = UserGroup.objects.create(
                name=UserGroupCodename.DOMAIN_MANAGER, folder=folder, builtin=True
            )
            ra1 = RoleAssignment.objects.create(
                user_group=readers,
                role=Role.objects.get(name=RoleCodename.READER),
                builtin=True,
                folder=Folder.get_root_folder(),
                is_recursive=True,
            )
            ra1.perimeter_folders.add(folder)
            ra2 = RoleAssignment.objects.create(
                user_group=approvers,
                role=Role.objects.get(name=RoleCodename.APPROVER),
                builtin=True,
                folder=Folder.get_root_folder(),
                is_recursive=True,
            )
            ra2.perimeter_folders.add(folder)
            ra3 = RoleAssignment.objects.create(
                user_group=analysts,
                role=Role.objects.get(name=RoleCodename.ANALYST),
                builtin=True,
                folder=Folder.get_root_folder(),
                is_recursive=True,
            )
            ra3.perimeter_folders.add(folder)
            ra4 = RoleAssignment.objects.create(
                user_group=managers,
                role=Role.objects.get(name=RoleCodename.DOMAIN_MANAGER),
                builtin=True,
                folder=Folder.get_root_folder(),
                is_recursive=True,
            )
            ra4.perimeter_folders.add(folder)
            # Clear the cache after a new folder is created - purposely clearing everything

            # Create a UG and RA for each non-builtin role (idempotent)
            with transaction.atomic():
                for role in Role.objects.filter(builtin=False):
                    ug, _ = UserGroup.objects.get_or_create(
                        name=role.name, folder=folder, defaults={"builtin": False}
                    )
                    ra, created = RoleAssignment.objects.get_or_create(
                        user_group=ug,
                        role=role,
                        folder=Folder.get_root_folder(),
                        defaults={"builtin": False, "is_recursive": True},
                    )
                    # Ensure perimeter folder link exists
                    ra.perimeter_folders.add(folder)


class FolderMixin(models.Model):
    """
    Add foreign key to Folder, defaults to root folder
    """

    folder = models.ForeignKey(
        Folder,
        on_delete=models.CASCADE,
        related_name="%(class)s_folder",
        default=Folder.get_root_folder_id,
    )

    def get_folder_full_path(self, include_root: bool = False) -> list[Folder]:
        folders = ([self.folder] + [f for f in self.folder.get_parent_folders()])[::-1]
        if include_root:
            return folders
        return folders[1:] if len(folders) > 1 else folders

    class Meta:
        abstract = True


class PublishInRootFolderMixin(models.Model):
    """
    Set is_published to True if object is attached to the root folder
    """

    class Meta:
        abstract = True

    def save(self, *args, **kwargs):
        if (
            getattr(self, "folder") == Folder.get_root_folder()
            and hasattr(self, "is_published")
            and not self.is_published
        ):
            self.is_published = True
        super().save(*args, **kwargs)


class UserGroup(NameDescriptionMixin, FolderMixin):
    """UserGroup objects contain users and can be used as principals in role assignments"""

    builtin = models.BooleanField(default=False)

    class Meta:
        """for Model"""

        verbose_name = _("user group")
        verbose_name_plural = _("user groups")

    def __str__(self) -> str:
        if self.builtin:
            return f"{self.folder.name} - {BUILTIN_USERGROUP_CODENAMES.get(self.name)}"
        return f"{self.folder.name} - {self.name}"

    def get_name_display(self) -> str:
        return self.name

    def get_localization_dict(self) -> dict:
        return {
            "folder": self.folder.name,
            "role": BUILTIN_USERGROUP_CODENAMES.get(self.name)
            if self.builtin
            else self.name,
        }

    @property
    def permissions(self):
        return RoleAssignment.get_permissions(self)


class UserManager(BaseUserManager):
    use_in_migrations = True

    def _create_user(
        self,
        email: str,
        password: str,
        mailing: bool,
        initial_group: UserGroup,
        **extra_fields,
    ):
        """
        Create and save a user with the given email, and password.
        If mailing is set, send a welcome mail
        If initial_group is given, put the new user in this group
        On mail error, raise a corresponding exception, but the user is properly created
        TODO: find a better way to manage mailing error
        """
        validate_email(email)
        email = self.normalize_email(email)
        user = self.model(
            email=email,
            first_name=extra_fields.get("first_name", ""),
            last_name=extra_fields.get("last_name", ""),
            is_superuser=extra_fields.get("is_superuser", False),
            is_active=extra_fields.get("is_active", True),
            observation=extra_fields.get("observation"),
            folder=_get_root_folder(),
            keep_local_login=extra_fields.get("keep_local_login", False),
        )
        user.user_groups.set(extra_fields.get("user_groups", []))
        if password:
            user.password = make_password(password)
        else:
            user.set_unusable_password()
        user.save(using=self._db)
        if initial_group:
            initial_group.user_set.add(user)

        # create an EmailAddress object for the newly created user
        # this is required by allauth
        EmailAddress.objects.create(
            user=user,
            email=user.email,
            verified=True,
            primary=True,
        )

        logger.info("user created sucessfully", user=user)

        if mailing:
            template_name = (
                "registration/first_connexion_email.html"
                if user.is_local
                else "registration/first_connexion_email_sso.html"
            )
            try:
                user.mailing(
                    email_template_name=template_name,
                    subject=_("Welcome to Ciso Assistant!"),
                )
            except Exception as exception:
                print(f"sending email to {email} failed")
                raise exception
        return user

    def create_user(self, email: str, password: str = None, **extra_fields):
        """create a normal user following Django convention"""
        logger.info("creating user", email=email)
        extra_fields.setdefault("is_superuser", False)
        return self._create_user(
            email=email,
            password=password,
            mailing=(EMAIL_HOST or EMAIL_HOST_RESCUE),
            initial_group=None,
            **extra_fields,
        )

    def create_superuser(self, email: str, password: str = None, **extra_fields):
        """create a superuser following Django convention"""
        logger.info("creating superuser", email=email)
        extra_fields.setdefault("is_superuser", True)
        if extra_fields.get("is_superuser") is not True:
            raise ValueError("Superuser must have is_superuser=True.")
        superuser = self._create_user(
            email=email,
            password=password,
            mailing=not (password) and (EMAIL_HOST or EMAIL_HOST_RESCUE),
            initial_group=UserGroup.objects.get(name="BI-UG-ADM"),
            keep_local_login=True,
            **extra_fields,
        )
        return superuser


class CaseInsensitiveUserManager(UserManager):
    def get_by_natural_key(self, username):
        """
        By default, Django does a case-sensitive check on usernames™.
        Overriding this method fixes it.
        """
        return self.get(**{self.model.USERNAME_FIELD + "__iexact": username})


class User(AbstractBaseUser, AbstractBaseModel, FolderMixin):
    """a user is a principal corresponding to a human"""

    last_name = models.CharField(_("last name"), max_length=150, blank=True)
    first_name = models.CharField(_("first name"), max_length=150, blank=True)
    email = models.CharField(max_length=100, unique=True)
    first_login = models.BooleanField(default=True)
    preferences = models.JSONField(default=dict)
    keep_local_login = models.BooleanField(
        default=False,
        help_text=_(
            "If True allow the user to log in using the normal login form even with SSO forced."
        ),
    )
    is_third_party = models.BooleanField(default=False)
    is_active = models.BooleanField(
        _("active"),
        default=True,
        help_text=_(
            "Designates whether this user should be treated as active. "
            "Unselect this instead of deleting accounts."
        ),
    )
    date_joined = models.DateTimeField(_("date joined"), default=timezone.now)
    is_superuser = models.BooleanField(
        _("superuser status"),
        default=False,
        help_text=_(
            "Designates that this user has all permissions without explicitly assigning them."
        ),
    )
    user_groups = models.ManyToManyField(
        UserGroup,
        verbose_name=_("user groups"),
        blank=True,
        help_text=_(
            "The user groups this user belongs to. A user will get all permissions "
            "granted to each of their user groups."
        ),
    )
    observation = models.TextField(
        null=True, blank=True, verbose_name="Notes about a user"
    )
    expiry_date = models.DateField(
        blank=True,
        null=True,
        verbose_name=_("Expiry date"),
    )
    objects = CaseInsensitiveUserManager()

    # USERNAME_FIELD is used as the unique identifier for the user
    # and is required by Django to be set to a non-empty value.
    # See https://docs.djangoproject.com/en/3.2/topics/auth/customizing/#django.contrib.auth.models.CustomUser.USERNAME_FIELD
    USERNAME_FIELD = "email"
    REQUIRED_FIELDS = []

    class Meta:
        """for Model"""

        verbose_name = _("user")
        verbose_name_plural = _("users")
        #        swappable = 'AUTH_USER_MODEL'
        permissions = (("backup", "backup"), ("restore", "restore"))

    @classmethod
    def visible_users(
        cls, for_user: AbstractBaseUser | AnonymousUser, view_all_users: bool
    ):
        """
        Return a queryset of users visible to `for_user`, always including `for_user`.
        Mirrors the logic used in UserViewSet.get_queryset().
        """
        if not getattr(for_user, "is_authenticated", False):
            return User.objects.none()

        (_, changeable_user_groups_ids, _) = RoleAssignment.get_accessible_object_ids(
            Folder.get_root_folder(), for_user, UserGroup
        )

        if view_all_users:
            base_qs = User.objects.all()

        else:
            (visible_users_ids, _, _) = RoleAssignment.get_accessible_object_ids(
                Folder.get_root_folder(), for_user, User
            )
            base_qs = (
                User.objects.filter(
                    Q(id__in=visible_users_ids)
                    | Q(user_groups__in=changeable_user_groups_ids)
                )
                | User.objects.filter(pk=for_user.pk)
            ).distinct()

        # 🔒 Filtered prefetch for serializer
        return base_qs.prefetch_related(
            Prefetch(
                "user_groups",
                queryset=UserGroup.objects.filter(
                    id__in=changeable_user_groups_ids
                ).only("id", "builtin"),  # minimal
            )
        )

    def delete(self, *args, **kwargs):
        super().delete(*args, **kwargs)
        logger.info("user deleted", user=self)

    def save(self, *args, **kwargs):
        if self.is_superuser and not self.is_active:
            # avoid deactivation of superuser
            self.is_active = True
        if not self.is_local:
            self.set_unusable_password()
        super().save(*args, **kwargs)
        logger.info("user saved", user=self)

    def __str__(self):
        return (
            f"{self.first_name} {self.last_name}"
            if self.first_name and self.last_name
            else self.email
        )

    def get_full_name(self) -> str:
        """get user's full name (i.e. first_name + last_name)"""
        try:
            full_name = f"{self.first_name} {self.last_name}"
            return full_name
        except:
            return ""

    def get_short_name(self) -> str:
        """get user's short name (i.e. first_name or email before @))"""
        return self.first_name if self.first_name else self.email.split("@")[0]

    def mailing(self, email_template_name, subject, object="", object_id="", pk=False):
        """
        Sending a mail to a user for password resetting or creation
        """
        header = {
            "email": self.email,
            "root_url": CISO_ASSISTANT_URL,
            "uid": urlsafe_base64_encode(force_bytes(self.pk)),
            "user": self,
            "token": default_token_generator.make_token(self),
            "protocol": "https",
            "pk": str(pk) if pk else None,
            "object": object,
            "object_id": object_id,
        }
        email = render_to_string(email_template_name, header)
        try:
            send_mail(
                subject,
                email,
                None,
                [self.email],
                fail_silently=False,
                html_message=email,
            )
            logger.info("email sent", recipient=self.email, subject=subject)
        except Exception as primary_exception:
            logger.error(
                "primary mailer failure, trying rescue",
                recipient=self.email,
                subject=subject,
                error=primary_exception,
                email_host=EMAIL_HOST,
                email_port=EMAIL_PORT,
                email_host_user=EMAIL_HOST_USER,
                email_use_tls=EMAIL_USE_TLS,
            )
            if EMAIL_HOST_RESCUE:
                try:
                    with get_connection(
                        host=EMAIL_HOST_RESCUE,
                        port=EMAIL_PORT_RESCUE,
                        username=EMAIL_HOST_USER_RESCUE,
                        password=EMAIL_HOST_PASSWORD_RESCUE,
                        use_tls=EMAIL_USE_TLS_RESCUE if EMAIL_USE_TLS_RESCUE else False,
                    ) as new_connection:
                        EmailMessage(
                            subject,
                            email,
                            None,
                            [self.email],
                            connection=new_connection,
                        ).send()
                    logger.info("email sent", recipient=self.email, subject=subject)
                except Exception as rescue_exception:
                    logger.error(
                        "rescue mailer failure",
                        recipient=self.email,
                        subject=subject,
                        error=rescue_exception,
                        email_host=EMAIL_HOST_RESCUE,
                        email_port=EMAIL_PORT_RESCUE,
                        email_username=EMAIL_HOST_USER_RESCUE,
                        email_use_tls=EMAIL_USE_TLS_RESCUE,
                    )
                    raise rescue_exception
            else:
                raise primary_exception

    def get_user_groups(self):
        """get the list of user groups containing the user in the form (group_name, builtin)"""
        return [(x.__str__(), x.builtin) for x in self.user_groups.all()]

    def get_roles(self):
        """get the list of roles attached to the user"""
        return list(
            self.user_groups.all()
            .values_list("roleassignment__role__name", flat=True)
            .distinct()
        )

    @property
    def has_backup_permission(self) -> bool:
        return RoleAssignment.is_access_allowed(
            user=self,
            perm=Permission.objects.get(codename="backup"),
            folder=Folder.get_root_folder(),
        )

    @property
    def edit_url(self) -> str:
        """get the edit url of the user"""
        return reverse_lazy(f"{self.__class__.__name__.lower()}-update", args=[self.id])

    @property
    def username(self):
        return self.email

    @property
    def permissions(self):
        return RoleAssignment.get_permissions(self)

    @username.setter
    def set_username(self, username):
        self.email = username

    @staticmethod
    def get_admin_users() -> List[Self]:
        return User.objects.filter(user_groups__name="BI-UG-ADM")

    def is_admin(self) -> bool:
        return self.user_groups.filter(name="BI-UG-ADM").exists()

    @property
    def is_editor(self) -> bool:
        permissions = RoleAssignment.get_permissions(self)
        editor_prefixes = {"add_", "change_", "delete_"}
        return any(
            any(perm.startswith(prefix) for prefix in editor_prefixes)
            for perm in permissions
        )

    @property
    def is_local(self) -> bool:
        """
        Indicates whether the user can log in using a local password
        """
        from global_settings.models import GlobalSettings

        try:
            sso_settings = GlobalSettings.objects.get(
                name=GlobalSettings.Names.SSO
            ).value
        except GlobalSettings.DoesNotExist:
            sso_settings = {}

        return self.is_active and (
            self.keep_local_login
            or not sso_settings.get("is_enabled", False)
            or not sso_settings.get("force_sso", False)
        )

    @classmethod
    def get_editors(cls) -> List[Self]:
        return [
            user
            for user in cls.objects.all()
            if user.is_editor and not user.is_third_party
        ]

    def has_mfa_enabled(self) -> bool:
        """
        Check if the user has Multi-Factor Authentication (MFA) enabled.
        Returns True if the user has any active MFA authenticators (TOTP, WebAuthn, etc.).
        """
        return Authenticator.objects.filter(user=self).exists()


class Role(NameDescriptionMixin, FolderMixin):
    """A role is a list of permissions"""

    permissions = models.ManyToManyField(
        Permission,
        verbose_name=_("permissions"),
        blank=True,
    )
    builtin = models.BooleanField(default=False)

    def __str__(self) -> str:
        if self.builtin:
            return f"{BUILTIN_ROLE_CODENAMES.get(self.name)}"
        return self.name

    fields_to_check = ["name"]


class RoleAssignment(NameDescriptionMixin, FolderMixin):
    """fundamental class for CISO Assistant RBAC model, similar to Azure IAM model"""

    perimeter_folders = models.ManyToManyField(
        "Folder", verbose_name=_("Domain"), related_name="perimeter_folders"
    )
    user = models.ForeignKey(
        settings.AUTH_USER_MODEL, null=True, on_delete=models.CASCADE
    )
    user_group = models.ForeignKey(UserGroup, null=True, on_delete=models.CASCADE)
    role = models.ForeignKey(Role, on_delete=models.CASCADE, verbose_name=_("Role"))
    is_recursive = models.BooleanField(_("sub folders are visible"), default=False)
    builtin = models.BooleanField(default=False)

    def __str__(self) -> str:
        # pragma pylint: disable=no-member
        return (
            "id="
            + str(self.id)
            + ", folders: "
            + str(list(self.perimeter_folders.values_list("name", flat=True)))
            + ", role: "
            + str(self.role.name)
            + ", user: "
            + (str(self.user.email) if self.user else "/")
            + ", user group: "
            + (str(self.user_group.name) if self.user_group else "/")
        )

    @staticmethod
    def is_access_allowed(
        user: AbstractBaseUser | AnonymousUser, perm: Permission, folder: Folder
    ) -> bool:
        """
        Determines if a user has specified permission on a specified folder
        """
        add_tag_permission = Permission.objects.get(codename="add_filteringlabel")
        for ra in RoleAssignment.get_role_assignments(user):
            if (
                (perm == add_tag_permission) and perm in ra.role.permissions.all()
            ):  # Allow any user to add tags if he has the permission
                return True
            f = folder
            while f is not None:
                if (
                    f in ra.perimeter_folders.all()
                    and perm in ra.role.permissions.all()
                ):
                    return True
                f = f.parent_folder
        return False

    @staticmethod
    def is_object_readable(
        user: AbstractBaseUser | AnonymousUser, object_type: Any, id: uuid
    ) -> bool:
        """
        Determines if a user has read on an object by id
        """
        obj = object_type.objects.filter(id=id).first()
        if not obj:
            return False
        class_name = object_type.__name__.lower()
        permission = Permission.objects.get(codename="view_" + class_name)
        return RoleAssignment.is_access_allowed(
            user, permission, Folder.get_folder(obj)
        )

    @staticmethod
    def get_accessible_folders(
        folder: Folder,
        user: User,
        content_type: Folder.ContentType,
        codename: str = "view_folder",
    ) -> list[Folder]:
        """Gets the list of folders with specified contentType that can be viewed by a user from a given folder
        If the contentType is not specified, returns all accessible folders
        Returns the list of the ids of the matching folders
        If permission is specified, returns accessible folders which can be altered with this specific permission
        """
        folders_set = set()
        ref_permission = Permission.objects.get(codename=codename)
        # first get all accessible folders, independently of contentType
        for ra in [
            x
            for x in RoleAssignment.get_role_assignments(user)
            if (
                (
                    Permission.objects.get(codename="view_folder")
                    in x.role.permissions.all()
                )
                and (ref_permission in x.role.permissions.all())
            )
        ]:
            for f in ra.perimeter_folders.all():
                folders_set.add(f)
                folders_set.update(f.get_sub_folders())
        # calculate perimeter
        perimeter = set()
        perimeter.add(folder)
        perimeter.update(folder.get_sub_folders())
        # return filtered result
        return [
            x.id
            for x in folders_set
            if (x.content_type == content_type if content_type else True)
            and x in perimeter
        ]

    @staticmethod
    def get_accessible_object_ids(
        folder: Folder, user: AbstractBaseUser | AnonymousUser, object_type: Any
    ) -> Tuple["list[Any]", "list[Any]", "list[Any]"]:
        """Gets all objects of a specified type that a user can reach in a given folder
        Only accessible folders are considered
        Returns a triplet: (view_objects_list, change_object_list, delete_object_list)
        Assumes that object type follows Django conventions for permissions
        Also retrieve published objects in view
        """
        class_name = object_type.__name__.lower()
        permissions_map = {
            p.codename: p
            for p in Permission.objects.filter(
                codename__in=[
                    f"view_{class_name}",
                    f"change_{class_name}",
                    f"delete_{class_name}",
                    "view_folder",
                ]
            )
        }
        permission_view = permissions_map[f"view_{class_name}"]
        permission_change = permissions_map[f"change_{class_name}"]
        permission_delete = permissions_map[f"delete_{class_name}"]
        permissions = set([permission_view, permission_change, permission_delete])
        result_view = set()
        result_change = set()
        result_delete = set()

        ref_permission = permissions_map["view_folder"]
        perimeter = {folder} | set(folder.get_sub_folders())
        # Process role assignments
        role_assignments = [
            ra
            for ra in RoleAssignment.get_role_assignments(user)
            if ref_permission in ra.role.permissions.all()
        ]
        result_folders = defaultdict(set)
        for ra in role_assignments:
            ra_permissions = set(ra.role.permissions.all())
            ra_perimeter = set(ra.perimeter_folders.all())
            if ra.is_recursive:
                ra_perimeter.update(
                    *[folder.get_sub_folders() for folder in ra_perimeter]
                )
            target_folders = perimeter & ra_perimeter
            for p in permissions & ra_permissions:
                for f in target_folders:
                    result_folders[f].add(p)
        for f in result_folders:
            if hasattr(object_type, "folder"):
                objects_ids = object_type.objects.filter(folder=f).values_list(
                    "id", flat=True
                )
            elif hasattr(object_type, "risk_assessment"):
                objects_ids = object_type.objects.filter(
                    risk_assessment__folder=f
                ).values_list("id", flat=True)
            elif hasattr(object_type, "entity"):
                objects_ids = object_type.objects.filter(entity__folder=f).values_list(
                    "id", flat=True
                )
            elif hasattr(object_type, "provider_entity"):
                objects_ids = object_type.objects.filter(
                    provider_entity__folder=f
                ).values_list("id", flat=True)
            elif hasattr(object_type, "parent_folder"):
                objects_ids = [f.id]
            elif class_name == "permission":
                # Permissions have no folder, so we don't filter them, we just rely on view_permission
                objects_ids = Permission.objects.filter(
                    content_type__app_label__in=ALLOWED_PERMISSION_APPS
                ).values_list("id", flat=True)
            else:
                raise NotImplementedError("type not supported")
            if permission_view in result_folders[f]:
                result_view.update(objects_ids)
            if permission_change in result_folders[f]:
                result_change.update(objects_ids)
            if permission_delete in result_folders[f]:
                result_delete.update(objects_ids)

        if hasattr(object_type, "is_published") and hasattr(object_type, "folder"):
            # we assume only objects with a folder attribute are worth publishing
            folders_with_local_view = [
                f for f in result_folders if permission_view in result_folders[f]
            ]
            for my_folder in folders_with_local_view:
                if my_folder.content_type != Folder.ContentType.ENCLAVE:
                    my_folder2 = my_folder.parent_folder
                    while my_folder2:
                        result_view.update(
                            object_type.objects.filter(
                                folder=my_folder2, is_published=True
                            ).values_list("id", flat=True)
                        )
                        my_folder2 = my_folder2.parent_folder

        return (list(result_view), list(result_change), list(result_delete))

    def is_user_assigned(self, user) -> bool:
        """Determines if a user is assigned to the role assignment"""
        return user == self.user or (
            self.user_group and self.user_group in user.user_groups.all()
        )

    @staticmethod
    def get_role_assignments(principal: AbstractBaseUser | AnonymousUser | UserGroup):
        """get all role assignments attached to a user directly or indirectly"""
        assignments = list(
            principal.roleassignment_set.select_related("role").prefetch_related(
                "role__permissions", "perimeter_folders"
            )
        )
        if hasattr(principal, "user_groups"):
            for user_group in principal.user_groups.all():
                assignments += list(
                    user_group.roleassignment_set.select_related(
                        "role"
                    ).prefetch_related("role__permissions", "perimeter_folders")
                )
        return assignments

    @staticmethod
    def get_permissions(principal: AbstractBaseUser | AnonymousUser | UserGroup):
        """get all permissions attached to a user directly or indirectly"""
        permissions = {}

        # Build the filter query based on principal type
        if isinstance(principal, UserGroup):
            # If principal is a UserGroup, only look for role assignments to that group
            query_filter = models.Q(user_group=principal)
        else:
            # If principal is a User, look for direct assignments and assignments via user groups
            query_filter = models.Q(user=principal)
            if hasattr(principal, "user_groups"):
                query_filter |= models.Q(user_group__in=principal.user_groups.all())

        permission_rows = (
            RoleAssignment.objects.filter(query_filter)
            .values_list("role__permissions__codename", "role__permissions__name")
            .distinct()
        )
        for codename, name in permission_rows:
            if codename:
                permissions[codename] = {"str": name}
        return permissions

    @staticmethod
    def has_role(user: AbstractBaseUser | AnonymousUser, role: Role):
        """
        Determines if a user has a specific role.
        """
        for ra in RoleAssignment.get_role_assignments(user):
            if ra.role == role:
                return True
        return False

    @classmethod
    def get_permissions_per_folder(
        cls, principal: AbstractBaseUser | AnonymousUser | UserGroup, recursive=False
    ):
        """
        Get all permissions attached to a user directly or indirectly, grouped by folder.
        If recursive is set to True, permissions from recursive role assignments are transmitted
        to the children of its perimeter folders.
        """
        permissions = defaultdict(set)
        for ra in cls.get_role_assignments(principal):
            ra_permissions = set(
                ra.role.permissions.all().values_list("codename", flat=True)
            )
            for folder in ra.perimeter_folders.all():
                permissions[str(folder.id)] |= ra_permissions
                if recursive and ra.is_recursive:
                    for f in folder.get_sub_folders():
                        permissions[str(f.id)] |= ra_permissions
        return permissions


class PersonalAccessToken(models.Model):
    """
    Personal Access Token model.
    """

    name = models.CharField(max_length=255)
    auth_token = models.ForeignKey(AuthToken, on_delete=models.CASCADE)

    @property
    def created(self):
        return self.auth_token.created

    @property
    def expiry(self):
        return self.auth_token.expiry

    @property
    def digest(self):
        return self.auth_token.digest

    def __str__(self):
        return f"{self.auth_token.user.email} : {self.name} : {self.auth_token.digest}"


common_exclude = ["created_at", "updated_at"]
auditlog.register(
    User,
    m2m_fields={"user_groups"},
<<<<<<< HEAD
    exclude_fields=["created_at", "updated_at"],
=======
    exclude_fields=common_exclude + ["password"],
)
auditlog.register(
    Folder,
    exclude_fields=common_exclude,
>>>>>>> a6d25a0c
)<|MERGE_RESOLUTION|>--- conflicted
+++ resolved
@@ -1122,13 +1122,9 @@
 auditlog.register(
     User,
     m2m_fields={"user_groups"},
-<<<<<<< HEAD
-    exclude_fields=["created_at", "updated_at"],
-=======
-    exclude_fields=common_exclude + ["password"],
+    exclude_fields=common_exclude,
 )
 auditlog.register(
     Folder,
     exclude_fields=common_exclude,
->>>>>>> a6d25a0c
 )