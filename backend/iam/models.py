--- conflicted
+++ resolved
@@ -944,7 +944,6 @@
         - assignments: Assignments cache (+ groups cache)
         - folder ancestry: Folder cache
         """
-<<<<<<< HEAD
         if not getattr(user, "is_authenticated", False):
             return False
 
@@ -955,17 +954,14 @@
         state = get_folder_state()
         roles_state = get_roles_state()
 
-        # Special-case preserved from your code (but now codename based)
-        add_tag_codename = "add_filteringlabel"
-
         for a in _iter_assignment_lites_for_user(user):
             role_perms = roles_state.role_permissions.get(a.role_id, frozenset())
 
             if perm_codename not in role_perms:
                 continue
 
-            # allow any folder if user has add_filteringlabel in role (your old behavior)
-            if perm_codename == add_tag_codename:
+            # allow any folder if user has add_filteringlabel in role
+            if perm_codename == "add_filteringlabel":
                 return True
 
             perimeter_ids = set(a.perimeter_folder_ids)
@@ -977,21 +973,6 @@
                     return True
                 current_id = state.parent_map.get(current_id)
 
-=======
-        add_filteringlabel = Permission.objects.get(codename="add_filteringlabel")
-        for ra in RoleAssignment.get_role_assignments(user):
-            ra_perimeter = ra.perimeter_folders.all()
-            if perm in ra.role.permissions.all():
-                if perm == add_filteringlabel:
-                    # Allow any user to add filtering labels if he has the permission in any folder
-                    # Necessary as the labels are stored in global folder
-                    return True
-                f = folder
-                while f is not None:
-                    if f in ra_perimeter:
-                        return True
-                    f = f.parent_folder
->>>>>>> e03bf79c
         return False
 
     @staticmethod
