"""IAM model for CISO Assistant
Inspired from Azure IAM model"""

from collections import defaultdict
from typing import Any, Dict, List, Self, Tuple
import uuid
from django.forms import JSONField
from django.utils import timezone
from django.db import models
from django.contrib.auth.base_user import AbstractBaseUser, BaseUserManager
from django.contrib.auth.hashers import make_password
from django.contrib.auth.models import AnonymousUser, Permission
from django.utils.translation import gettext_lazy as _
from django.urls.base import reverse_lazy
from ciso_assistant import settings
from core.utils import (
    BUILTIN_USERGROUP_CODENAMES,
    BUILTIN_ROLE_CODENAMES,
)
from core.base_models import AbstractBaseModel, NameDescriptionMixin
from django.utils.http import urlsafe_base64_encode
from django.contrib.auth.tokens import default_token_generator
from django.utils.encoding import force_bytes
from django.template.loader import render_to_string
from django.core.mail import send_mail, get_connection, EmailMessage
from django.core.validators import validate_email
from ciso_assistant.settings import (
    CISO_ASSISTANT_URL,
    EMAIL_HOST,
    EMAIL_HOST_USER,
    EMAIL_HOST_USER_RESCUE,
    EMAIL_HOST_PASSWORD_RESCUE,
    EMAIL_HOST_RESCUE,
    EMAIL_PORT,
    EMAIL_PORT_RESCUE,
    EMAIL_USE_TLS,
    EMAIL_USE_TLS_RESCUE,
)

import structlog

logger = structlog.get_logger(__name__)


def _get_root_folder():
    """helper function outside of class to facilitate serialization
    to be used only in Folder class"""
    try:
        return Folder.objects.get(content_type=Folder.ContentType.ROOT)
    except:
        return None


class Folder(NameDescriptionMixin):
    """A folder is a container for other folders or any object
    Folders are organized in a tree structure, with a single root folder
    Folders are the base perimeter for role assignments
    """

    @staticmethod
    def get_root_folder() -> Self:
        """class function for general use"""
        return _get_root_folder()

    @staticmethod
    def get_root_folder_id() -> uuid.UUID:
        """class function for general use"""
        try:
            return _get_root_folder().id
        except:
            return _get_root_folder()

    class ContentType(models.TextChoices):
        """content type for a folder"""

        ROOT = "GL", _("GLOBAL")
        DOMAIN = "DO", _("DOMAIN")
        ENCLAVE = "EN", _("ENCLAVE")

    content_type = models.CharField(
        max_length=2, choices=ContentType.choices, default=ContentType.DOMAIN
    )
    parent_folder = models.ForeignKey(
        "self",
        null=True,
        on_delete=models.CASCADE,
        verbose_name=_("parent folder"),
        default=_get_root_folder,
    )
    builtin = models.BooleanField(default=False)

    fields_to_check = ["name"]

    class Meta:
        """for Model"""

        verbose_name = _("Folder")
        verbose_name_plural = _("Folders")

    def __str__(self) -> str:
        return self.name.__str__()

    def sub_folders(self) -> List[Self]:
        """Return the list of subfolders"""

        def sub_folders_in(f, sub_folder_list):
            for sub_folder in f.folder_set.all():
                sub_folder_list.append(sub_folder)
                sub_folders_in(sub_folder, sub_folder_list)
            return sub_folder_list

        return sub_folders_in(self, [])

    def get_parent_folders(self) -> List[Self]:
        """Return the list of parent folders"""
        return (
            [self.parent_folder] + Folder.get_parent_folders(self.parent_folder)
            if self.parent_folder
            else []
        )

    @staticmethod
    def _navigate_structure(start, path):
        """
        Navigate through a mixed structure of objects and dictionaries.

        :param start: The initial object or dictionary from which to start navigating.
        :param path: A list of strings representing the path to navigate, with each element
                     being an attribute name (for objects) or a key (for dictionaries).
        :return: The value found at the end of the path, or None if any part of the path is invalid.
        """
        current = start
        for p in path:
            if isinstance(current, dict):
                # For dictionaries
                current = current.get(p, None)
            else:
                # For objects
                try:
                    current = getattr(current, p, None)
                except AttributeError:
                    # If the attribute doesn't exist and current is not a dictionary
                    return None
            if current is None:
                return None
        return current

    @staticmethod
    def get_folder(obj: Any):
        """
        Return the folder of an object using navigation through mixed structures.
        For a folder, it is the object itself
        """
        if isinstance(obj, Folder):
            return obj
        # Define paths to try in order. Each path is a list representing the traversal path.
        # NOTE: There are probably better ways to represent these, but it works.
        paths = [
            ["folder"],
            ["parent_folder"],
            ["project", "folder"],
            ["entity", "folder"],
            ["provider_entity", "folder"],
            ["solution", "provider_entity", "folder"],
            ["risk_assessment", "project", "folder"],
            ["risk_scenario", "risk_assessment", "project", "folder"],
            ["compliance_assessment", "project", "folder"],
        ]

        # Attempt to traverse each path until a valid folder is found or all paths are exhausted.
        for path in paths:
            folder = Folder._navigate_structure(obj, path)
            if folder is not None:
                return folder

        # If no folder is found after trying all paths, handle this case (e.g., return None or raise an error).
        return None


class FolderMixin(models.Model):
    """
    Add foreign key to Folder, defaults to root folder
    """

    folder = models.ForeignKey(
        Folder,
        on_delete=models.CASCADE,
        related_name="%(class)s_folder",
        default=Folder.get_root_folder_id,
    )

    class Meta:
        abstract = True


class PublishInRootFolderMixin(models.Model):
    """
    Set is_published to True if object is attached to the root folder
    """

    class Meta:
        abstract = True

    def save(self, *args, **kwargs):
        if (
            getattr(self, "folder") == Folder.get_root_folder()
            and hasattr(self, "is_published")
            and not self.is_published
        ):
            self.is_published = True
        super().save(*args, **kwargs)


class UserGroup(NameDescriptionMixin, FolderMixin):
    """UserGroup objects contain users and can be used as principals in role assignments"""

    builtin = models.BooleanField(default=False)

    class Meta:
        """for Model"""

        verbose_name = _("user group")
        verbose_name_plural = _("user groups")

    def __str__(self) -> str:
        if self.builtin:
            return f"{self.folder.name} - {BUILTIN_USERGROUP_CODENAMES.get(self.name)}"
        return self.name

    def get_name_display(self) -> str:
        return self.name

    def get_localization_dict(self) -> dict:
        return {
            "folder": self.folder.name,
            "role": BUILTIN_USERGROUP_CODENAMES.get(self.name),
        }

    @property
    def permissions(self):
        return RoleAssignment.get_permissions(self)


class UserManager(BaseUserManager):
    use_in_migrations = True

    def _create_user(
        self,
        email: str,
        password: str,
        mailing: bool,
        initial_group: UserGroup,
        **extra_fields,
    ):
        """
        Create and save a user with the given email, and password.
        If mailing is set, send a welcome mail
        If initial_group is given, put the new user in this group
        On mail error, raise a corresponding exception, but the user is properly created
        TODO: find a better way to manage mailing error
        """

        validate_email(email)
        email = self.normalize_email(email)
        user = self.model(
            email=email,
            first_name=extra_fields.get("first_name", ""),
            last_name=extra_fields.get("last_name", ""),
            is_superuser=extra_fields.get("is_superuser", False),
            is_active=extra_fields.get("is_active", True),
            folder=_get_root_folder(),
        )
        user.user_groups.set(extra_fields.get("user_groups", []))
        user.password = make_password(password if password else str(uuid.uuid4()))
        user.save(using=self._db)
        if initial_group:
            initial_group.user_set.add(user)
        logger.info("user created sucessfully", user=user)

        if mailing:
            try:
                user.mailing(
                    email_template_name="registration/first_connexion_email.html",
                    subject=_("Welcome to Ciso Assistant!"),
                )
            except Exception as exception:
                print(f"sending email to {email} failed")
                raise exception
        return user

    def create_user(self, email: str, password: str = None, **extra_fields):
        """create a normal user following Django convention"""
        logger.info("creating user", email=email)
        extra_fields.setdefault("is_superuser", False)
        return self._create_user(
            email=email,
            password=password,
            mailing=(EMAIL_HOST or EMAIL_HOST_RESCUE),
            initial_group=None,
            **extra_fields,
        )

    def create_superuser(self, email: str, password: str = None, **extra_fields):
        """create a superuser following Django convention"""
        logger.info("creating superuser", email=email)
        extra_fields.setdefault("is_superuser", True)
        if extra_fields.get("is_superuser") is not True:
            raise ValueError("Superuser must have is_superuser=True.")
        superuser = self._create_user(
            email=email,
            password=password,
            mailing=not (password) and (EMAIL_HOST or EMAIL_HOST_RESCUE),
            initial_group=UserGroup.objects.get(name="BI-UG-ADM"),
            **extra_fields,
        )
        return superuser


class CaseInsensitiveUserManager(UserManager):
    def get_by_natural_key(self, username):
        """
        By default, Django does a case-sensitive check on usernames™.
        Overriding this method fixes it.
        """
        return self.get(**{self.model.USERNAME_FIELD + "__iexact": username})


class User(AbstractBaseUser, AbstractBaseModel, FolderMixin):
    """a user is a principal corresponding to a human"""

    last_name = models.CharField(_("last name"), max_length=150, blank=True)
    first_name = models.CharField(_("first name"), max_length=150, blank=True)
    email = models.CharField(max_length=100, unique=True)
    first_login = models.BooleanField(default=True)
    is_sso = models.BooleanField(default=False)
    is_third_party = models.BooleanField(default=False)
    is_active = models.BooleanField(
        _("active"),
        default=True,
        help_text=_(
            "Designates whether this user should be treated as active. "
            "Unselect this instead of deleting accounts."
        ),
    )
    date_joined = models.DateTimeField(_("date joined"), default=timezone.now)
    is_superuser = models.BooleanField(
        _("superuser status"),
        default=False,
        help_text=_(
            "Designates that this user has all permissions without explicitly assigning them."
        ),
    )
    user_groups = models.ManyToManyField(
        UserGroup,
        verbose_name=_("user groups"),
        blank=True,
        help_text=_(
            "The user groups this user belongs to. A user will get all permissions "
            "granted to each of their user groups."
        ),
    )
    preferences = models.JSONField(default=dict)
    objects = CaseInsensitiveUserManager()

    # USERNAME_FIELD is used as the unique identifier for the user
    # and is required by Django to be set to a non-empty value.
    # See https://docs.djangoproject.com/en/3.2/topics/auth/customizing/#django.contrib.auth.models.CustomUser.USERNAME_FIELD
    USERNAME_FIELD = "email"
    REQUIRED_FIELDS = []

    # This is the set of of keys allowed in the preferences JSONField
    PREFERENCE_SET = {"lang"}

    class Meta:
        """for Model"""

        verbose_name = _("user")
        verbose_name_plural = _("users")
        #        swappable = 'AUTH_USER_MODEL'
        permissions = (("backup", "backup"), ("restore", "restore"))

    def delete(self, *args, **kwargs):
        super().delete(*args, **kwargs)
        logger.info("user deleted", user=self)

    def save(self, *args, **kwargs):
        super().save(*args, **kwargs)
        logger.info("user saved", user=self)

    def __str__(self):
        return (
            f"{self.first_name} {self.last_name}"
            if self.first_name and self.last_name
            else self.email
        )

    def get_full_name(self) -> str:
        """get user's full name (i.e. first_name + last_name)"""
        try:
            full_name = f"{self.first_name} {self.last_name}"
            return full_name
        except:
            return ""

    def get_short_name(self) -> str:
        """get user's short name (i.e. first_name or email before @))"""
        return self.first_name if self.first_name else self.email.split("@")[0]

    def mailing(self, email_template_name, subject, object="", object_id="", pk=False):
        """
        Sending a mail to a user for password resetting or creation
        """
        header = {
            "email": self.email,
            "root_url": CISO_ASSISTANT_URL,
            "uid": urlsafe_base64_encode(force_bytes(self.pk)),
            "user": self,
            "token": default_token_generator.make_token(self),
            "protocol": "https",
            "pk": str(pk) if pk else None,
            "object": object,
            "object_id": object_id,
        }
        email = render_to_string(email_template_name, header)
        try:
            send_mail(
                subject,
                email,
                None,
                [self.email],
                fail_silently=False,
                html_message=email,
            )
            logger.info("email sent", recipient=self.email, subject=subject)
        except Exception as primary_exception:
            logger.error(
                "primary mailer failure, trying rescue",
                recipient=self.email,
                subject=subject,
                error=primary_exception,
                email_host=EMAIL_HOST,
                email_port=EMAIL_PORT,
                email_host_user=EMAIL_HOST_USER,
                email_use_tls=EMAIL_USE_TLS,
            )
            if EMAIL_HOST_RESCUE:
                try:
                    with get_connection(
                        host=EMAIL_HOST_RESCUE,
                        port=EMAIL_PORT_RESCUE,
                        username=EMAIL_HOST_USER_RESCUE,
                        password=EMAIL_HOST_PASSWORD_RESCUE,
                        use_tls=EMAIL_USE_TLS_RESCUE if EMAIL_USE_TLS_RESCUE else False,
                    ) as new_connection:
                        EmailMessage(
                            subject,
                            email,
                            None,
                            [self.email],
                            connection=new_connection,
                        ).send()
                    logger.info("email sent", recipient=self.email, subject=subject)
                except Exception as rescue_exception:
                    logger.error(
                        "rescue mailer failure",
                        recipient=self.email,
                        subject=subject,
                        error=rescue_exception,
                        email_host=EMAIL_HOST_RESCUE,
                        email_port=EMAIL_PORT_RESCUE,
                        email_username=EMAIL_HOST_USER_RESCUE,
                        email_use_tls=EMAIL_USE_TLS_RESCUE,
                    )
                    raise rescue_exception
            else:
                raise primary_exception

    def get_user_groups(self):
        """get the list of user groups containing the user in the form (group_name, builtin)"""
        return [(x.__str__(), x.builtin) for x in self.user_groups.all()]

<<<<<<< HEAD
    def update_preferences(self, new_preferences: Dict[str, Any]):
        for key, value in new_preferences.items():
            if key in self.PREFERENCE_SET:
                self.preferences[key] = value
        self.save()
=======
    def get_roles(self):
        """get the list of roles attached to the user"""
        return list(
            self.user_groups.all()
            .values_list("roleassignment__role__name", flat=True)
            .distinct()
        )
>>>>>>> 4eb2085b

    @property
    def has_backup_permission(self) -> bool:
        return RoleAssignment.is_access_allowed(
            user=self,
            perm=Permission.objects.get(codename="backup"),
            folder=Folder.get_root_folder(),
        )

    @property
    def edit_url(self) -> str:
        """get the edit url of the user"""
        return reverse_lazy(f"{self.__class__.__name__.lower()}-update", args=[self.id])

    @property
    def username(self):
        return self.email

    @property
    def permissions(self):
        return RoleAssignment.get_permissions(self)

    @username.setter
    def set_username(self, username):
        self.email = username

    @staticmethod
    def get_admin_users() -> List[Self]:
        return User.objects.filter(user_groups__name="BI-UG-ADM")

    def is_admin(self) -> bool:
        return self.user_groups.filter(name="BI-UG-ADM").exists()

    # The following property exist solely for compatibilty between the User model and the DRF permission class IsAdminUser
    @property
    def is_staff(self) -> bool:
        return self.is_admin()

    @property
    def is_editor(self) -> bool:
        permissions = RoleAssignment.get_permissions(self)
        editor_prefixes = {"add_", "change_", "delete_"}
        return any(
            any(perm.startswith(prefix) for prefix in editor_prefixes)
            for perm in permissions
        )

    @classmethod
    def get_editors(cls) -> List[Self]:
        return [user for user in cls.objects.all() if user.is_editor]


class Role(NameDescriptionMixin, FolderMixin):
    """A role is a list of permissions"""

    permissions = models.ManyToManyField(
        Permission,
        verbose_name=_("permissions"),
        blank=True,
    )
    builtin = models.BooleanField(default=False)

    def __str__(self) -> str:
        if self.builtin:
            return f"{BUILTIN_ROLE_CODENAMES.get(self.name)}"
        return self.name


class RoleAssignment(NameDescriptionMixin, FolderMixin):
    """fundamental class for CISO Assistant RBAC model, similar to Azure IAM model"""

    perimeter_folders = models.ManyToManyField(
        "Folder", verbose_name=_("Domain"), related_name="perimeter_folders"
    )
    user = models.ForeignKey(
        settings.AUTH_USER_MODEL, null=True, on_delete=models.CASCADE
    )
    user_group = models.ForeignKey(UserGroup, null=True, on_delete=models.CASCADE)
    role = models.ForeignKey(Role, on_delete=models.CASCADE, verbose_name=_("Role"))
    is_recursive = models.BooleanField(_("sub folders are visible"), default=False)
    builtin = models.BooleanField(default=False)

    def __str__(self) -> str:
        # pragma pylint: disable=no-member
        return (
            "id="
            + str(self.id)
            + ", folders: "
            + str(list(self.perimeter_folders.values_list("name", flat=True)))
            + ", role: "
            + str(self.role.name)
            + ", user: "
            + (str(self.user.email) if self.user else "/")
            + ", user group: "
            + (str(self.user_group.name) if self.user_group else "/")
        )

    @staticmethod
    def is_access_allowed(
        user: AbstractBaseUser | AnonymousUser, perm: Permission, folder: Folder
    ) -> bool:
        """
        Determines if a user has specified permission on a specified folder
        """
        for ra in RoleAssignment.get_role_assignments(user):
            f = folder
            while f is not None:
                if (
                    f in ra.perimeter_folders.all()
                    and perm in ra.role.permissions.all()
                ):
                    return True
                f = f.parent_folder
        return False

    @staticmethod
    def is_object_readable(
        user: AbstractBaseUser | AnonymousUser, object_type: Any, id: uuid
    ) -> bool:
        """
        Determines if a user has read on an object by id
        """
        obj = object_type.objects.filter(id=id).first()
        if not obj:
            return False
        class_name = object_type.__name__.lower()
        permission = Permission.objects.get(codename="view_" + class_name)
        return RoleAssignment.is_access_allowed(
            user, permission, Folder.get_folder(obj)
        )

    @staticmethod
    def get_accessible_folders(
        folder: Folder,
        user: User,
        content_type: Folder.ContentType,
        codename: str = "view_folder",
    ) -> list[Folder]:
        """Gets the list of folders with specified contentType that can be viewed by a user from a given folder
        If the contentType is not specified, returns all accessible folders
        Returns the list of the ids of the matching folders
        If permission is specified, returns accessible folders which can be altered with this specific permission
        """
        folders_set = set()
        ref_permission = Permission.objects.get(codename=codename)
        # first get all accessible folders, independently of contentType
        for ra in [
            x
            for x in RoleAssignment.get_role_assignments(user)
            if (
                (
                    Permission.objects.get(codename="view_folder")
                    in x.role.permissions.all()
                )
                and (ref_permission in x.role.permissions.all())
            )
        ]:
            for f in ra.perimeter_folders.all():
                folders_set.add(f)
                folders_set.update(f.sub_folders())
        # calculate perimeter
        perimeter = set()
        perimeter.add(folder)
        perimeter.update(folder.sub_folders())
        # return filtered result
        return [
            x.id
            for x in folders_set
            if (x.content_type == content_type if content_type else True)
            and x in perimeter
        ]

    @staticmethod
    def get_accessible_object_ids(
        folder: Folder, user: AbstractBaseUser | AnonymousUser, object_type: Any
    ) -> Tuple["list[Any]", "list[Any]", "list[Any]"]:
        """Gets all objects of a specified type that a user can reach in a given folder
        Only accessible folders are considered
        Returns a triplet: (view_objects_list, change_object_list, delete_object_list)
        Assumes that object type follows Django conventions for permissions
        Also retrieve published objects in view
        """
        class_name = object_type.__name__.lower()
        permissions = [
            Permission.objects.get(codename="view_" + class_name),
            Permission.objects.get(codename="change_" + class_name),
            Permission.objects.get(codename="delete_" + class_name),
        ]

        folders_with_local_view = set()
        permissions_per_object_id = defaultdict(set)
        ref_permission = Permission.objects.get(codename="view_folder")
        all_objects = (
            object_type.objects.select_related("folder")
            if hasattr(object_type, "folder")
            else object_type.objects.all()
        )
        folder_for_object = {x: Folder.get_folder(x) for x in all_objects}
        perimeter = set()
        perimeter.add(folder)
        perimeter.update(folder.sub_folders())
        for ra in [
            x
            for x in RoleAssignment.get_role_assignments(user)
            if ref_permission in x.role.permissions.all()
        ]:
            ra_permissions = ra.role.permissions.all()
            for my_folder in perimeter & set(ra.perimeter_folders.all()):
                target_folders = (
                    [my_folder] + my_folder.sub_folders()
                    if ra.is_recursive
                    else [my_folder]
                )
                for p in [p for p in permissions if p in ra_permissions]:
                    if p == permissions[0]:
                        folders_with_local_view.add(my_folder)
                    for object in [
                        x for x in all_objects if folder_for_object[x] in target_folders
                    ]:
                        # builtins objects cannot be edited or deleted
                        if not (
                            hasattr(object, "builtin")
                            and object.builtin
                            and p != permissions[0]
                        ):
                            permissions_per_object_id[object.id].add(p)

        if hasattr(object_type, "is_published"):
            for my_folder in folders_with_local_view:
                target_folders = []
                my_folder2 = my_folder
                while my_folder2:
                    if my_folder2 != my_folder:
                        target_folders.append(my_folder2)
                    my_folder2 = my_folder2.parent_folder
                for object in [
                    x
                    for x in all_objects
                    if folder_for_object[x] in target_folders and x.is_published
                ]:
                    permissions_per_object_id[object.id].add(permissions[0])

        return (
            [
                x
                for x in permissions_per_object_id
                if permissions[0] in permissions_per_object_id[x]
            ],
            [
                x
                for x in permissions_per_object_id
                if permissions[1] in permissions_per_object_id[x]
            ],
            [
                x
                for x in permissions_per_object_id
                if permissions[2] in permissions_per_object_id[x]
            ],
        )

    def is_user_assigned(self, user) -> bool:
        """Determines if a user is assigned to the role assignment"""
        return user == self.user or (
            self.user_group and self.user_group in user.user_groups.all()
        )

    @staticmethod
    def get_role_assignments(principal: AbstractBaseUser | AnonymousUser | UserGroup):
        """get all role assignments attached to a user directly or indirectly"""
        assignments = list(principal.roleassignment_set.all())
        if hasattr(principal, "user_groups"):
            for user_group in principal.user_groups.all():
                assignments += list(user_group.roleassignment_set.all())
        assignments += list(principal.roleassignment_set.all())
        return assignments

    @staticmethod
    def get_permissions(principal: AbstractBaseUser | AnonymousUser | UserGroup):
        """get all permissions attached to a user directly or indirectly"""
        permissions = {}
        for ra in RoleAssignment.get_role_assignments(principal):
            for p in ra.role.permissions.all():
                permission_dict = {p.codename: {"str": str(p)}}
                permissions.update(permission_dict)

        return permissions

    @staticmethod
    def has_role(user: AbstractBaseUser | AnonymousUser, role: Role):
        """
        Determines if a user has a specific role.
        """
        for ra in RoleAssignment.get_role_assignments(user):
            if ra.role == role:
                return True
        return False<|MERGE_RESOLUTION|>--- conflicted
+++ resolved
@@ -479,13 +479,12 @@
         """get the list of user groups containing the user in the form (group_name, builtin)"""
         return [(x.__str__(), x.builtin) for x in self.user_groups.all()]
 
-<<<<<<< HEAD
     def update_preferences(self, new_preferences: Dict[str, Any]):
         for key, value in new_preferences.items():
             if key in self.PREFERENCE_SET:
                 self.preferences[key] = value
         self.save()
-=======
+
     def get_roles(self):
         """get the list of roles attached to the user"""
         return list(
@@ -493,7 +492,6 @@
             .values_list("roleassignment__role__name", flat=True)
             .distinct()
         )
->>>>>>> 4eb2085b
 
     @property
     def has_backup_permission(self) -> bool:
