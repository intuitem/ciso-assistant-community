--- conflicted
+++ resolved
@@ -710,10 +710,6 @@
         instance = self.get_object()
         if instance.compliance_assessment:
             folder = instance.compliance_assessment.folder
-<<<<<<< HEAD
-            # instance.compliance_assessment.delete()
-=======
->>>>>>> ee2c9d04
             if folder.content_type == Folder.ContentType.ENCLAVE:
                 logger.info(
                     "deleting_compliance_assessment_folder",
@@ -723,14 +719,8 @@
                 folder.delete()
             else:
                 logger.warning(
-<<<<<<< HEAD
-                    "compliance_assessment_folder_not_enclave",
-                    folder_id=str(folder.id),
-                    content_type=str(folder.content_type),
-=======
                     "Compliance assessment folder is not an Enclave, skipping deletion",
                     folder=folder,
->>>>>>> ee2c9d04
                 )
 
         return super().destroy(request, *args, **kwargs)
