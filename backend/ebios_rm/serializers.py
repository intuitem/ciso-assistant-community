from core.serializers import (
    BaseModelSerializer,
)
from core.serializer_fields import IdRelatedField, HashSlugRelatedField
from core.models import RiskMatrix
from .models import (
    EbiosRMStudy,
    FearedEvent,
    RoTo,
    Stakeholder,
    StrategicScenario,
    AttackPath,
    OperationalScenario,
    ElementaryAction,
    OperatingMode,
    KillChain,
)
from rest_framework import serializers


class EbiosRMStudyWriteSerializer(BaseModelSerializer):
    risk_matrix = serializers.PrimaryKeyRelatedField(
        queryset=RiskMatrix.objects.all(), required=False
    )

    class Meta:
        model = EbiosRMStudy
        exclude = ["created_at", "updated_at"]


class EbiosRMStudyReadSerializer(BaseModelSerializer):
    str = serializers.CharField(source="__str__")
    perimeter = IdRelatedField(["id", "folder"])
    folder = IdRelatedField()
    reference_entity = IdRelatedField()
    risk_matrix = IdRelatedField()
    reference_entity = IdRelatedField()
    assets = IdRelatedField(["id", "type", {"folder": ["id"]}], many=True)
    compliance_assessments = IdRelatedField(many=True)
    risk_assessments = IdRelatedField(many=True)
    authors = IdRelatedField(many=True)
    reviewers = IdRelatedField(many=True)
    roto_count = serializers.IntegerField()
    selected_roto_count = serializers.IntegerField()
    selected_attack_path_count = serializers.IntegerField()
    operational_scenario_count = serializers.IntegerField()
    applied_control_count = serializers.IntegerField()
    last_risk_assessment = IdRelatedField()
    counters = serializers.SerializerMethodField()
    validation_flows = IdRelatedField(
        many=True,
        fields=[
            "id",
            "ref_id",
            "status",
            {"approver": ["id", "email", "first_name", "last_name"]},
        ],
        source="validationflow_set",
    )

    def get_counters(self, obj):
        return obj.get_counters()

    class Meta:
        model = EbiosRMStudy
        fields = "__all__"


class EbiosRMStudyImportExportSerializer(BaseModelSerializer):
    risk_matrix = serializers.SlugRelatedField(slug_field="urn", read_only=True)

    folder = HashSlugRelatedField(slug_field="pk", read_only=True)
    assets = HashSlugRelatedField(slug_field="pk", read_only=True, many=True)
    compliance_assessments = HashSlugRelatedField(
        slug_field="pk", read_only=True, many=True
    )
    reference_entity = HashSlugRelatedField(slug_field="pk", read_only=True)

    class Meta:
        model = EbiosRMStudy
        fields = [
            "ref_id",
            "name",
            "description",
            "eta",
            "due_date",
            "version",
            "status",
            "observation",
            "meta",
            "assets",
            "compliance_assessments",
            "folder",
            "risk_matrix",
            "reference_entity",
            "created_at",
            "updated_at",
        ]


class FearedEventWriteSerializer(BaseModelSerializer):
    class Meta:
        model = FearedEvent
        exclude = ["created_at", "updated_at"]


class FearedEventReadSerializer(BaseModelSerializer):
    ebios_rm_study = IdRelatedField()
    qualifications = IdRelatedField(many=True)
    assets = IdRelatedField(many=True)
    gravity = serializers.JSONField(source="get_gravity_display")
    folder = IdRelatedField()

    class Meta:
        model = FearedEvent
        fields = "__all__"


class FearedEventImportExportSerializer(BaseModelSerializer):
    qualifications = serializers.SlugRelatedField(
        slug_field="name", read_only=True, many=True
    )

    folder = HashSlugRelatedField(slug_field="pk", read_only=True)
    ebios_rm_study = HashSlugRelatedField(slug_field="pk", read_only=True)
    assets = HashSlugRelatedField(slug_field="pk", read_only=True, many=True)

    class Meta:
        model = FearedEvent
        fields = [
            "ref_id",
            "name",
            "description",
            "gravity",
            "is_selected",
            "justification",
            "ebios_rm_study",
            "qualifications",
            "assets",
            "folder",
            "created_at",
            "updated_at",
        ]


class RoToWriteSerializer(BaseModelSerializer):
    class Meta:
        model = RoTo
        exclude = ["created_at", "updated_at"]


class RoToReadSerializer(BaseModelSerializer):
    str = serializers.CharField(source="__str__")
    ebios_rm_study = IdRelatedField()
    folder = IdRelatedField()
    feared_events = IdRelatedField(["folder", "id"], many=True)
    risk_origin = serializers.SerializerMethodField()

    def get_risk_origin(self, obj):
        return obj.risk_origin.get_name_translated

    motivation = serializers.CharField(source="get_motivation_display")
    resources = serializers.CharField(source="get_resources_display")
    activity = serializers.CharField(source="get_activity_display")
    pertinence = serializers.CharField(source="get_pertinence_display")

    class Meta:
        model = RoTo
        fields = "__all__"


class RoToImportExportSerializer(BaseModelSerializer):
    folder = HashSlugRelatedField(slug_field="pk", read_only=True)
    ebios_rm_study = HashSlugRelatedField(slug_field="pk", read_only=True)
    feared_events = HashSlugRelatedField(slug_field="pk", many=True, read_only=True)
    risk_origin = serializers.SlugRelatedField(slug_field="name", read_only=True)

    class Meta:
        model = RoTo
        fields = [
            "risk_origin",
            "target_objective",
            "motivation",
            "resources",
            "activity",
            "is_selected",
            "justification",
            "ebios_rm_study",
            "feared_events",
            "folder",
            "created_at",
            "updated_at",
        ]


class StakeholderWriteSerializer(BaseModelSerializer):
    current_criticality = serializers.IntegerField(read_only=True)
    residual_criticality = serializers.IntegerField(read_only=True)

    def create(self, validated_data):
        validated_data["residual_dependency"] = validated_data["current_dependency"]
        validated_data["residual_penetration"] = validated_data["current_penetration"]
        validated_data["residual_maturity"] = validated_data["current_maturity"]
        validated_data["residual_trust"] = validated_data["current_trust"]
        return super().create(validated_data)

    class Meta:
        model = Stakeholder
        exclude = ["created_at", "updated_at"]


class StakeholderReadSerializer(BaseModelSerializer):
    str = serializers.CharField(source="__str__")
    ebios_rm_study = IdRelatedField()
    folder = IdRelatedField()
    entity = IdRelatedField()
    applied_controls = IdRelatedField(many=True)
    category = serializers.SerializerMethodField()

    def get_category(self, obj):
        return obj.category.get_name_translated if obj.category else None

    current_criticality = serializers.CharField(
        source="get_current_criticality_display"
    )
    residual_criticality = serializers.CharField(
        source="get_residual_criticality_display"
    )

    class Meta:
        model = Stakeholder
        fields = "__all__"


class StakeholderImportExportSerializer(BaseModelSerializer):
    folder = HashSlugRelatedField(slug_field="pk", read_only=True)
    ebios_rm_study = HashSlugRelatedField(slug_field="pk", read_only=True)
    entity = HashSlugRelatedField(slug_field="pk", read_only=True)
    applied_controls = HashSlugRelatedField(slug_field="pk", read_only=True, many=True)
    category = serializers.SlugRelatedField(slug_field="name", read_only=True)

    class Meta:
        model = Stakeholder
        fields = [
            "created_at",
            "updated_at",
            "folder",
            "ebios_rm_study",
            "entity",
            "category",
            "current_dependency",
            "current_penetration",
            "current_maturity",
            "current_trust",
            "residual_dependency",
            "residual_penetration",
            "residual_maturity",
            "residual_trust",
            "is_selected",
            "applied_controls",
        ]


class StrategicScenarioWriteSerializer(BaseModelSerializer):
    class Meta:
        model = StrategicScenario
        exclude = ["created_at", "updated_at"]

    def validate(self, attrs):
        ro_to_couple = attrs.get("ro_to_couple") or (
            self.instance.ro_to_couple if self.instance else None
        )

        # If the field is present in attrs, use it (even if None means clearing).
        # Otherwise, fall back to the existing instance value.
        if "focused_feared_event" in attrs:
            focused_feared_event = attrs["focused_feared_event"]
        else:
            focused_feared_event = (
                getattr(self.instance, "focused_feared_event", None)
                if self.instance
                else None
            )

        if focused_feared_event and ro_to_couple:
            if not ro_to_couple.feared_events.filter(
                id=focused_feared_event.id
            ).exists():
                raise serializers.ValidationError(
                    {
                        "focused_feared_event": "The feared event must belong to the selected RoTo couple."
                    }
                )

        return super().validate(attrs)


class StrategicScenarioReadSerializer(BaseModelSerializer):
<<<<<<< HEAD
    ebios_rm_study = IdRelatedField()
    folder = IdRelatedField()
    ro_to_couple = IdRelatedField()
=======
    ebios_rm_study = FieldsRelatedField()
    folder = FieldsRelatedField()
    ro_to_couple = FieldsRelatedField()
    focused_feared_event = FieldsRelatedField()
>>>>>>> 503c07e6
    gravity = serializers.JSONField(source="get_gravity_display")
    attack_paths = IdRelatedField(many=True)
    feared_events = serializers.SerializerMethodField()

    def get_feared_events(self, obj):
        """Get feared events from the RoTo couple with their gravity"""
        feared_events_data = []
        for feared_event in obj.ro_to_couple.feared_events.all():
            # Build display string with name and gravity
            gravity_display = feared_event.get_gravity_display()
            display_str = f"{feared_event.name} ({gravity_display['name']})"

            feared_events_data.append(
                {
                    "id": str(feared_event.id),
                    "str": display_str,
                    "name": feared_event.name,
                    "description": feared_event.description,
                    "ref_id": feared_event.ref_id,
                    "gravity": gravity_display,
                    "is_selected": feared_event.is_selected,
                }
            )
        return feared_events_data

    class Meta:
        model = StrategicScenario
        fields = "__all__"


class StrategicScenarioImportExportSerializer(BaseModelSerializer):
    folder = HashSlugRelatedField(slug_field="pk", read_only=True)
    ebios_rm_study = HashSlugRelatedField(slug_field="pk", read_only=True)
    ro_to_couple = HashSlugRelatedField(slug_field="pk", read_only=True)
    focused_feared_event = HashSlugRelatedField(slug_field="pk", read_only=True)

    class Meta:
        model = StrategicScenario
        fields = [
            "ref_id",
            "name",
            "description",
            "ebios_rm_study",
            "ro_to_couple",
            "focused_feared_event",
            "folder",
            "created_at",
            "updated_at",
        ]


class AttackPathWriteSerializer(BaseModelSerializer):
    class Meta:
        model = AttackPath
        exclude = ["created_at", "updated_at"]


class AttackPathReadSerializer(BaseModelSerializer):
    form_display_name = serializers.CharField()
    ebios_rm_study = IdRelatedField()
    folder = IdRelatedField()
    ro_to_couple = IdRelatedField()
    stakeholders = IdRelatedField(many=True)
    risk_origin = serializers.CharField(
        source="ro_to_couple.risk_origin.get_name_translated"
    )
    target_objective = serializers.CharField(source="ro_to_couple.target_objective")

    strategic_scenario = IdRelatedField()

    class Meta:
        model = AttackPath
        fields = "__all__"


class AttackPathImportExportSerializer(BaseModelSerializer):
    folder = HashSlugRelatedField(slug_field="pk", read_only=True)
    ebios_rm_study = HashSlugRelatedField(slug_field="pk", read_only=True)
    strategic_scenario = HashSlugRelatedField(slug_field="pk", read_only=True)
    stakeholders = HashSlugRelatedField(slug_field="pk", read_only=True, many=True)

    class Meta:
        model = AttackPath
        fields = [
            "ref_id",
            "name",
            "description",
            "ebios_rm_study",
            "strategic_scenario",
            "stakeholders",
            "folder",
            "is_selected",
            "justification",
            "created_at",
            "updated_at",
        ]


class OperationalScenarioWriteSerializer(BaseModelSerializer):
    quotation_method = serializers.CharField(read_only=True)

    class Meta:
        model = OperationalScenario
        exclude = ["created_at", "updated_at"]


class OperationalScenarioReadSerializer(BaseModelSerializer):
    str = serializers.CharField(source="__str__")
    ebios_rm_study = IdRelatedField()
    folder = IdRelatedField()
    attack_path = IdRelatedField(["id", "name", "description", "form_display_name"])
    stakeholders = IdRelatedField(many=True)
    ro_to = IdRelatedField(["risk_origin", "target_objective"])
    threats = IdRelatedField(many=True)
    strategic_scenario = serializers.SerializerMethodField()
    likelihood = serializers.JSONField(source="get_likelihood_display")
    gravity = serializers.JSONField(source="get_gravity_display")
    risk_level = serializers.JSONField(source="get_risk_level_display")
    ref_id = serializers.CharField()
    operating_modes_description = serializers.SerializerMethodField()
    operating_modes = IdRelatedField(many=True)

    def get_strategic_scenario(self, obj):
        if obj.attack_path and obj.attack_path.strategic_scenario:
            return IdRelatedField().to_representation(
                obj.attack_path.strategic_scenario
            )
        return None

    def get_operating_modes_description(self, obj):
        # If there's a description, use it
        if obj.operating_modes_description:
            return obj.operating_modes_description

        # Otherwise, generate from operating modes
        operating_modes = obj.operating_modes.all()
        if operating_modes:
            return " | ".join([mode.name for mode in operating_modes])

        return ""

    class Meta:
        model = OperationalScenario
        fields = "__all__"


class OperationalScenarioImportExportSerializer(BaseModelSerializer):
    ebios_rm_study = HashSlugRelatedField(slug_field="pk", read_only=True)
    attack_path = HashSlugRelatedField(slug_field="pk", read_only=True)
    threats = HashSlugRelatedField(slug_field="pk", read_only=True, many=True)
    folder = HashSlugRelatedField(slug_field="pk", read_only=True)
    operating_modes_description = serializers.SerializerMethodField()

    def get_operating_modes_description(self, obj):
        if obj.operating_modes_description:
            return obj.operating_modes_description

        # If empty, return combination of operating modes
        operating_modes = obj.operating_modes.all()
        if operating_modes:
            mode_descriptions = []
            for mode in operating_modes:
                mode_text = mode.name
                if mode.description:
                    mode_text += f": {mode.description}"
                mode_descriptions.append(mode_text)
            return "\n".join(mode_descriptions)

        return ""

    class Meta:
        model = OperationalScenario
        fields = [
            "operating_modes_description",
            "likelihood",
            "is_selected",
            "justification",
            "ebios_rm_study",
            "attack_path",
            "threats",
            "folder",
            "created_at",
            "updated_at",
        ]


class ElementaryActionWriteSerializer(BaseModelSerializer):
    operating_modes = serializers.PrimaryKeyRelatedField(
        many=True,
        queryset=OperatingMode.objects.all(),
        required=False,
        allow_null=True,
        write_only=True,
    )

    class Meta:
        model = ElementaryAction
        exclude = ["created_at", "updated_at"]


from core.serializers import ThreatReadSerializer


class ElementaryActionReadSerializer(BaseModelSerializer):
    icon = serializers.CharField(source="get_icon_display")
    icon_fa_class = serializers.CharField()
    icon_fa_hex = serializers.CharField()
    threat = IdRelatedField(["id", "name"], serializer=ThreatReadSerializer)
    folder = IdRelatedField()
    attack_stage = serializers.CharField(source="get_attack_stage_display")

    class Meta:
        model = ElementaryAction
        fields = "__all__"


class OperatingModeWriteSerializer(BaseModelSerializer):
    class Meta:
        model = OperatingMode
        exclude = ["created_at", "updated_at"]


class OperatingModeReadSerializer(BaseModelSerializer):
    operational_scenario = IdRelatedField()
    folder = IdRelatedField()
    elementary_actions = IdRelatedField(many=True)
    likelihood = serializers.JSONField(source="get_likelihood_display")
    ebios_rm_study = IdRelatedField()

    class Meta:
        model = OperatingMode
        fields = "__all__"


class KillChainWriteSerializer(BaseModelSerializer):
    class Meta:
        model = KillChain
        exclude = ["created_at", "updated_at"]

    def validate(self, attrs):
        elementary_action = attrs.get("elementary_action")
        antecedents = attrs.get("antecedents", [])
        attack_stage = elementary_action.attack_stage

        if attack_stage == ElementaryAction.AttackStage.KNOW and antecedents:
            raise serializers.ValidationError(
                "Antecedents cannot be selected in attack stage 'Know'."
            )

        if elementary_action in antecedents:
            raise serializers.ValidationError(
                "An elementary action cannot be its own antecedent."
            )

        if antecedents:
            for antecedent in antecedents:
                if not KillChain.objects.filter(
                    operating_mode=attrs.get("operating_mode"),
                    elementary_action=antecedent,
                ).exists():
                    raise serializers.ValidationError(
                        f"Antecedent '{antecedent}' has not been used in the operating mode yet"
                    )

                antecedent_kill_chain = KillChain.objects.filter(
                    operating_mode=attrs.get("operating_mode"),
                    elementary_action=antecedent,
                ).first()

                if antecedent_kill_chain and antecedent.attack_stage > attack_stage:
                    raise serializers.ValidationError(
                        {
                            "antecedents": f"The attack stage of the antecedent '{antecedent}' needs to be the same or before the attack stage of the elementary action"
                        }
                    )

        return super().validate(attrs)


class KillChainReadSerializer(BaseModelSerializer):
    operating_mode = IdRelatedField()
    elementary_action = IdRelatedField()
    antecedents = IdRelatedField(many=True)
    attack_stage = serializers.CharField()
    folder = IdRelatedField()
    str = serializers.CharField(source="__str__")

    class Meta:
        model = KillChain
        fields = "__all__"<|MERGE_RESOLUTION|>--- conflicted
+++ resolved
@@ -296,16 +296,10 @@
 
 
 class StrategicScenarioReadSerializer(BaseModelSerializer):
-<<<<<<< HEAD
     ebios_rm_study = IdRelatedField()
     folder = IdRelatedField()
     ro_to_couple = IdRelatedField()
-=======
-    ebios_rm_study = FieldsRelatedField()
-    folder = FieldsRelatedField()
-    ro_to_couple = FieldsRelatedField()
-    focused_feared_event = FieldsRelatedField()
->>>>>>> 503c07e6
+    focused_feared_event = IdRelatedField()
     gravity = serializers.JSONField(source="get_gravity_display")
     attack_paths = IdRelatedField(many=True)
     feared_events = serializers.SerializerMethodField()
