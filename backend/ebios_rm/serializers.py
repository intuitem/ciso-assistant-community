from core.serializers import (
    BaseModelSerializer,
)
from core.serializer_fields import FieldsRelatedField, HashSlugRelatedField
from core.models import RiskMatrix
from .models import (
    EbiosRMStudy,
    FearedEvent,
    RoTo,
    Stakeholder,
    StrategicScenario,
    AttackPath,
    OperationalScenario,
    ElementaryAction,
    OperatingMode,
    KillChain,
)
from rest_framework import serializers


class EbiosRMStudyWriteSerializer(BaseModelSerializer):
    risk_matrix = serializers.PrimaryKeyRelatedField(
        queryset=RiskMatrix.objects.all(), required=False
    )

    class Meta:
        model = EbiosRMStudy
        exclude = ["created_at", "updated_at"]


class EbiosRMStudyReadSerializer(BaseModelSerializer):
    str = serializers.CharField(source="__str__")
    perimeter = FieldsRelatedField(["id", "folder"])
    folder = FieldsRelatedField()
    reference_entity = FieldsRelatedField()
    risk_matrix = FieldsRelatedField()
    reference_entity = FieldsRelatedField()
    assets = FieldsRelatedField(["id", "type", {"folder": ["id"]}], many=True)
    compliance_assessments = FieldsRelatedField(many=True)
    risk_assessments = FieldsRelatedField(many=True)
    authors = FieldsRelatedField(many=True)
    reviewers = FieldsRelatedField(many=True)
    roto_count = serializers.IntegerField()
    selected_roto_count = serializers.IntegerField()
    selected_attack_path_count = serializers.IntegerField()
    operational_scenario_count = serializers.IntegerField()
    applied_control_count = serializers.IntegerField()
    last_risk_assessment = FieldsRelatedField()
    counters = serializers.SerializerMethodField()

    def get_counters(self, obj):
        return obj.get_counters()

    class Meta:
        model = EbiosRMStudy
        fields = "__all__"


class EbiosRMStudyImportExportSerializer(BaseModelSerializer):
    risk_matrix = serializers.SlugRelatedField(slug_field="urn", read_only=True)

    folder = HashSlugRelatedField(slug_field="pk", read_only=True)
    assets = HashSlugRelatedField(slug_field="pk", read_only=True, many=True)
    compliance_assessments = HashSlugRelatedField(
        slug_field="pk", read_only=True, many=True
    )
    reference_entity = HashSlugRelatedField(slug_field="pk", read_only=True)

    class Meta:
        model = EbiosRMStudy
        fields = [
            "ref_id",
            "name",
            "description",
            "eta",
            "due_date",
            "version",
            "status",
            "observation",
            "meta",
            "assets",
            "compliance_assessments",
            "folder",
            "risk_matrix",
            "reference_entity",
            "created_at",
            "updated_at",
        ]


class FearedEventWriteSerializer(BaseModelSerializer):
    class Meta:
        model = FearedEvent
        exclude = ["created_at", "updated_at"]


class FearedEventReadSerializer(BaseModelSerializer):
    ebios_rm_study = FieldsRelatedField()
    qualifications = FieldsRelatedField(many=True)
    assets = FieldsRelatedField(many=True)
    gravity = serializers.JSONField(source="get_gravity_display")
    folder = FieldsRelatedField()

    class Meta:
        model = FearedEvent
        fields = "__all__"


class FearedEventImportExportSerializer(BaseModelSerializer):
    qualifications = serializers.SlugRelatedField(
        slug_field="name", read_only=True, many=True
    )

    folder = HashSlugRelatedField(slug_field="pk", read_only=True)
    ebios_rm_study = HashSlugRelatedField(slug_field="pk", read_only=True)
    assets = HashSlugRelatedField(slug_field="pk", read_only=True, many=True)

    class Meta:
        model = FearedEvent
        fields = [
            "ref_id",
            "name",
            "description",
            "gravity",
            "is_selected",
            "justification",
            "ebios_rm_study",
            "qualifications",
            "assets",
            "folder",
            "created_at",
            "updated_at",
        ]


class RoToWriteSerializer(BaseModelSerializer):
    class Meta:
        model = RoTo
        exclude = ["created_at", "updated_at"]


class RoToReadSerializer(BaseModelSerializer):
    str = serializers.CharField(source="__str__")
    ebios_rm_study = FieldsRelatedField()
    folder = FieldsRelatedField()
    feared_events = FieldsRelatedField(["folder", "id"], many=True)
    risk_origin = serializers.SerializerMethodField()

    def get_risk_origin(self, obj):
        return obj.risk_origin.get_name_translated

    motivation = serializers.CharField(source="get_motivation_display")
    resources = serializers.CharField(source="get_resources_display")
    activity = serializers.CharField(source="get_activity_display")
    pertinence = serializers.CharField(source="get_pertinence_display")

    class Meta:
        model = RoTo
        fields = "__all__"


class RoToImportExportSerializer(BaseModelSerializer):
    folder = HashSlugRelatedField(slug_field="pk", read_only=True)
    ebios_rm_study = HashSlugRelatedField(slug_field="pk", read_only=True)
    feared_events = HashSlugRelatedField(slug_field="pk", many=True, read_only=True)
    risk_origin = serializers.SlugRelatedField(slug_field="name", read_only=True)

    class Meta:
        model = RoTo
        fields = [
            "risk_origin",
            "target_objective",
            "motivation",
            "resources",
            "activity",
            "is_selected",
            "justification",
            "ebios_rm_study",
            "feared_events",
            "folder",
            "created_at",
            "updated_at",
        ]


class StakeholderWriteSerializer(BaseModelSerializer):
    current_criticality = serializers.IntegerField(read_only=True)
    residual_criticality = serializers.IntegerField(read_only=True)

    def create(self, validated_data):
        validated_data["residual_dependency"] = validated_data["current_dependency"]
        validated_data["residual_penetration"] = validated_data["current_penetration"]
        validated_data["residual_maturity"] = validated_data["current_maturity"]
        validated_data["residual_trust"] = validated_data["current_trust"]
        return super().create(validated_data)

    class Meta:
        model = Stakeholder
        exclude = ["created_at", "updated_at"]


class StakeholderReadSerializer(BaseModelSerializer):
    str = serializers.CharField(source="__str__")
    ebios_rm_study = FieldsRelatedField()
    folder = FieldsRelatedField()
    entity = FieldsRelatedField()
    applied_controls = FieldsRelatedField(many=True)
    category = serializers.SerializerMethodField()

    def get_category(self, obj):
        return obj.category.get_name_translated if obj.category else None

<<<<<<< HEAD
=======
    category = serializers.CharField(source="get_category_display")
    category_raw = serializers.CharField(source="category", read_only=True)
>>>>>>> 7cc06623
    current_criticality = serializers.CharField(
        source="get_current_criticality_display"
    )
    residual_criticality = serializers.CharField(
        source="get_residual_criticality_display"
    )

    class Meta:
        model = Stakeholder
        fields = "__all__"


class StakeholderImportExportSerializer(BaseModelSerializer):
    folder = HashSlugRelatedField(slug_field="pk", read_only=True)
    ebios_rm_study = HashSlugRelatedField(slug_field="pk", read_only=True)
    entity = HashSlugRelatedField(slug_field="pk", read_only=True)
    applied_controls = HashSlugRelatedField(slug_field="pk", read_only=True, many=True)
    category = serializers.SlugRelatedField(slug_field="name", read_only=True)

    class Meta:
        model = Stakeholder
        fields = [
            "created_at",
            "updated_at",
            "folder",
            "ebios_rm_study",
            "entity",
            "category",
            "current_dependency",
            "current_penetration",
            "current_maturity",
            "current_trust",
            "residual_dependency",
            "residual_penetration",
            "residual_maturity",
            "residual_trust",
            "is_selected",
            "applied_controls",
        ]


class StrategicScenarioWriteSerializer(BaseModelSerializer):
    class Meta:
        model = StrategicScenario
        exclude = ["created_at", "updated_at"]


class StrategicScenarioReadSerializer(BaseModelSerializer):
    ebios_rm_study = FieldsRelatedField()
    folder = FieldsRelatedField()
    ro_to_couple = FieldsRelatedField()
    gravity = serializers.JSONField(source="get_gravity_display")
    attack_paths = FieldsRelatedField(many=True)

    class Meta:
        model = StrategicScenario
        fields = "__all__"


class StrategicScenarioImportExportSerializer(BaseModelSerializer):
    folder = HashSlugRelatedField(slug_field="pk", read_only=True)
    ebios_rm_study = HashSlugRelatedField(slug_field="pk", read_only=True)
    ro_to_couple = HashSlugRelatedField(slug_field="pk", read_only=True)

    class Meta:
        model = StrategicScenario
        fields = [
            "ref_id",
            "name",
            "description",
            "ebios_rm_study",
            "ro_to_couple",
            "folder",
            "created_at",
            "updated_at",
        ]


class AttackPathWriteSerializer(BaseModelSerializer):
    class Meta:
        model = AttackPath
        exclude = ["created_at", "updated_at"]


class AttackPathReadSerializer(BaseModelSerializer):
    ebios_rm_study = FieldsRelatedField()
    folder = FieldsRelatedField()
    ro_to_couple = FieldsRelatedField()
    stakeholders = FieldsRelatedField(many=True)
    risk_origin = serializers.CharField(
        source="ro_to_couple.risk_origin.get_name_translated"
    )
    target_objective = serializers.CharField(source="ro_to_couple.target_objective")

    strategic_scenario = FieldsRelatedField()

    class Meta:
        model = AttackPath
        fields = "__all__"


class AttackPathImportExportSerializer(BaseModelSerializer):
    folder = HashSlugRelatedField(slug_field="pk", read_only=True)
    ebios_rm_study = HashSlugRelatedField(slug_field="pk", read_only=True)
    strategic_scenario = HashSlugRelatedField(slug_field="pk", read_only=True)
    stakeholders = HashSlugRelatedField(slug_field="pk", read_only=True, many=True)

    class Meta:
        model = AttackPath
        fields = [
            "ref_id",
            "name",
            "description",
            "ebios_rm_study",
            "strategic_scenario",
            "stakeholders",
            "folder",
            "is_selected",
            "justification",
            "created_at",
            "updated_at",
        ]


class OperationalScenarioWriteSerializer(BaseModelSerializer):
    quotation_method = serializers.CharField(read_only=True)

    class Meta:
        model = OperationalScenario
        exclude = ["created_at", "updated_at"]


class OperationalScenarioReadSerializer(BaseModelSerializer):
    str = serializers.CharField(source="__str__")
    ebios_rm_study = FieldsRelatedField()
    folder = FieldsRelatedField()
    attack_path = FieldsRelatedField(["id", "name", "description"])
    stakeholders = FieldsRelatedField(many=True)
    ro_to = FieldsRelatedField(["risk_origin", "target_objective"])
    threats = FieldsRelatedField(many=True)
    likelihood = serializers.JSONField(source="get_likelihood_display")
    gravity = serializers.JSONField(source="get_gravity_display")
    risk_level = serializers.JSONField(source="get_risk_level_display")
    ref_id = serializers.CharField()
    operating_modes_description = serializers.SerializerMethodField()
    operating_modes = FieldsRelatedField(many=True)

    def get_operating_modes_description(self, obj):
        # If there's a description, use it
        if obj.operating_modes_description:
            return obj.operating_modes_description

        # Otherwise, generate from operating modes
        operating_modes = obj.operating_modes.all()
        if operating_modes:
            return " | ".join([mode.name for mode in operating_modes])

        return ""

    class Meta:
        model = OperationalScenario
        fields = "__all__"


class OperationalScenarioImportExportSerializer(BaseModelSerializer):
    ebios_rm_study = HashSlugRelatedField(slug_field="pk", read_only=True)
    attack_path = HashSlugRelatedField(slug_field="pk", read_only=True)
    threats = HashSlugRelatedField(slug_field="pk", read_only=True, many=True)
    folder = HashSlugRelatedField(slug_field="pk", read_only=True)
    operating_modes_description = serializers.SerializerMethodField()

    def get_operating_modes_description(self, obj):
        if obj.operating_modes_description:
            return obj.operating_modes_description

        # If empty, return combination of operating modes
        operating_modes = obj.operating_modes.all()
        if operating_modes:
            mode_descriptions = []
            for mode in operating_modes:
                mode_text = mode.name
                if mode.description:
                    mode_text += f": {mode.description}"
                mode_descriptions.append(mode_text)
            return "\n".join(mode_descriptions)

        return ""

    class Meta:
        model = OperationalScenario
        fields = [
            "operating_modes_description",
            "likelihood",
            "is_selected",
            "justification",
            "ebios_rm_study",
            "attack_path",
            "threats",
            "folder",
            "created_at",
            "updated_at",
        ]


class ElementaryActionWriteSerializer(BaseModelSerializer):
    operating_modes = serializers.PrimaryKeyRelatedField(
        many=True,
        queryset=OperatingMode.objects.all(),
        required=False,
        allow_null=True,
        write_only=True,
    )

    class Meta:
        model = ElementaryAction
        exclude = ["created_at", "updated_at"]


class ElementaryActionReadSerializer(BaseModelSerializer):
    icon = serializers.CharField(source="get_icon_display")
    icon_fa_class = serializers.CharField()
    icon_fa_hex = serializers.CharField()
    threat = FieldsRelatedField()
    folder = FieldsRelatedField()
    attack_stage = serializers.CharField(source="get_attack_stage_display")

    class Meta:
        model = ElementaryAction
        fields = "__all__"


class OperatingModeWriteSerializer(BaseModelSerializer):
    class Meta:
        model = OperatingMode
        exclude = ["created_at", "updated_at"]


class OperatingModeReadSerializer(BaseModelSerializer):
    operational_scenario = FieldsRelatedField()
    folder = FieldsRelatedField()
    elementary_actions = FieldsRelatedField(many=True)
    likelihood = serializers.JSONField(source="get_likelihood_display")
    ebios_rm_study = FieldsRelatedField()

    class Meta:
        model = OperatingMode
        fields = "__all__"


class KillChainWriteSerializer(BaseModelSerializer):
    class Meta:
        model = KillChain
        exclude = ["created_at", "updated_at"]

    def validate(self, attrs):
        elementary_action = attrs.get("elementary_action")
        antecedents = attrs.get("antecedents", [])
        attack_stage = elementary_action.attack_stage

        if attack_stage == ElementaryAction.AttackStage.KNOW and antecedents:
            raise serializers.ValidationError(
                "Antecedents cannot be selected in attack stage 'Know'."
            )

        if elementary_action in antecedents:
            raise serializers.ValidationError(
                "An elementary action cannot be its own antecedent."
            )

        if antecedents:
            for antecedent in antecedents:
                if not KillChain.objects.filter(
                    operating_mode=attrs.get("operating_mode"),
                    elementary_action=antecedent,
                ).exists():
                    raise serializers.ValidationError(
                        f"Antecedent '{antecedent}' has not been used in the operating mode yet"
                    )

                antecedent_kill_chain = KillChain.objects.filter(
                    operating_mode=attrs.get("operating_mode"),
                    elementary_action=antecedent,
                ).first()

                if antecedent_kill_chain and antecedent.attack_stage > attack_stage:
                    raise serializers.ValidationError(
                        {
                            "antecedents": f"The attack stage of the antecedent '{antecedent}' needs to be the same or before the attack stage of the elementary action"
                        }
                    )

        return super().validate(attrs)


class KillChainReadSerializer(BaseModelSerializer):
    operating_mode = FieldsRelatedField()
    elementary_action = FieldsRelatedField()
    antecedents = FieldsRelatedField(many=True)
    attack_stage = serializers.CharField()
    folder = FieldsRelatedField()
    str = serializers.CharField(source="__str__")

    class Meta:
        model = KillChain
        fields = "__all__"<|MERGE_RESOLUTION|>--- conflicted
+++ resolved
@@ -210,11 +210,6 @@
     def get_category(self, obj):
         return obj.category.get_name_translated if obj.category else None
 
-<<<<<<< HEAD
-=======
-    category = serializers.CharField(source="get_category_display")
-    category_raw = serializers.CharField(source="category", read_only=True)
->>>>>>> 7cc06623
     current_criticality = serializers.CharField(
         source="get_current_criticality_display"
     )
