--- conflicted
+++ resolved
@@ -223,11 +223,8 @@
 class AssetReadSerializer(AssetWriteSerializer):
     folder = FieldsRelatedField()
     parent_assets = FieldsRelatedField(many=True)
-<<<<<<< HEAD
     security_objectives = serializers.JSONField(source="get_security_objectives")
-=======
     owner = FieldsRelatedField(many=True)
->>>>>>> 5d3ee502
 
     type = serializers.CharField(source="get_type_display")
 
