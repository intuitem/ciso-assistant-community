import importlib
from typing import Any

import structlog
from django.db import models
from django.db.models import F

from ciso_assistant.settings import EMAIL_HOST, EMAIL_HOST_RESCUE
from core.models import *
from core.serializer_fields import (
    FieldsRelatedField,
    HashSlugRelatedField,
    PathField,
)
from core.utils import time_state
from ebios_rm.models import EbiosRMStudy, Stakeholder
from global_settings.utils import ff_is_enabled
from iam.models import *
from django.contrib.auth.models import Permission

from rest_framework import serializers
from rest_framework.exceptions import PermissionDenied

logger = structlog.get_logger(__name__)


class SerializerFactory:
    """Factory to get a serializer class from a list of modules.

    Attributes:
    modules (list): List of module names to search for the serializer.
    """

    def __init__(self, *modules: str):
        # Reverse to prioritize later modules
        self.modules = list(reversed(modules))

    def get_serializer(self, base_name: str, action: str):
        if action in ["list", "retrieve"]:
            serializer_name = f"{base_name}ReadSerializer"
        elif action in ["create", "update", "partial_update"]:
            serializer_name = f"{base_name}WriteSerializer"
        else:
            return None

        return self._get_serializer_class(serializer_name)

    def _get_serializer_class(self, serializer_name: str):
        for module_name in self.modules:
            try:
                serializer_module = importlib.import_module(module_name)
                serializer_class = getattr(serializer_module, serializer_name)
                return serializer_class
            except (ModuleNotFoundError, AttributeError):
                continue

        raise ValueError(
            f"Serializer {serializer_name} not found in any provided modules"
        )


class BaseModelSerializer(serializers.ModelSerializer):
    FLAGGED_FIELDS: dict[str, str] = {}

    def __init__(self, *args, **kwargs):
        super().__init__(*args, **kwargs)

        for field_name, flag_name in self.FLAGGED_FIELDS.items():
            if not ff_is_enabled(flag_name):
                self.fields.pop(field_name)

    def update(self, instance: models.Model, validated_data: Any) -> models.Model:
        if hasattr(instance, "urn") and getattr(instance, "urn"):
            raise PermissionDenied({"urn": "Imported objects cannot be modified"})
        try:
            object_updated = super().update(instance, validated_data)
            return object_updated
        except Exception as e:
            logger.error(e)
            raise serializers.ValidationError(e.args[0])

    def create(self, validated_data: Any):
        logger.debug("validated data", **validated_data)
        folder = Folder.get_folder(validated_data)
        folder = folder if folder else Folder.get_root_folder()
        can_create_in_folder = RoleAssignment.is_access_allowed(
            user=self.context["request"].user,
            perm=Permission.objects.get(
                codename=f"add_{self.Meta.model._meta.model_name}",
                content_type__app_label=self.Meta.model._meta.app_label,
                content_type__model=self.Meta.model._meta.model_name,
            ),
            folder=folder,
        )
        if not can_create_in_folder:
            raise PermissionDenied(
                {
                    "folder": "You do not have permission to create objects in this folder"
                }
            )
        try:
            object_created = super().create(validated_data)
            return object_created
        except ValidationError as e:
            logger.error(e)
            raise serializers.ValidationError(e.args[0])

    def get_path(self, obj):
        """
        Gets the pre-calculated folder path for list views, with a fallback.
        """
        optimized_data = self.context.get("optimized_data")
        if optimized_data:
            # Use the pre-calculated path data if available
            return optimized_data.get("paths", {}).get(obj.id, [])

        # Fallback for single object serialization (e.g., retrieve endpoint)
        # We manually serialize the folder objects to match the new optimized output
        folders = obj.get_folder_full_path()
        return [{"id": f.id, "name": f.name} for f in folders]

    class Meta:
        model: models.Model


class ReferentialSerializer(BaseModelSerializer):
    name = serializers.CharField(source="get_name_translated")
    description = serializers.CharField(
        source="get_description_translated", allow_blank=True, allow_null=True
    )
    annotation = serializers.CharField(
        source="get_annotation_translated", allow_blank=True, allow_null=True
    )

    class Meta:
        model: ReferentialObjectMixin
        exclude = ["translations"]


class AssessmentReadSerializer(BaseModelSerializer):
    path = PathField(read_only=True)
    perimeter = FieldsRelatedField(["id", "folder"])
    authors = FieldsRelatedField(many=True)
    reviewers = FieldsRelatedField(many=True)
    folder = FieldsRelatedField()


# Risk Assessment


class RiskMatrixReadSerializer(ReferentialSerializer):
    folder = FieldsRelatedField()
    json_definition = serializers.JSONField(source="get_json_translated")
    library = FieldsRelatedField(["name", "id"])

    class Meta:
        model = RiskMatrix
        exclude = ["translations"]


class RiskMatrixWriteSerializer(RiskMatrixReadSerializer):
    pass


class RiskMatrixImportExportSerializer(BaseModelSerializer):
    library = serializers.SlugRelatedField(slug_field="urn", read_only=True)

    class Meta:
        model = RiskMatrix
        fields = [
            "created_at",
            "updated_at",
            "urn",
            "name",
            "description",
            "ref_id",
            "annotation",
            "translations",
            "locale",
            "default_locale",
            "library",
            "is_enabled",
            "provider",
            "json_definition",
        ]


class VulnerabilityReadSerializer(BaseModelSerializer):
    path = PathField(read_only=True)
    folder = FieldsRelatedField()
    applied_controls = FieldsRelatedField(many=True)
    assets = FieldsRelatedField(many=True)
    filtering_labels = FieldsRelatedField(["folder"], many=True)
    security_exceptions = FieldsRelatedField(many=True)
    severity = serializers.CharField(source="get_severity_display")

    class Meta:
        model = Vulnerability
        exclude = ["created_at", "updated_at", "is_published"]


class VulnerabilityWriteSerializer(BaseModelSerializer):
    class Meta:
        model = Vulnerability
        exclude = ["created_at", "updated_at", "is_published"]


class VulnerabilityImportExportSerializer(BaseModelSerializer):
    folder = HashSlugRelatedField(slug_field="pk", read_only=True)
    applied_controls = HashSlugRelatedField(slug_field="pk", read_only=True, many=True)

    class Meta:
        model = Vulnerability
        fields = [
            "ref_id",
            "name",
            "description",
            "folder",
            "status",
            "severity",
            "applied_controls",
            "created_at",
            "updated_at",
        ]


class RiskAcceptanceWriteSerializer(BaseModelSerializer):
    class Meta:
        model = RiskAcceptance
        exclude = ["accepted_at", "rejected_at", "revoked_at", "state"]


class RiskAcceptanceReadSerializer(BaseModelSerializer):
    path = PathField(read_only=True)
    folder = FieldsRelatedField()
    risk_scenarios = FieldsRelatedField(many=True)
    approver = FieldsRelatedField(["id", "first_name", "last_name"])
    state = serializers.CharField(source="get_state_display")

    class Meta:
        model = RiskAcceptance
        fields = "__all__"


class PerimeterWriteSerializer(BaseModelSerializer):
    def validate_name(self, value):
        """
        Check that the folder perimeter name does not contain the character "/"
        """
        if "/" in value:
            raise serializers.ValidationError(
                "The name cannot contain '/' for a Perimeter."
            )
        return value

    class Meta:
        model = Perimeter
        exclude = ["created_at"]


class PerimeterReadSerializer(BaseModelSerializer):
    path = PathField(read_only=True)
    folder = FieldsRelatedField()
    lc_status = serializers.CharField(source="get_lc_status_display")
    default_assignee = FieldsRelatedField(many=True)

    class Meta:
        model = Perimeter
        fields = "__all__"


class PerimeterImportExportSerializer(BaseModelSerializer):
    folder = HashSlugRelatedField(slug_field="pk", read_only=True)

    class Meta:
        model = Perimeter
        fields = [
            "ref_id",
            "name",
            "description",
            "folder",
            "lc_status",
            "created_at",
            "updated_at",
        ]


class RiskAssessmentWriteSerializer(BaseModelSerializer):
    def validate(self, attrs):
        if hasattr(self, "instance") and self.instance and self.instance.is_locked:
            # If we're unlocking (setting is_locked to False), allow the operation
            if "is_locked" in attrs and attrs["is_locked"] is False:
                return super().validate(attrs)

            # Otherwise, only allow modifying the is_locked field
            locked_fields = [field for field in attrs.keys() if field != "is_locked"]
            if locked_fields:
                raise serializers.ValidationError(
                    f"⚠️ Cannot modify the risk assessment attributes when it is locked. Only the 'Locked' field can be modified."
                )
        return super().validate(attrs)

    def update(self, instance, validated_data):
        # Check if status is changing to deprecated
        old_status = instance.status
        new_status = validated_data.get("status", old_status)

        # Auto-lock when status changes to deprecated
        if old_status != "deprecated" and new_status == "deprecated":
            validated_data["is_locked"] = True

        return super().update(instance, validated_data)

    class Meta:
        model = RiskAssessment
        exclude = ["created_at", "updated_at"]


class RiskAssessmentDuplicateSerializer(BaseModelSerializer):
    class Meta:
        model = RiskAssessment
        fields = ["name", "version", "perimeter", "description"]


class RiskAssessmentReadSerializer(AssessmentReadSerializer):
    path = PathField(read_only=True)
    str = serializers.CharField(source="__str__")
    perimeter = FieldsRelatedField(["id", "folder"])
    folder = FieldsRelatedField()
    risk_scenarios = FieldsRelatedField(many=True, fields=["id", "name", "ref_id"])
    risk_scenarios_count = serializers.IntegerField(source="risk_scenarios.count")
    risk_matrix = FieldsRelatedField()
    ebios_rm_study = FieldsRelatedField(["id", "name"])

    class Meta:
        model = RiskAssessment
        exclude = []


class RiskAssessmentImportExportSerializer(BaseModelSerializer):
    risk_matrix = serializers.SlugRelatedField(slug_field="urn", read_only=True)

    folder = HashSlugRelatedField(slug_field="pk", read_only=True)
    perimeter = HashSlugRelatedField(slug_field="pk", read_only=True)
    ebios_rm_study = HashSlugRelatedField(slug_field="pk", read_only=True)

    class Meta:
        model = RiskAssessment
        fields = [
            "ref_id",
            "name",
            "version",
            "description",
            "folder",
            "perimeter",
            "eta",
            "due_date",
            "status",
            "observation",
            "risk_matrix",
            "ebios_rm_study",
            "created_at",
            "updated_at",
        ]


class AssetCapabilityReadSerializer(ReferentialSerializer):
    class Meta:
        model = AssetCapability
        exclude = ["translations"]


class AssetCapabilityWriteSerializer(AssetCapabilityReadSerializer):
    pass


class AssetWriteSerializer(BaseModelSerializer):
    ebios_rm_studies = serializers.PrimaryKeyRelatedField(
        many=True,
        queryset=EbiosRMStudy.objects.all(),
        required=False,
        allow_null=True,
        write_only=True,
    )
    support_assets = serializers.PrimaryKeyRelatedField(
        source="child_assets",
        many=True,
        queryset=Asset.objects.all(),
        required=False,
    )

    class Meta:
        model = Asset
        exclude = ["business_value"]

    def validate(self, data):
        parent_assets = data.get("parent_assets", [])
        support_assets = data.get("child_assets", [])
        """
        Check that the assets graph will not contain cycles
        """
        myset = set()
        if self.instance:
            myset = set([self.instance])
        if parent_assets:
            myset = myset | set(support_assets)

            for asset in parent_assets:
                if myset & set(asset.ancestors_plus_self()):
                    raise serializers.ValidationError(
                        "errorAssetGraphMustNotContainCycles"
                    )
        return data

    def create(self, validated_data):
        child_assets = validated_data.pop("child_assets", None)
        asset = super().create(validated_data)

        if child_assets is not None:
            asset.child_assets.set(child_assets)

        return asset

    def update(self, instance, validated_data):
        child_assets = validated_data.pop("child_assets", None)
        old_type = instance.type
        new_type = validated_data.get("type", old_type)

        # If switching to PRIMARY type, clear parent_assets and prevent reapplication
        if old_type != new_type and new_type == Asset.Type.PRIMARY:
            validated_data.pop("parent_assets", None)
            instance.parent_assets.clear()

        instance = super().update(instance, validated_data)

        # Set support_assets (child_assets) if provided (both PRIMARY and SUPPORT can have children)
        if child_assets is not None:
            instance.child_assets.set(child_assets)

        return instance


class AssetReadSerializer(AssetWriteSerializer):
    path = PathField(read_only=True)
    folder = FieldsRelatedField()
    parent_assets = FieldsRelatedField(many=True)
    support_assets = FieldsRelatedField(source="child_assets", many=True)
    owner = FieldsRelatedField(many=True)
    filtering_labels = FieldsRelatedField(["folder"], many=True)
    type = serializers.CharField(source="get_type_display")
    security_exceptions = FieldsRelatedField(many=True)
    personal_data = FieldsRelatedField(many=True)
    asset_class = FieldsRelatedField(["name"])
    overridden_children_capabilities = FieldsRelatedField(many=True)

    children_assets = serializers.SerializerMethodField()
    security_objectives = serializers.SerializerMethodField()
    disaster_recovery_objectives = serializers.SerializerMethodField()
    security_capabilities = serializers.SerializerMethodField()
    recovery_capabilities = serializers.SerializerMethodField()
    security_objectives_comparison = serializers.SerializerMethodField()
    recovery_objectives_comparison = serializers.SerializerMethodField()

    def get_children_assets(self, obj):
        """
        Gets pre-calculated descendant IDs for list views, with a fallback for detail views.
        """
        optimized_data = self.context.get("optimized_data")
        if optimized_data:
            # Use pre-calculated data if available
            return optimized_data.get("descendants", {}).get(obj.id, [])

        # Fallback for single object serialization
        return obj.children_assets.annotate(str=F("name")).values("id", "str")

    def get_security_objectives(self, obj):
        """
        Gets pre-calculated security objectives for list views, with a fallback.
        """
        optimized_data = self.context.get("optimized_data")
        if optimized_data:
            return optimized_data.get("security_objectives", {}).get(obj.id, [])

        # Fallback for single object serialization
        return obj.get_security_objectives_display()

    def get_disaster_recovery_objectives(self, obj):
        """
        Gets pre-calculated disaster recovery objectives for list views, with a fallback.
        """
        optimized_data = self.context.get("optimized_data")
        if optimized_data:
            return optimized_data.get("disaster_recovery_objectives", {}).get(
                obj.id, []
            )

        # Fallback for single object serialization
        return obj.get_disaster_recovery_objectives_display()

    def get_security_capabilities(self, obj):
        """
        Gets pre-calculated security capabilities for list views, with a fallback.
        """
        optimized_data = self.context.get("optimized_data")
        if optimized_data:
            return optimized_data.get("security_capabilities", {}).get(obj.id, [])

        # Fallback for single object serialization
        return obj.get_security_capabilities_display()

    def get_recovery_capabilities(self, obj):
        """
        Gets pre-calculated recovery capabilities for list views, with a fallback.
        """
        optimized_data = self.context.get("optimized_data")
        if optimized_data:
            return optimized_data.get("recovery_capabilities", {}).get(obj.id, [])

        # Fallback for single object serialization
        return obj.get_recovery_capabilities_display()

    def get_security_objectives_comparison(self, obj):
        """
        Gets comparison of security objectives vs capabilities with verdict.
        """
        return obj.get_security_objectives_comparison()

    def get_recovery_objectives_comparison(self, obj):
        """
        Gets comparison of recovery objectives vs capabilities with verdict.
        """
        return obj.get_recovery_objectives_comparison()


class AssetImportExportSerializer(BaseModelSerializer):
    folder = HashSlugRelatedField(slug_field="pk", read_only=True)
    parent_assets = HashSlugRelatedField(slug_field="pk", read_only=True, many=True)

    class Meta:
        model = Asset
        fields = [
            "type",
            "name",
            "description",
            "reference_link",
            "security_objectives",
            "disaster_recovery_objectives",
            "parent_assets",
            "folder",
            "created_at",
            "updated_at",
        ]


class AssetClassReadSerializer(BaseModelSerializer):
    path = PathField(read_only=True)
    parent = FieldsRelatedField()
    full_path = serializers.CharField()

    class Meta:
        model = AssetClass
        exclude = ["created_at", "updated_at", "folder", "is_published"]


class AssetClassWriteSerializer(BaseModelSerializer):
    class Meta:
        model = AssetClass
        exclude = ["created_at", "updated_at", "folder", "is_published"]


class ReferenceControlWriteSerializer(BaseModelSerializer):
    class Meta:
        model = ReferenceControl
        exclude = ["translations"]


class ReferenceControlReadSerializer(ReferentialSerializer):
    path = PathField(read_only=True)
    folder = FieldsRelatedField()
    library = FieldsRelatedField(["name", "id"])
    filtering_labels = FieldsRelatedField(["folder"], many=True)

    class Meta:
        model = ReferenceControl
        exclude = ["translations"]


class ReferenceControlImportExportSerializer(BaseModelSerializer):
    library = serializers.SlugRelatedField(slug_field="urn", read_only=True)

    folder = HashSlugRelatedField(slug_field="pk", read_only=True)

    class Meta:
        model = ReferenceControl
        fields = [
            "ref_id",
            "name",
            "description",
            "urn",
            "provider",
            "category",
            "csf_function",
            "typical_evidence",
            "annotation",
            "translations",
            "locale",
            "default_locale",
            "folder",
            "library",
            "created_at",
            "updated_at",
        ]


"""class LibraryReadSerializer(BaseModelSerializer):
    class Meta:
        model = LoadedLibrary
        fields = "__all__"


class LibraryWriteSerializer(BaseModelSerializer):
    class Meta:
        model = LoadedLibrary
        fields = "__all__"
"""


class ThreatWriteSerializer(BaseModelSerializer):
    class Meta:
        model = Threat
        exclude = ["translations"]


class ThreatReadSerializer(ReferentialSerializer):
    path = PathField(read_only=True)
    folder = FieldsRelatedField()
    library = FieldsRelatedField(["name", "id"])
    filtering_labels = FieldsRelatedField(["folder"], many=True)

    class Meta:
        model = Threat
        exclude = ["translations"]


class ThreatImportExportSerializer(BaseModelSerializer):
    library = serializers.SlugRelatedField(slug_field="urn", read_only=True)

    folder = HashSlugRelatedField(slug_field="pk", read_only=True)

    class Meta:
        model = Threat
        fields = [
            "created_at",
            "updated_at",
            "folder",
            "urn",
            "ref_id",
            "provider",
            "name",
            "description",
            "annotation",
            "translations",
            "locale",
            "default_locale",
            "library",
        ]


class RiskScenarioWriteSerializer(BaseModelSerializer):
    # Note: Inherent risk fields are always accepted for writing,
    # but only displayed when inherent_risk feature flag is enabled
    FLAGGED_FIELDS = {}

    risk_matrix = serializers.PrimaryKeyRelatedField(
        read_only=True, source="risk_assessment.risk_matrix"
    )

    def validate(self, attrs):
        if (
            hasattr(self, "instance")
            and self.instance
            and self.instance.risk_assessment.is_locked
        ):
            raise serializers.ValidationError(
                "⚠️ Cannot modify the risk scenario when the risk assessment is locked."
            )
        return super().validate(attrs)

    class Meta:
        model = RiskScenario
        fields = "__all__"


class RiskScenarioReadSerializer(RiskScenarioWriteSerializer):
    risk_assessment = FieldsRelatedField(["id", "name", "is_locked"])
    risk_matrix = FieldsRelatedField(source="risk_assessment.risk_matrix")
    perimeter = FieldsRelatedField(
        source="risk_assessment.perimeter", fields=["id", "name", "folder"]
    )
    version = serializers.StringRelatedField(source="risk_assessment.version")
    threats = FieldsRelatedField(many=True)
    assets = FieldsRelatedField(many=True)
    qualifications = FieldsRelatedField(many=True)

    treatment = serializers.CharField()

    inherent_proba = serializers.JSONField(source="get_inherent_proba")
    inherent_impact = serializers.JSONField(source="get_inherent_impact")
    inherent_level = serializers.JSONField(source="get_inherent_risk")
    current_proba = serializers.JSONField(source="get_current_proba")
    current_impact = serializers.JSONField(source="get_current_impact")
    current_level = serializers.JSONField(source="get_current_risk")
    residual_proba = serializers.JSONField(source="get_residual_proba")
    residual_impact = serializers.JSONField(source="get_residual_impact")
    residual_level = serializers.JSONField(source="get_residual_risk")

    strength_of_knowledge = serializers.JSONField(source="get_strength_of_knowledge")

    applied_controls = FieldsRelatedField(many=True)
    existing_applied_controls = FieldsRelatedField(many=True)

    owner = FieldsRelatedField(many=True)
    security_exceptions = FieldsRelatedField(many=True)

    within_tolerance = serializers.CharField()


class RiskScenarioImportExportSerializer(BaseModelSerializer):
    threats = HashSlugRelatedField(slug_field="pk", many=True, read_only=True)
    risk_assessment = HashSlugRelatedField(slug_field="pk", read_only=True)
    vulnerabilities = HashSlugRelatedField(slug_field="pk", read_only=True, many=True)
    assets = HashSlugRelatedField(slug_field="pk", read_only=True, many=True)
    existing_applied_controls = HashSlugRelatedField(
        slug_field="pk", read_only=True, many=True
    )
    applied_controls = HashSlugRelatedField(slug_field="pk", read_only=True, many=True)
    qualifications = serializers.SlugRelatedField(
        slug_field="name", read_only=True, many=True
    )

    class Meta:
        model = RiskScenario
        fields = [
            "ref_id",
            "name",
            "description",
            "risk_assessment",
            "treatment",
            "threats",
            "vulnerabilities",
            "assets",
            "existing_controls",
            "existing_applied_controls",
            "applied_controls",
            "current_proba",
            "current_impact",
            "residual_proba",
            "residual_impact",
            "strength_of_knowledge",
            "justification",
            "created_at",
            "updated_at",
            "qualifications",
        ]


class AppliedControlWriteSerializer(BaseModelSerializer):
    findings = serializers.PrimaryKeyRelatedField(
        many=True, required=False, queryset=Finding.objects.all()
    )
    stakeholders = serializers.PrimaryKeyRelatedField(
        many=True, required=False, queryset=Stakeholder.objects.all()
    )
    cost = serializers.JSONField(required=False, allow_null=True)

    def create(self, validated_data: Any):
        owner_data = validated_data.get("owner", [])
        applied_control = super().create(validated_data)
        findings = validated_data.pop("findings", [])
        if findings:
            applied_control.findings.set(findings)

        # Send notification to newly assigned owners
        if owner_data:
            self._send_assignment_notifications(
                applied_control, [user.id for user in owner_data]
            )

        return applied_control

    def update(self, instance, validated_data):
        # Track old owners before update
        old_owner_ids = set(instance.owner.values_list("id", flat=True))

        updated_instance = super().update(instance, validated_data)

        # Get new owners after update
        new_owner_ids = set(updated_instance.owner.values_list("id", flat=True))

        # Send notifications only to newly assigned owners
        newly_assigned_ids = new_owner_ids - old_owner_ids
        if newly_assigned_ids:
            self._send_assignment_notifications(
                updated_instance, list(newly_assigned_ids)
            )

        return updated_instance

    def _send_assignment_notifications(self, applied_control, owner_ids):
        """Send assignment notifications to the specified owners"""
        if not owner_ids:
            return

        try:
            from iam.models import User
            from .tasks import send_applied_control_assignment_notification

            assigned_users = User.objects.filter(id__in=owner_ids)
            assigned_emails = [user.email for user in assigned_users if user.email]

            if assigned_emails:
                # Queue the task for async execution
                send_applied_control_assignment_notification(
                    applied_control.id, assigned_emails
                )
        except Exception as e:
            logger.error(
                f"Failed to send AppliedControl assignment notification: {str(e)}"
            )

    class Meta:
        model = AppliedControl
        fields = "__all__"


class AppliedControlReadSerializer(AppliedControlWriteSerializer):
    path = PathField(read_only=True)
    folder = FieldsRelatedField()
    reference_control = FieldsRelatedField()
    priority = serializers.CharField(source="get_priority_display")
    category = serializers.CharField(
        source="get_category_display"
    )  # type : get_type_display
    csf_function = serializers.CharField(
        source="get_csf_function_display"
    )  # type : get_type_display
    evidences = FieldsRelatedField(many=True)
    objectives = FieldsRelatedField(many=True)
    effort = serializers.CharField(source="get_effort_display")
    control_impact = serializers.CharField(source="get_control_impact_display")
    cost = serializers.JSONField()
    annual_cost = serializers.DecimalField(
        max_digits=12, decimal_places=2, read_only=True
    )
    currency = serializers.SerializerMethodField()
    annual_cost_display = serializers.SerializerMethodField()
    filtering_labels = FieldsRelatedField(["folder"], many=True)
    assets = FieldsRelatedField(many=True)

    ranking_score = serializers.IntegerField(source="get_ranking_score")
    owner = FieldsRelatedField(many=True)
    security_exceptions = FieldsRelatedField(many=True)
    state = serializers.SerializerMethodField()
    findings_count = serializers.IntegerField(source="findings.count")
    is_assigned = serializers.BooleanField(read_only=True)

    def get_state(self, obj):
        if not obj.eta:
            return None
        return time_state(obj.eta.isoformat())

    def get_currency(self, obj):
        if not obj.cost:
            return "€"  # Default currency
        return obj.cost.get("currency", "€")

    def get_annual_cost_display(self, obj):
        annual_cost = obj.annual_cost
        if annual_cost == 0:
            return ""
        currency = self.get_currency(obj)
        return f"{annual_cost:,.2f} {currency}"


class ActionPlanSerializer(BaseModelSerializer):
    folder = FieldsRelatedField()
    reference_control = FieldsRelatedField()
    priority = serializers.CharField(source="get_priority_display")
    category = serializers.CharField(
        source="get_category_display"
    )  # type : get_type_display
    csf_function = serializers.CharField(
        source="get_csf_function_display"
    )  # type : get_type_display
    evidences = FieldsRelatedField(many=True)
    effort = serializers.CharField(source="get_effort_display")
    control_impact = serializers.CharField(source="get_control_impact_display")
    status = serializers.CharField(source="get_status_display")
    cost = serializers.JSONField()
    annual_cost = serializers.DecimalField(
        max_digits=12, decimal_places=2, read_only=True
    )

    ranking_score = serializers.IntegerField(source="get_ranking_score")
    owner = FieldsRelatedField(many=True)

    class Meta:
        model = AppliedControl
        fields = "__all__"


class ComplianceAssessmentActionPlanSerializer(ActionPlanSerializer):
    requirement_assessments = serializers.SerializerMethodField(
        method_name="get_requirement_assessments"
    )

    def get_requirement_assessments(self, obj):
        pk = self.context.get("pk")
        if pk is None:
            return None
        requirement_assessments = RequirementAssessment.objects.filter(
            compliance_assessment=pk, applied_controls=obj
        )
        return [
            {
                "str": str(req.requirement.safe_display_str),
                "id": str(req.id),
            }
            for req in requirement_assessments
        ]

    class Meta:
        model = AppliedControl
        fields = [
            "id",
            "ref_id",
            "name",
            "description",
            "folder",
            "status",
            "eta",
            "expiry_date",
            "priority",
            "category",
            "csf_function",
            "effort",
            "control_impact",
            "cost",
            "annual_cost",
            "ranking_score",
            "requirement_assessments",
            "reference_control",
            "evidences",
            "owner",
        ]


class RiskAssessmentActionPlanSerializer(ActionPlanSerializer):
    risk_scenarios = serializers.SerializerMethodField(method_name="get_risk_scenarios")

    def get_risk_scenarios(self, obj):
        pk = self.context.get("pk")
        if pk is None:
            return None
        risk_scenarios = (
            RiskScenario.objects.filter(risk_assessment=pk)
            .filter(Q(applied_controls=obj) | Q(existing_applied_controls=obj))
            .distinct()
        )
        return [
            {
                "str": str(req.ref_id + " - " + req.name),
                "id": str(req.id),
            }
            for req in risk_scenarios
        ]

    class Meta:
        model = AppliedControl
        fields = [
            "id",
            "ref_id",
            "name",
            "description",
            "folder",
            "status",
            "eta",
            "expiry_date",
            "priority",
            "category",
            "csf_function",
            "effort",
            "control_impact",
            "cost",
            "annual_cost",
            "ranking_score",
            "risk_scenarios",
            "reference_control",
            "evidences",
            "owner",
        ]


class AppliedControlDuplicateSerializer(BaseModelSerializer):
    class Meta:
        model = AppliedControl
        fields = ["name", "description", "folder"]


class AppliedControlImportExportSerializer(BaseModelSerializer):
    reference_control = HashSlugRelatedField(slug_field="pk", read_only=True)
    folder = HashSlugRelatedField(slug_field="pk", read_only=True)
    evidences = HashSlugRelatedField(slug_field="pk", read_only=True, many=True)
    objectives = HashSlugRelatedField(slug_field="pk", read_only=True, many=True)

    class Meta:
        model = AppliedControl
        fields = [
            "folder",
            "ref_id",
            "name",
            "description",
            "priority",
            "reference_control",
            "created_at",
            "updated_at",
            "category",
            "csf_function",
            "status",
            "start_date",
            "eta",
            "expiry_date",
            "link",
            "effort",
            "control_impact",
            "cost",
            "evidences",
            "objectives",
        ]


class PolicyWriteSerializer(AppliedControlWriteSerializer):
    class Meta:
        model = Policy
        fields = "__all__"


class PolicyReadSerializer(AppliedControlReadSerializer):
    path = PathField(read_only=True)

    class Meta:
        model = Policy
        fields = "__all__"


class UserReadSerializer(BaseModelSerializer):
    user_groups = FieldsRelatedField(fields=["builtin", "id"], many=True)
    has_mfa_enabled = serializers.BooleanField(read_only=True)

    class Meta:
        model = User
        fields = [
            "id",
            "email",
            "first_name",
            "last_name",
            "is_active",
            "date_joined",
            "user_groups",
            "keep_local_login",
            "is_third_party",
            "observation",
            "has_mfa_enabled",
            "expiry_date",
            "is_superuser",
        ]


class UserRolesOnFolderSerializer(BaseModelSerializer):
    roles = serializers.SerializerMethodField()

    class Meta:
        model = User
        fields = ["id", "email", "first_name", "last_name", "is_active", "roles"]

    def get_roles(self, obj):
        return [
            {"str": str(role)}
            for role in self.context["user_roles_map"].get(obj.id, [])
        ]


class UserWriteSerializer(BaseModelSerializer):
    is_local = serializers.BooleanField(required=False)

    class Meta:
        model = User
        fields = [
            "id",
            "email",
            "first_name",
            "last_name",
            "is_active",
            "date_joined",
            "user_groups",
            "keep_local_login",
            "is_third_party",
            "is_local",
            "observation",
            "expiry_date",
            "is_superuser",
        ]

    def validate_email(self, email):
        validate_email(email)
        return email

    def create(self, validated_data):
        send_mail = EMAIL_HOST or EMAIL_HOST_RESCUE
        if not RoleAssignment.is_access_allowed(
            user=self.context["request"].user,
            perm=Permission.objects.get(
                codename="add_user",
                content_type__app_label=User._meta.app_label,
                content_type__model=User._meta.model_name,
            ),
            folder=Folder.get_root_folder(),
        ):
            raise PermissionDenied(
                {"error": ["You do not have permission to create users"]}
            )
        try:
            user = User.objects.create_user(**validated_data)
        except Exception as e:
            logger.error(e)
            if (
                User.objects.filter(email=validated_data["email"]).exists()
                and send_mail
            ):
                logger.warning("mailing failed")
                raise serializers.ValidationError(
                    {
                        "warning": [
                            "User created successfully but an error occurred while sending the email"
                        ]
                    }
                )
            else:
                raise serializers.ValidationError(
                    {"error": ["An error occurred while creating the user"]}
                )
        return user

    def update(self, instance: User, validated_data: Any) -> User:
        user_groups_data = validated_data.get("user_groups")
        if user_groups_data is not None:
            initial_groups = set(instance.user_groups.all())
            new_groups = set(group for group in user_groups_data)

            if initial_groups != new_groups:
                logger.info(
                    "user groups updated",
                    user=instance,
                    initial_user_groups=initial_groups,
                    new_user_groups=new_groups,
                )
                # instance.user_groups.set(user_groups_data)
        return super().update(instance, validated_data)


class UserGroupReadSerializer(BaseModelSerializer):
    path = PathField(source="get_folder_full_path", read_only=True)
    name = serializers.CharField(source="__str__")
    localization_dict = serializers.JSONField(source="get_localization_dict")
    folder = FieldsRelatedField()

    class Meta:
        model = UserGroup
        fields = "__all__"


class UserGroupWriteSerializer(BaseModelSerializer):
    class Meta:
        model = UserGroup
        fields = "__all__"


class PermissionReadSerializer(BaseModelSerializer):
    content_type = FieldsRelatedField(fields=["app_label", "model"])
    normalized_model = serializers.SerializerMethodField()
    normalized_codename = serializers.SerializerMethodField()

    class Meta:
        model = Permission
        fields = "__all__"

    def get_normalized_model(self, obj):
        model_class = obj.content_type.model_class()
        return (
            model_class.__name__ if model_class else obj.content_type.model.capitalize()
        )

    def get_normalized_codename(self, obj):
        model_class = obj.content_type.model_class()
        model_name = (
            model_class.__name__ if model_class else obj.content_type.model.capitalize()
        )
        return f"{obj.codename.split('_')[0]}{model_name}"


class PermissionWriteSerializer(BaseModelSerializer):
    class Meta:
        model = Permission
        fields = "__all__"

    def __init__(self, *args, **kwargs):
        super().__init__(*args, **kwargs)
        for field in self.fields.values():
            field.read_only = True


class RoleAssignmentReadSerializer(BaseModelSerializer):
    class Meta:
        model = RoleAssignment
        fields = "__all__"


class RoleAssignmentWriteSerializer(BaseModelSerializer):
    class Meta:
        model = RoleAssignment
        fields = "__all__"


class FolderWriteSerializer(BaseModelSerializer):
    class Meta:
        model = Folder
        exclude = [
            "builtin",
            "content_type",
        ]

    def validate_name(self, value):
        """
        Check that the folder name does not contain the character "/"
        """
        if "/" in value:
            raise serializers.ValidationError(
                "The name cannot contain '/' for a Folder."
            )
        return value


class FolderReadSerializer(BaseModelSerializer):
    path = PathField(read_only=True)
    parent_folder = FieldsRelatedField()
    filtering_labels = FieldsRelatedField(many=True)

    content_type = serializers.CharField(source="get_content_type_display")

    class Meta:
        model = Folder
        fields = "__all__"


class FolderImportExportSerializer(BaseModelSerializer):
    parent_folder = HashSlugRelatedField(slug_field="pk", read_only=True)

    class Meta:
        model = Folder
        fields = [
            "parent_folder",
            "name",
            "description",
            "content_type",
            "created_at",
            "updated_at",
        ]


# Compliance Assessment


class FrameworkReadSerializer(ReferentialSerializer):
    folder = FieldsRelatedField()
    library = FieldsRelatedField(["name", "id"])
    reference_controls = FieldsRelatedField(many=True)
    is_dynamic = serializers.BooleanField(read_only=True)

    class Meta:
        model = Framework
        exclude = ["translations"]


class FrameworkWriteSerializer(FrameworkReadSerializer):
    pass


class FrameworkImportExportSerializer(BaseModelSerializer):
    library = serializers.SlugRelatedField(slug_field="urn", read_only=True)

    class Meta:
        model = Framework
        fields = [
            "urn",
            "ref_id",
            "name",
            "library",
            "min_score",
            "max_score",
            "implementation_groups_definition",
            "provider",
            "annotation",
            "translations",
            "locale",
            "default_locale",
            "created_at",
            "updated_at",
        ]


class RequirementNodeReadSerializer(ReferentialSerializer):
    reference_controls = FieldsRelatedField(many=True)
    threats = FieldsRelatedField(many=True)
    display_short = serializers.CharField()
    display_long = serializers.CharField()

    class Meta:
        model = RequirementNode
        exclude = ["translations"]


class RequirementNodeWriteSerializer(RequirementNodeReadSerializer):
    pass


class EvidenceReadSerializer(BaseModelSerializer):
    path = PathField(read_only=True)
    attachment = serializers.SerializerMethodField()
    size = serializers.CharField(source="get_size")
    folder = FieldsRelatedField()
    applied_controls = FieldsRelatedField(many=True)
    requirement_assessments = FieldsRelatedField(many=True)
    filtering_labels = FieldsRelatedField(["folder"], many=True)
    owner = FieldsRelatedField(many=True)
    status = serializers.CharField(source="get_status_display")
    link = serializers.SerializerMethodField()

    def get_attachment(self, obj):
        last_revision = obj.last_revision
        if last_revision and last_revision.attachment:
            return last_revision.attachment.url
        return None

    def get_link(self, obj):
        last_revision = obj.last_revision
        return last_revision.link if last_revision else None

    class Meta:
        model = Evidence
        fields = "__all__"


class EvidenceWriteSerializer(BaseModelSerializer):
    applied_controls = serializers.PrimaryKeyRelatedField(
        many=True, queryset=AppliedControl.objects.all(), required=False
    )
    requirement_assessments = serializers.PrimaryKeyRelatedField(
        many=True, queryset=RequirementAssessment.objects.all(), required=False
    )
    findings = serializers.PrimaryKeyRelatedField(
        many=True, required=False, queryset=Finding.objects.all()
    )
    findings_assessments = serializers.PrimaryKeyRelatedField(
        many=True, queryset=FindingsAssessment.objects.all(), required=False
    )
    timeline_entries = serializers.PrimaryKeyRelatedField(
        many=True, queryset=TimelineEntry.objects.all(), required=False
    )
    owner = serializers.PrimaryKeyRelatedField(
        many=True, queryset=User.objects.all(), required=False
    )
    attachment = serializers.FileField(required=False)
    link = serializers.URLField(required=False)

    class Meta:
        model = Evidence
        exclude = ["is_published"]

    def create(self, validated_data):
        attachment = validated_data.pop("attachment", None)
        link = validated_data.pop("link", None)

        evidence = super().create(validated_data)

        EvidenceRevision.objects.get_or_create(
            evidence=evidence, defaults={"link": link, "attachment": attachment}
        )

        return evidence

    def update(self, instance, validated_data):
        # Handle properly owner field cleaning
        owners = validated_data.get("owner", None)
        instance = super().update(instance, validated_data)
        if not owners:
            instance.owner.set([])

        return instance

    def to_representation(self, instance):
        """Include link and attachment from the latest revision in the response"""
        data = super().to_representation(instance)

        # Add revision fields to the response
        latest_revision = instance.last_revision
        if latest_revision:
            data["link"] = latest_revision.link
            data["attachment"] = (
                latest_revision.attachment.url if latest_revision.attachment else None
            )
        else:
            data["link"] = None
            data["attachment"] = None

        return data


class EvidenceImportExportSerializer(BaseModelSerializer):
    folder = HashSlugRelatedField(slug_field="pk", read_only=True)

    class Meta:
        model = Evidence
        fields = [
            "folder",
            "name",
            "description",
            "created_at",
            "updated_at",
            "owner",
            "status",
            "expiry_date",
        ]


class EvidenceRevisionReadSerializer(BaseModelSerializer):
    attachment = serializers.CharField(source="filename")
    size = serializers.CharField(source="get_size")
    evidence = FieldsRelatedField()
    folder = FieldsRelatedField()
    str = serializers.CharField(source="__str__")

    class Meta:
        model = EvidenceRevision
        fields = "__all__"


class EvidenceRevisionWriteSerializer(BaseModelSerializer):
    class Meta:
        model = EvidenceRevision
        fields = "__all__"

    def create(self, validated_data):
        evidence = validated_data["evidence"]
        max_version = EvidenceRevision.objects.filter(evidence=evidence).aggregate(
            models.Max("version")
        )["version__max"]
        validated_data["version"] = (max_version or 0) + 1
        return super().create(validated_data)


class EvidenceRevisionImportExportSerializer(BaseModelSerializer):
    folder = HashSlugRelatedField(slug_field="pk", read_only=True)
    evidence = HashSlugRelatedField(slug_field="pk", read_only=True)
    attachment = serializers.CharField(allow_blank=True)
    size = serializers.CharField(source="get_size", read_only=True)
    attachment_hash = serializers.CharField(read_only=True)

    class Meta:
        model = EvidenceRevision
        fields = [
            "folder",
            "evidence",
            "observation",
            "version",
            "attachment",
            "link",
            "created_at",
            "updated_at",
            "size",
            "attachment_hash",
        ]


class AttachmentUploadSerializer(serializers.Serializer):
    attachment = serializers.FileField(required=True)

    class Meta:
        model = Evidence
        fields = ["attachment"]


class OrganisationObjectiveReadSerializer(BaseModelSerializer):
    folder = FieldsRelatedField()
    assets = FieldsRelatedField(many=True)
    issues = FieldsRelatedField(many=True)
    tasks = FieldsRelatedField(many=True)
    status = serializers.CharField(source="get_status_display")
    health = serializers.CharField(source="get_health_display")
    assigned_to = FieldsRelatedField(many=True)

    class Meta:
        model = OrganisationObjective
        fields = "__all__"


class OrganisationObjectiveWriteSerializer(BaseModelSerializer):
    class Meta:
        model = OrganisationObjective
        fields = "__all__"

    def create(self, validated_data: Any):
        return super().create(validated_data)


class OrganisationIssueReadSerializer(BaseModelSerializer):
    folder = FieldsRelatedField()
    assets = FieldsRelatedField(many=True)
    category = serializers.CharField(source="get_category_display")
    origin = serializers.CharField(source="get_origin_display")

    class Meta:
        model = OrganisationIssue
        fields = "__all__"


class OrganisationIssueWriteSerializer(BaseModelSerializer):
    class Meta:
        model = OrganisationIssue
        fields = "__all__"

    def create(self, validated_data: Any):
        return super().create(validated_data)


class CampaignReadSerializer(BaseModelSerializer):
    folder = FieldsRelatedField()
    compliance_assessments = FieldsRelatedField(many=True)
    perimeters = FieldsRelatedField(many=True)
    frameworks = FieldsRelatedField(many=True)
    status = serializers.CharField(source="get_status_display")
    framework = FieldsRelatedField(
        [
            "id",
            "min_score",
            "max_score",
            "implementation_groups_definition",
            "ref_id",
            "reference_controls",
        ]
    )

    class Meta:
        model = Campaign
        fields = "__all__"


class CampaignWriteSerializer(BaseModelSerializer):
    class Meta:
        model = Campaign
        fields = "__all__"

    def create(self, validated_data: Any):
        return super().create(validated_data)


class ComplianceAssessmentReadSerializer(AssessmentReadSerializer):
    path = PathField(read_only=True)
    perimeter = FieldsRelatedField(["id", "folder"])
    folder = FieldsRelatedField()
    campaign = FieldsRelatedField()
    framework = FieldsRelatedField(
        [
            "id",
            "min_score",
            "max_score",
            "implementation_groups_definition",
            "ref_id",
            "reference_controls",
        ]
    )
    selected_implementation_groups = serializers.ReadOnlyField(
        source="get_selected_implementation_groups"
    )
    progress = serializers.ReadOnlyField()
    assets = FieldsRelatedField(many=True)
    evidences = FieldsRelatedField(many=True)

    class Meta:
        model = ComplianceAssessment
        fields = "__all__"


class ComplianceAssessmentWriteSerializer(BaseModelSerializer):
    baseline = serializers.PrimaryKeyRelatedField(
        write_only=True,
        queryset=ComplianceAssessment.objects.all(),
        required=False,
        allow_null=True,
    )
    ebios_rm_studies = serializers.PrimaryKeyRelatedField(
        many=True,
        queryset=EbiosRMStudy.objects.all(),
        required=False,
        allow_null=True,
        write_only=True,
    )
    create_applied_controls_from_suggestions = serializers.BooleanField(
        write_only=True, required=False, default=False
    )

    def validate(self, attrs):
        if hasattr(self, "instance") and self.instance and self.instance.is_locked:
            # If we're unlocking (setting is_locked to False), allow the operation
            if "is_locked" in attrs and attrs["is_locked"] is False:
                return super().validate(attrs)

            # Otherwise, only allow modifying the is_locked field
            locked_fields = [field for field in attrs.keys() if field != "is_locked"]
            if locked_fields:
                raise serializers.ValidationError(
                    f"⚠️ Cannot modify the audit attributes when it is locked. Only the 'Locked' field can be modified."
                )
        return super().validate(attrs)

    def create(self, validated_data: Any):
        validated_data.pop("create_applied_controls_from_suggestions", None)
        authors_data = validated_data.get("authors", [])
        assessment = super().create(validated_data)

        # Send notification to newly assigned authors
        if authors_data:
            self._send_assignment_notifications(
                assessment, [user.id for user in authors_data]
            )

        # Only apply default implementation groups if none were provided by the user
        if (
            assessment.framework.implementation_groups_definition
            and not assessment.selected_implementation_groups
        ):
            default_implementation_groups = []
            for ig in assessment.framework.implementation_groups_definition:
                if ig.get("default_selected", False):
                    default_implementation_groups += [ig["ref_id"]]
            assessment.selected_implementation_groups = default_implementation_groups
            assessment.save()

        return assessment

    def update(self, instance, validated_data):
        # Track old authors before update
        old_author_ids = set(instance.authors.values_list("id", flat=True))

        # Check if status is changing to deprecated
        old_status = instance.status
        new_status = validated_data.get("status", old_status)

        # Auto-lock when status changes to deprecated
        if old_status != "deprecated" and new_status == "deprecated":
            validated_data["is_locked"] = True

        updated_instance = super().update(instance, validated_data)

        # Get new authors after update
        new_author_ids = set(updated_instance.authors.values_list("id", flat=True))

        # Send notifications only to newly assigned authors
        newly_assigned_ids = new_author_ids - old_author_ids
        if newly_assigned_ids:
            self._send_assignment_notifications(
                updated_instance, list(newly_assigned_ids)
            )

        return updated_instance

    def _send_assignment_notifications(self, assessment, author_ids):
        """Send assignment notifications to the specified authors"""
        if not author_ids:
            return

        try:
            from iam.models import User
            from .tasks import send_compliance_assessment_assignment_notification

            assigned_users = User.objects.filter(id__in=author_ids)
            assigned_emails = [user.email for user in assigned_users if user.email]

            if assigned_emails:
                send_compliance_assessment_assignment_notification(
                    assessment.id, assigned_emails
                )
        except Exception as e:
            logger.error(
                f"Failed to send ComplianceAssessment assignment notification: {str(e)}"
            )

    class Meta:
        model = ComplianceAssessment
        fields = "__all__"


class ComplianceAssessmentImportExportSerializer(BaseModelSerializer):
    framework = serializers.SlugRelatedField(slug_field="urn", read_only=True)

    folder = HashSlugRelatedField(slug_field="pk", read_only=True)
    perimeter = HashSlugRelatedField(slug_field="pk", read_only=True)

    class Meta:
        model = ComplianceAssessment
        fields = [
            "ref_id",
            "name",
            "version",
            "description",
            "folder",
            "perimeter",
            "eta",
            "due_date",
            "status",
            "observation",
            "framework",
            "selected_implementation_groups",
            "min_score",
            "max_score",
            "scores_definition",
            "created_at",
            "updated_at",
        ]


class RequirementAssessmentReadSerializer(BaseModelSerializer):
    class FilteredNodeSerializer(RequirementNodeReadSerializer):
        class Meta:
            model = RequirementNode
            fields = [
                "id",
                "urn",
                "annotation",
                "name",
                "description",
                "typical_evidence",
                "ref_id",
                "associated_reference_controls",
                "associated_threats",
                "parent_requirement",
                "questions",
                "implementation_groups",
            ]

    name = serializers.CharField(source="__str__")
    description = serializers.CharField(source="get_requirement_description")
    evidences = FieldsRelatedField(many=True)
    compliance_assessment = FieldsRelatedField(
<<<<<<< HEAD
        ["id", "name", "is_locked", {"framework": ["implementation_groups_definition"]}]
=======
        ["id", "name", "is_locked", "min_score", "max_score"]
>>>>>>> 369790e2
    )
    folder = FieldsRelatedField()
    perimeter = FieldsRelatedField(source="compliance_assessment.perimeter")
    assessable = serializers.BooleanField(source="requirement.assessable")
    requirement = FilteredNodeSerializer()
    security_exceptions = FieldsRelatedField(many=True)
    is_locked = serializers.BooleanField()
    implementation_groups = serializers.ReadOnlyField(
        source="get_selected_implementation_groups"
    )

    class Meta:
        model = RequirementAssessment
        fields = "__all__"


class RequirementAssessmentWriteSerializer(BaseModelSerializer):
    requirement = serializers.PrimaryKeyRelatedField(read_only=True)

    def validate(self, attrs):
        compliance_assessment = self.get_compliance_assessment()

        if compliance_assessment and compliance_assessment.is_locked:
            raise serializers.ValidationError(
                "⚠️ Cannot modify the requirement when the audit is locked."
            )

        return super().validate(attrs)

    def validate_score(self, value):
        compliance_assessment = self.get_compliance_assessment()

        if value is not None:
            value = max(
                (
                    compliance_assessment.min_score,
                    min(value, compliance_assessment.max_score),
                )
            )
        return value

    def get_compliance_assessment(self):
        if hasattr(self, "instance") and self.instance:
            return self.instance.compliance_assessment
        try:
            compliance_assessment_id = self.context.get("request", {}).data.get(
                "compliance_assessment", {}
            )
            compliance_assessment = ComplianceAssessment.objects.get(
                id=compliance_assessment_id
            )
            return compliance_assessment
        except ComplianceAssessment.DoesNotExist:
            raise serializers.ValidationError(
                "The specified Compliance Assessment does not exist."
            )

    def update(self, instance, validated_data):
        instance = super().update(instance, validated_data)

        requirement = instance.requirement

        # Safely get all choices across all questions
        choices = []
        for _, question in (
            requirement.questions.items() if requirement.questions else []
        ):
            for choice in question.get("choices", []):
                choices.append(choice)

        # Check if any choice has scoring or result logic
        has_score_or_result = any(
            choice.get("add_score") is not None
            or choice.get("compute_result") is not None
            for choice in choices
        )

        if has_score_or_result:
            instance.compute_score_and_result()

        return instance

    class Meta:
        model = RequirementAssessment
        exclude = ["created_at", "updated_at"]


class RequirementMappingSetReadSerializer(BaseModelSerializer):
    source_framework = FieldsRelatedField()
    target_framework = FieldsRelatedField()
    library = FieldsRelatedField(["name", "id"])
    folder = FieldsRelatedField()

    class Meta:
        model = RequirementMappingSet
        fields = "__all__"


class RequirementAssessmentImportExportSerializer(BaseModelSerializer):
    requirement = serializers.SlugRelatedField(slug_field="urn", read_only=True)

    folder = HashSlugRelatedField(slug_field="pk", read_only=True)
    compliance_assessment = HashSlugRelatedField(slug_field="pk", read_only=True)
    evidences = HashSlugRelatedField(slug_field="pk", read_only=True, many=True)
    applied_controls = HashSlugRelatedField(slug_field="pk", read_only=True, many=True)

    class Meta:
        model = RequirementAssessment
        fields = [
            "created_at",
            "updated_at",
            "eta",
            "due_date",
            "folder",
            "status",
            "result",
            "score",
            "is_scored",
            "observation",
            "compliance_assessment",
            "requirement",
            "selected",
            "mapping_inference",
            "answers",
            "evidences",
            "applied_controls",
        ]


class RequirementMappingSetWriteSerializer(RequirementMappingSetReadSerializer):
    pass


class ComputeMappingSerializer(serializers.Serializer):
    mapping_set = serializers.PrimaryKeyRelatedField(
        queryset=RequirementMappingSet.objects.all()
    )
    source_assessment = serializers.PrimaryKeyRelatedField(
        queryset=ComplianceAssessment.objects.all()
    )


class FilteringLabelReadSerializer(BaseModelSerializer):
    path = PathField(read_only=True)
    folder = FieldsRelatedField()

    class Meta:
        model = FilteringLabel
        fields = "__all__"


class FilteringLabelWriteSerializer(BaseModelSerializer):
    class Meta:
        model = FilteringLabel
        exclude = ["folder", "is_published"]


class SecurityExceptionWriteSerializer(BaseModelSerializer):
    requirement_assessments = serializers.PrimaryKeyRelatedField(
        many=True, queryset=RequirementAssessment.objects.all(), required=False
    )
    applied_controls = serializers.PrimaryKeyRelatedField(
        many=True, queryset=AppliedControl.objects.all(), required=False
    )

    class Meta:
        model = SecurityException
        fields = "__all__"


class SecurityExceptionReadSerializer(BaseModelSerializer):
    path = PathField(read_only=True)
    folder = FieldsRelatedField()
    owners = FieldsRelatedField(many=True)
    approver = FieldsRelatedField()
    severity = serializers.CharField(source="get_severity_display")
    associated_objects_count = serializers.SerializerMethodField()

    def get_associated_objects_count(self, obj):
        """Prefer annotated or prefetched counts to avoid extra DB queries."""
        annotated = getattr(obj, "associated_objects_count", None)
        if annotated is not None:
            return annotated
        try:
            # Uses prefetch cache when available (no extra queries)
            return (
                len(obj.assets.all())
                + len(obj.applied_controls.all())
                + len(obj.vulnerabilities.all())
                + len(obj.risk_scenarios.all())
                + len(obj.requirement_assessments.all())
            )
        except Exception:
            # Fallback: perform DB counts
            return (
                obj.assets.count()
                + obj.applied_controls.count()
                + obj.vulnerabilities.count()
                + obj.risk_scenarios.count()
                + obj.requirement_assessments.count()
            )

    class Meta:
        model = SecurityException
        fields = "__all__"


class FindingsAssessmentWriteSerializer(BaseModelSerializer):
    def validate(self, attrs):
        if hasattr(self, "instance") and self.instance and self.instance.is_locked:
            # If we're unlocking (setting is_locked to False), allow the operation
            if "is_locked" in attrs and attrs["is_locked"] is False:
                return super().validate(attrs)

            # Otherwise, only allow modifying the is_locked field
            locked_fields = [field for field in attrs.keys() if field != "is_locked"]
            if locked_fields:
                raise serializers.ValidationError(
                    f"⚠️ Cannot modify the findings assessment attributes when it is locked. Only the 'Locked' field can be modified."
                )
        return super().validate(attrs)

    def update(self, instance, validated_data):
        # Check if status is changing to deprecated
        old_status = instance.status
        new_status = validated_data.get("status", old_status)

        # Auto-lock when status changes to deprecated
        if old_status != "deprecated" and new_status == "deprecated":
            validated_data["is_locked"] = True

        return super().update(instance, validated_data)

    class Meta:
        model = FindingsAssessment
        exclude = ["created_at", "updated_at"]


class FindingsAssessmentReadSerializer(AssessmentReadSerializer):
    path = PathField(read_only=True)
    owner = FieldsRelatedField(many=True)
    findings_count = serializers.IntegerField(source="findings.count")
    evidences = FieldsRelatedField(many=True)

    class Meta:
        model = FindingsAssessment
        fields = "__all__"


class FindingWriteSerializer(BaseModelSerializer):
    def validate(self, attrs):
        if (
            hasattr(self, "instance")
            and self.instance
            and self.instance.findings_assessment.is_locked
        ):
            raise serializers.ValidationError(
                "⚠️ Cannot modify the finding when the findings assessment is locked."
            )
        return super().validate(attrs)

    class Meta:
        model = Finding
        exclude = ["created_at", "updated_at", "folder"]

    def create(self, validated_data):
        findings_assessment = validated_data.get("findings_assessment")
        if not findings_assessment:
            raise serializers.ValidationError({"findings_assessment": "mandatory"})
        validated_data["folder"] = findings_assessment.folder

        return super().create(validated_data)


class FindingReadSerializer(FindingWriteSerializer):
    path = PathField(read_only=True)
    owner = FieldsRelatedField(many=True)
    findings_assessment = FieldsRelatedField(["id", "name", "is_locked"])
    vulnerabilities = FieldsRelatedField(many=True)
    reference_controls = FieldsRelatedField(many=True)
    applied_controls = FieldsRelatedField(many=True)
    filtering_labels = FieldsRelatedField(many=True)
    evidences = FieldsRelatedField(many=True)
    perimeter = FieldsRelatedField(
        source="findings_assessment.perimeter", fields=["id", "name", "folder"]
    )
    folder = FieldsRelatedField()
    severity = serializers.CharField(source="get_severity_display")

    class Meta:
        model = Finding
        fields = "__all__"


class QuickStartSerializer(serializers.Serializer):
    folder = serializers.UUIDField(required=False)
    audit_name = serializers.CharField()
    framework = serializers.CharField()
    create_risk_assessment = serializers.BooleanField()
    risk_assessment_name = serializers.CharField(required=False)
    risk_matrix = serializers.CharField(required=False)

    def save(self, **kwargs):
        return self.create(self.validated_data)

    def create(self, validated_data):
        folder_data = {
            "content_type": Folder.ContentType.DOMAIN,
            "name": "Starter",
        }
        folder = Folder.objects.filter(**folder_data).first()
        if not folder:
            folder_serializer = FolderWriteSerializer(
                data=folder_data, context=self.context
            )
            if not folder_serializer.is_valid(raise_exception=True):
                return None
            folder = folder_serializer.save()
            Folder.create_default_ug_and_ra(folder)

        perimeter_data = {
            "folder": folder.id,
            "name": "Starter",
        }
        perimeter = Perimeter.objects.filter(**perimeter_data).first()
        if not perimeter:
            perimeter_serializer = PerimeterWriteSerializer(
                data=perimeter_data, context=self.context
            )
            if not perimeter_serializer.is_valid(raise_exception=True):
                return None
            perimeter = perimeter_serializer.save()

        framework_lib_urn = validated_data["framework"]
        if not LoadedLibrary.objects.filter(urn=framework_lib_urn).exists():
            framework_stored_lib = StoredLibrary.objects.get(urn=framework_lib_urn)
            try:
                framework_stored_lib.load()
            except Exception as e:
                logger.error(e)
                raise serializers.ValidationError(
                    {"error": "Could not load the selected framework library"}
                )
        framework_lib = LoadedLibrary.objects.get(urn=framework_lib_urn)
        framework = Framework.objects.get(library=framework_lib)
        compliance_assessment_data = {
            "folder": folder.id,
            "perimeter": perimeter.id,
            "framework": framework.id,
            "name": validated_data["audit_name"],
        }
        compliance_asssessment_serializer = ComplianceAssessmentWriteSerializer(
            data=compliance_assessment_data, context=self.context
        )
        if not compliance_asssessment_serializer.is_valid(raise_exception=True):
            return None
        audit = compliance_asssessment_serializer.save()
        audit.create_requirement_assessments()

        created_objects = {
            "folder": FolderReadSerializer(folder).data,
            "perimeter": PerimeterReadSerializer(perimeter).data,
            "complianceassessment": ComplianceAssessmentReadSerializer(audit).data,
        }

        if not validated_data["create_risk_assessment"]:
            return created_objects

        matrix_lib_urn = validated_data["risk_matrix"]
        if not LoadedLibrary.objects.filter(urn=matrix_lib_urn).exists():
            matrix_stored_lib = StoredLibrary.objects.get(urn=matrix_lib_urn)
            try:
                matrix_stored_lib.load()
            except Exception as e:
                logger.error(e)
                raise serializers.ValidationError(
                    {"error": "Could not load the selected risk matrix library"}
                )
        matrix_lib = LoadedLibrary.objects.get(urn=matrix_lib_urn)
        matrix = RiskMatrix.objects.get(library=matrix_lib)

        risk_assessment_data = {
            "folder": folder.id,
            "perimeter": perimeter.id,
            "risk_matrix": matrix.id,
            "name": validated_data["risk_assessment_name"],
        }
        risk_asssessment_serializer = RiskAssessmentWriteSerializer(
            data=risk_assessment_data, context=self.context
        )
        if not risk_asssessment_serializer.is_valid(raise_exception=True):
            return created_objects
        risk_assessment = risk_asssessment_serializer.save()
        created_objects["riskassessment"] = RiskAssessmentReadSerializer(
            risk_assessment
        ).data

        return created_objects


class TimelineEntryWriteSerializer(BaseModelSerializer):
    class Meta:
        model = TimelineEntry
        exclude = ["created_at", "updated_at"]


class TimelineEntryReadSerializer(TimelineEntryWriteSerializer):
    path = PathField(read_only=True)
    str = serializers.CharField(source="__str__", read_only=True)
    author = FieldsRelatedField()
    folder = FieldsRelatedField()
    incident = FieldsRelatedField()

    class Meta:
        model = TimelineEntry
        exclude = ["evidences"]


class IncidentWriteSerializer(BaseModelSerializer):
    class Meta:
        model = Incident
        exclude = ["created_at", "updated_at"]


class IncidentReadSerializer(IncidentWriteSerializer):
    path = PathField(read_only=True)
    threats = FieldsRelatedField(many=True)
    owners = FieldsRelatedField(many=True)
    assets = FieldsRelatedField(many=True)
    qualifications = FieldsRelatedField(many=True)
    entities = FieldsRelatedField(many=True)
    severity = serializers.CharField(source="get_severity_display", read_only=True)
    status = serializers.CharField(source="get_status_display", read_only=True)
    detection = serializers.CharField(source="get_detection_display", read_only=True)
    folder = FieldsRelatedField()

    class Meta:
        model = Incident
        fields = "__all__"

    def get_timeline_entries(self, obj):
        """Returns a serialized list of timeline entries related to the incident."""
        return TimelineEntryReadSerializer(obj.timeline_entries.all(), many=True).data


class TaskTemplateReadSerializer(BaseModelSerializer):
    path = PathField(read_only=True)
    folder = FieldsRelatedField()
    assets = FieldsRelatedField(many=True)
    applied_controls = FieldsRelatedField(many=True)
    compliance_assessments = FieldsRelatedField(many=True)
    risk_assessments = FieldsRelatedField(many=True)
    assigned_to = FieldsRelatedField(many=True)
    findings_assessment = FieldsRelatedField(many=True)

    next_occurrence = serializers.ReadOnlyField(source="get_next_occurrence")
    last_occurrence_status = serializers.ReadOnlyField(
        source="get_last_occurrence_status"
    )
    next_occurrence_status = serializers.ReadOnlyField(
        source="get_next_occurrence_status"
    )

    # Expose task_node fields directly
    status = serializers.SerializerMethodField()
    observation = serializers.SerializerMethodField()
    evidences = serializers.SerializerMethodField()

    class Meta:
        model = TaskTemplate
        exclude = ["schedule"]

    def get_task_node(self, obj):
        """
        Helper to fetch the related TaskNode for non-recurrent templates.
        """
        if obj.is_recurrent:
            return None
        return TaskNode.objects.filter(task_template=obj).order_by("due_date").first()

    def get_status(self, obj):
        task_node = self.get_task_node(obj)
        return task_node.status if task_node else None

    def get_observation(self, obj):
        task_node = self.get_task_node(obj)
        return task_node.observation if task_node else ""

    def get_evidences(self, obj):
        task_node = self.get_task_node(obj)
        if task_node:
            return [{"id": e.id, "str": e.name} for e in task_node.evidences.all()]
        return []


class TaskTemplateWriteSerializer(BaseModelSerializer):
    status = serializers.CharField(required=False)
    observation = serializers.CharField(
        required=False, allow_blank=True, allow_null=True
    )
    evidences = serializers.PrimaryKeyRelatedField(
        queryset=Evidence.objects.all(), many=True, required=False
    )

    class Meta:
        model = TaskTemplate
        fields = "__all__"

    def to_representation(self, instance):
        data = super().to_representation(instance)
        if not instance.is_recurrent:
            task_node = (
                TaskNode.objects.filter(task_template=instance)
                .order_by("due_date")
                .first()
            )
            if task_node:
                data["status"] = task_node.status
                data["observation"] = task_node.observation
                data["evidences"] = [e.id for e in task_node.evidences.all()]
            else:
                data["status"] = None
                data["observation"] = ""
                data["evidences"] = []
        return data

    def create(self, validated_data):
        assigned_to_data = validated_data.get("assigned_to", [])
        tasknode_data = self._extract_tasknode_fields(validated_data)
        instance = super().create(validated_data)
        self._sync_task_node(instance, tasknode_data, False, False)

        # Send notification to newly assigned users
        if assigned_to_data:
            self._send_assignment_notifications(
                instance, [user.id for user in assigned_to_data]
            )

        return instance

    def update(self, instance, validated_data):
        # Track old assigned users before update
        old_assigned_ids = set(instance.assigned_to.values_list("id", flat=True))

        was_recurrent = instance.is_recurrent  # Store the previous state
        tasknode_data = self._extract_tasknode_fields(validated_data)
        instance = super().update(instance, validated_data)
        now_recurrent = instance.is_recurrent
        self._sync_task_node(instance, tasknode_data, was_recurrent, now_recurrent)

        # Get new assigned users after update
        new_assigned_ids = set(instance.assigned_to.values_list("id", flat=True))

        # Send notifications only to newly assigned users
        newly_assigned_ids = new_assigned_ids - old_assigned_ids
        if newly_assigned_ids:
            self._send_assignment_notifications(instance, list(newly_assigned_ids))

        return instance

    def _send_assignment_notifications(self, task_template, user_ids):
        """Send assignment notifications to the specified users"""
        if not user_ids:
            return

        try:
            from iam.models import User
            from .tasks import send_task_template_assignment_notification

            assigned_users = User.objects.filter(id__in=user_ids)
            assigned_emails = [user.email for user in assigned_users if user.email]

            if assigned_emails:
                send_task_template_assignment_notification(
                    task_template.id, assigned_emails
                )
        except Exception as e:
            logger.error(
                f"Failed to send TaskTemplate assignment notification: {str(e)}"
            )

    def _extract_tasknode_fields(self, validated_data):
        """
        Separate the TaskNode-specific fields from validated_data.
        """
        return {
            "status": validated_data.pop("status", None),
            "observation": validated_data.pop("observation", None),
            "evidences": validated_data.pop("evidences", []),
        }

    def _sync_task_node(
        self, task_template, tasknode_data, was_recurrent, now_recurrent
    ):
        """
        Synchronize or create the TaskNode linked to a non-recurrent TaskTemplate.
        """
        if now_recurrent:
            return  # Only sync for non-recurrent templates

        task_nodes = TaskNode.objects.filter(task_template=task_template)
        if was_recurrent:
            # Was recurrent, now non-recurrent: must clean
            task_nodes.delete()
            task_node = TaskNode.objects.create(
                task_template=task_template,
                due_date=task_template.task_date,
                folder=task_template.folder,
            )
        else:
            # Was already non-recurrent: reuse if possible
            if task_nodes.count() == 1:
                task_node = task_nodes.first()
            else:
                task_nodes.delete()
                task_node = TaskNode.objects.create(
                    task_template=task_template,
                    due_date=task_template.task_date,
                    folder=task_template.folder,
                )

        task_node.to_delete = False
        task_node.due_date = task_template.task_date
        if tasknode_data.get("status") is not None:
            task_node.status = tasknode_data["status"]
        if tasknode_data.get("observation") is not None:
            task_node.observation = tasknode_data["observation"]
        task_node.save()

        evidences = tasknode_data.get("evidences")
        if evidences is not None:
            task_node.evidences.set(evidences)


class TaskNodeReadSerializer(BaseModelSerializer):
    path = PathField(read_only=True)
    task_template = FieldsRelatedField()
    folder = FieldsRelatedField()
    name = serializers.SerializerMethodField()
    assigned_to = FieldsRelatedField(many=True)
    evidences = FieldsRelatedField(many=True)
    is_recurrent = serializers.BooleanField(source="task_template.is_recurrent")
    applied_controls = FieldsRelatedField(many=True)
    compliance_assessments = FieldsRelatedField(many=True)
    assets = FieldsRelatedField(many=True)
    risk_assessments = FieldsRelatedField(many=True)

    def get_name(self, obj):
        return obj.task_template.name if obj.task_template else ""

    class Meta:
        model = TaskNode
        exclude = ["to_delete"]


class TaskNodeWriteSerializer(BaseModelSerializer):
    class Meta:
        model = TaskNode
        exclude = ["task_template"]


class TerminologyReadSerializer(BaseModelSerializer):
    field_path = serializers.CharField(source="get_field_path_display", read_only=True)
    translated_name = serializers.CharField(source="get_name_translated")

    class Meta:
        model = Terminology
        exclude = ["folder"]


class TerminologyWriteSerializer(BaseModelSerializer):
    builtin = serializers.BooleanField(read_only=True)

    class Meta:
        model = Terminology
        exclude = ["folder", "is_published"]


class ComplianceAssessmentEvidenceSerializer(BaseModelSerializer):
    """Serializer for evidences in the context of compliance assessments"""

    folder = FieldsRelatedField()
    status = serializers.CharField(source="get_status_display")
    owner = FieldsRelatedField(many=True)
    size = serializers.CharField(source="get_size")
    last_update = serializers.DateTimeField(source="updated_at")
    requirement_assessments = serializers.SerializerMethodField()

    def get_requirement_assessments(self, obj):
        pk = self.context.get("pk")
        if pk is None:
            return {"direct_links": [], "indirect_links": []}

        # Get requirement assessments for this compliance assessment
        requirement_assessments = RequirementAssessment.objects.filter(
            compliance_assessment=pk
        ).prefetch_related("applied_controls")

        direct_links = []
        indirect_links = []

        # Direct links - evidence is directly linked to requirement assessment
        for req_assessment in requirement_assessments:
            if obj in req_assessment.evidences.all():
                direct_links.append(
                    {
                        "requirement_assessment_id": str(req_assessment.id),
                        "requirement_assessment_name": str(
                            req_assessment.requirement.safe_display_str
                        ),
                    }
                )

        # Indirect links - evidence is linked through applied controls
        for req_assessment in requirement_assessments:
            for applied_control in req_assessment.applied_controls.all():
                if obj in applied_control.evidences.all():
                    indirect_links.append(
                        {
                            "requirement_assessment_id": str(req_assessment.id),
                            "requirement_assessment_name": str(
                                req_assessment.requirement.safe_display_str
                            ),
                            "applied_control_id": str(applied_control.id),
                            "applied_control_name": applied_control.name,
                        }
                    )

        # Return a simplified format similar to action-plan
        all_links = []

        # Add direct links
        for link in direct_links:
            all_links.append(
                {
                    "str": link["requirement_assessment_name"],
                    "id": link["requirement_assessment_id"],
                }
            )

        # Add indirect links
        for link in indirect_links:
            all_links.append(
                {
                    "str": f"{link['requirement_assessment_name']} (via {link['applied_control_name'][:15]}...)",
                    "id": link["requirement_assessment_id"],
                }
            )

        return all_links

    class Meta:
        model = Evidence
        fields = [
            "id",
            "name",
            "status",
            "last_update",
            "expiry_date",
            "owner",
            "folder",
            "size",
            "requirement_assessments",
        ]<|MERGE_RESOLUTION|>--- conflicted
+++ resolved
@@ -1761,11 +1761,7 @@
     description = serializers.CharField(source="get_requirement_description")
     evidences = FieldsRelatedField(many=True)
     compliance_assessment = FieldsRelatedField(
-<<<<<<< HEAD
-        ["id", "name", "is_locked", {"framework": ["implementation_groups_definition"]}]
-=======
-        ["id", "name", "is_locked", "min_score", "max_score"]
->>>>>>> 369790e2
+        ["id", "name", "is_locked", "min_score", "max_score", {"framework": ["implementation_groups_definition"]}]
     )
     folder = FieldsRelatedField()
     perimeter = FieldsRelatedField(source="compliance_assessment.perimeter")
