--- conflicted
+++ resolved
@@ -494,11 +494,7 @@
     def safe_translate(lang: str, key: str) -> str:
         if key is None or key == "--":
             return "-"
-<<<<<<< HEAD
         return i18n_dict[lang].get(key, key)
-=======
-        return i18n_dict[lang][key] if key in i18n_dict[lang] else key
->>>>>>> 348662db
 
     donut_data = [
         {
