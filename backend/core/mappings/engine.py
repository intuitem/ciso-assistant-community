from ctypes import sizeof
<<<<<<< HEAD

=======
from django.db.models import Q
>>>>>>> 1feab408
from icecream import ic
from core.models import (
    Framework,
    StoredLibrary,
    ComplianceAssessment,
)
from django.db.models.query import QuerySet
from collections import defaultdict, deque
from typing import Optional
import json
import zlib
import time


class MappingEngine:
    def __init__(self):
        # Values are compressed (zlib) JSON bytes of the RMS object.
        self.all_rms: dict[tuple[str, str], bytes] = {}
        self.framework_mappings: dict[str, list[str]] = defaultdict(list)
        self.frameworks: dict[str, dict[str, int]] = defaultdict(dict)
        self.direct_mappings: set[tuple[str, str]] = set()

        if not self.frameworks:
            self.load_frameworks()

        if not self.direct_mappings:
            self.load_rms_data()

        self.fields_to_map: list[str] = [
            "result",
            "status",
            "score",
            "is_scored",
            "observation",
        ]

        self.m2m_fields = [
            "applied_controls",
            "security_exceptions",
            "evidences",
        ]

    # --- Compression helpers ---
    def _compress_rms(self, obj: dict) -> bytes:
        return zlib.compress(json.dumps(obj, separators=(",", ":")).encode("utf-8"))

    def _decompress_rms(self, data: bytes) -> dict:
        return json.loads(zlib.decompress(data).decode("utf-8"))

    def get_rms(self, index: tuple[str, str]) -> Optional[dict]:
        data = self.all_rms.get(index)
        if data is None:
            return None
        return self._decompress_rms(data)

    def load_rms_data(self) -> None:
        """
        Loads requirement mapping sets (RMS) from libraries.
        Builds internal structures: all_rms and framework_mappings.
        """
        self.framework_mappings = defaultdict(list)
        self.direct_mappings = set()
        self.all_rms = {}

        for lib in StoredLibrary.objects.filter(
            Q(content__requirement_mapping_set__isnull=False)
            | Q(content__requirement_mapping_sets__isnull=False),
            is_loaded=True,
        ):
            library_urn = lib.urn
            content = lib.content

            if isinstance(content, dict):
                if "requirement_mapping_set" in content:
                    obj = content["requirement_mapping_set"]
                    index = (obj["source_framework_urn"], obj["target_framework_urn"])
                    obj["library_urn"] = library_urn
                    self.all_rms[index] = self._compress_rms(obj)

                if "requirement_mapping_sets" in content:
                    for obj in content["requirement_mapping_sets"]:
                        index = (
                            obj["source_framework_urn"],
                            obj["target_framework_urn"],
                        )
                        obj["library_urn"] = library_urn
                        self.all_rms[index] = self._compress_rms(obj)

        for src, tgt in self.all_rms:
            self.framework_mappings[src].append(tgt)
            self.direct_mappings.add((src, tgt))

    def load_frameworks(self) -> None:
        self.frameworks = dict(
            [
                (f.urn, {"min_score": f.min_score, "max_score": f.max_score})
                for f in Framework.objects.all()
            ]
        )

    def all_paths_between(
        self, source_urn: str, dest_urn: str, max_depth: Optional[int] = None
    ) -> list[list[str]]:
        # ✅ 1. Return only direct path if it exists
        if (source_urn, dest_urn) in self.direct_mappings:
            return [[source_urn, dest_urn]]

        # 🔄 2. BFS for shortest paths
        queue = deque()
        queue.append(([source_urn], {source_urn}))
        shortest_paths = []
        shortest_length = None

        while queue:
            path, visited = queue.popleft()
            current = path[-1]

            if current == dest_urn:
                if shortest_length is None:
                    shortest_length = len(path)
                if len(path) == shortest_length:
                    shortest_paths.append(path)
                continue

            if max_depth and len(path) >= max_depth:
                continue

            for neighbor in self.framework_mappings.get(current, []):
                if neighbor in visited:
                    continue
                queue.append((path + [neighbor], visited | {neighbor}))

        return shortest_paths

    def get_framework_neighbors(self, source_urn: str) -> list[str]:
        # retruns the second element of the tuple in the direct mapping set if the first one is equal to source_urn
        neighbors = []
        for couple in self.direct_mappings:
            if couple[0] == source_urn:
                neighbors.append(couple[1])
        return neighbors

    def paths_and_coverages(self, source_urn: str) -> dict[str, (int, int)]:
        # Base algo is the same as all_paths_from except than we also add the count of covered / partially-covered requirements
        # the coverage variable is a dict with key = destination and value = (number of partial coverage, number of total coverage)
        # as we are in direct mapping only for the moment, the "current" variable is always the destination
        coverage = {}
        for neighbor in self.get_framework_neighbors(source_urn):
            index = (source_urn, neighbor)
            rms = self.get_rms(index)
            if not rms:
                continue
            full_cov = 0
            partial_cov = 0
            for requirement in rms["requirement_mappings"]:
                if requirement["relationship"] in ("subset", "intersect"):
                    partial_cov += 1
                elif requirement["relationship"] in ("equal", "superset"):
                    full_cov += 1
                else:
                    continue
            coverage[neighbor] = (partial_cov, full_cov)

        return coverage

    def all_paths_from(self, source_urn, max_depth=None):
        """
        Breadth-first search returning shortest paths from a source to all reachable targets.
        Yields only minimal-length paths to each destination.
        """
        queue = deque()
        queue.append(([source_urn], {source_urn}))
        shortest_lengths = defaultdict(set)
        shortest_lengths[source_urn].add(0)

        paths = defaultdict(list)

        while queue:
            path, visited = queue.popleft()
            current = path[-1]

            length = len(path) - 1
            paths[(source_urn, current)].append(path)

            if max_depth and len(path) >= max_depth:
                continue

            for neighbor in self.framework_mappings.get(current, []):
                if neighbor in visited:
                    continue

                next_length = length + 1

                # added if never seen, or we explore a new minimal length to this node
                if neighbor not in shortest_lengths or next_length <= min(
                    shortest_lengths[neighbor]
                ):
                    shortest_lengths[neighbor].add(next_length)
                    queue.append((path + [neighbor], visited | {neighbor}))

        # return all found paths grouped by (source, destination)
        for path_list in paths.values():
            yield from path_list

    def get_mapping_graph(self, max_depth: int = 3) -> list[list[str]]:
        """
        Generates a graph of all connected frameworks by finding all
        simple paths (no cycles) up to a given max_depth.

        The `max_depth` refers to the number of nodes in the path.
        - max_depth = 2 (minimum): Returns only direct mappings [A, B]
        - max_depth = 3 (default): Returns [A, B] and [A, B, C]

        Args:
            max_depth: The maximum length (number of nodes) for any
                       mapping path. Defaults to 3.

        Returns:
            A list of all unique mapping paths found, where each path
            is a list of framework URNs.
        """
        # Enforce minimum max_depth of 2 (for a direct A -> B mapping)
        if max_depth < 2:
            max_depth = 2

        all_paths: list[list[str]] = []
        found_paths_set: set[tuple[str, ...]] = set()

        # start a search from every framework as a potential source
        for start_node in self.frameworks.keys():
            # The queue will store the path explored so far
            queue: deque[list[str]] = deque()
            queue.append([start_node])

            while queue:
                current_path = queue.popleft()
                current_node = current_path[-1]

                # Store the path if it's a valid mapping (len >= 2)
                #    and we haven't seen it before.
                if len(current_path) >= 2:
                    path_tuple = tuple(current_path)
                    if path_tuple not in found_paths_set:
                        all_paths.append(current_path)
                        found_paths_set.add(path_tuple)

                # If we are not yet at max_depth, explore neighbors
                if len(current_path) < max_depth:
                    for neighbor in self.framework_mappings.get(current_node, []):
                        # Avoid cycles within the *current* path
                        if neighbor not in current_path:
                            # Create and enqueue the new path
                            new_path = current_path + [neighbor]
                            queue.append(new_path)

        return all_paths

    def map_audit_results(
        self,
        source_audit: dict[str, str | dict[str, str]],
        requirement_mapping_set: dict,
    ) -> dict[str, str | dict[str, str]]:
        if not source_audit.get("requirement_assessments"):
            return {}
        target_audit: dict[str, str | dict[str, str | dict[str, str]]] = {
            "requirement_assessments": defaultdict(dict)
        }
        # Framework info may be missing (library references frameworks not in DB).
        # Use .get() and treat missing info as "non equal" so we don't attempt
        # to copy scores that cannot be validated against a target framework.
        target_framework_urn = requirement_mapping_set.get("target_framework_urn", "")
        target_framework = self.frameworks.get(target_framework_urn)
        for mapping in requirement_mapping_set["requirement_mappings"]:
            src = mapping["source_requirement_urn"]
            dst = mapping["target_requirement_urn"]
            rel = mapping["relationship"]

            if (
                rel in ("equal", "superset")
                and src in source_audit["requirement_assessments"]
            ):
                # If we have matching score ranges on the target framework, copy
                # the whole assessment (including score fields). Otherwise only
                # copy non-score fields to avoid misrepresenting scores.
                src_assessment = source_audit["requirement_assessments"][src]
                if (
                    target_framework
                    and target_framework.get("min_score")
                    == source_audit.get("min_score")
                    and target_framework.get("max_score")
                    == source_audit.get("max_score")
                ):
                    # Handle collision: merge m2m fields if target already exists
                    if dst in target_audit["requirement_assessments"]:
                        for m2m_field in self.m2m_fields:
                            if m2m_field in src_assessment:
                                existing = set(
                                    target_audit["requirement_assessments"][dst].get(
                                        m2m_field, []
                                    )
                                )
                                new_values = set(src_assessment.get(m2m_field, []))
                                target_audit["requirement_assessments"][dst][
                                    m2m_field
                                ] = list(existing | new_values)
                        # Keep the most restrictive result
                        if "result" in src_assessment:
                            existing_result = target_audit["requirement_assessments"][
                                dst
                            ].get("result")
                            new_result = src_assessment["result"]
                            target_audit["requirement_assessments"][dst]["result"] = (
                                self._most_restrictive_result(
                                    existing_result, new_result
                                )
                            )

                    else:
                        target_audit["requirement_assessments"][dst] = (
                            src_assessment.copy()
                        )
                else:
                    for field in self.fields_to_map:
                        if field not in ["score", "is_scored"]:
                            if (
                                field == "result"
                                and dst in target_audit["requirement_assessments"]
                            ):
                                # Keep the most restrictive result
                                existing_result = target_audit[
                                    "requirement_assessments"
                                ][dst].get("result")
                                new_result = src_assessment.get(field)
                                target_audit["requirement_assessments"][dst][field] = (
                                    self._most_restrictive_result(
                                        existing_result, new_result
                                    )
                                )
                            else:
                                target_audit["requirement_assessments"][dst][field] = (
                                    src_assessment.get(field)
                                )

                    # Merge m2m fields for collisions
                    for m2m_field in self.m2m_fields:
                        if m2m_field in src_assessment:
                            if (
                                dst in target_audit["requirement_assessments"]
                                and m2m_field
                                in target_audit["requirement_assessments"][dst]
                            ):
                                existing = set(
                                    target_audit["requirement_assessments"][dst].get(
                                        m2m_field, []
                                    )
                                )
                                new_values = set(src_assessment.get(m2m_field, []))
                                target_audit["requirement_assessments"][dst][
                                    m2m_field
                                ] = list(existing | new_values)
                            else:
                                target_audit["requirement_assessments"][dst][
                                    m2m_field
                                ] = src_assessment.get(m2m_field)

            elif (
                rel in ("subset", "intersect")
                and src in source_audit["requirement_assessments"]
            ):
                result = source_audit["requirement_assessments"][src].get("result")

                # Merge applied_controls for collisions
                src_applied_controls = source_audit["requirement_assessments"][src].get(
                    "applied_controls", []
                )
                if (
                    dst in target_audit["requirement_assessments"]
                    and "applied_controls"
                    in target_audit["requirement_assessments"][dst]
                ):
                    existing = set(
                        target_audit["requirement_assessments"][dst]["applied_controls"]
                    )
                    new_values = set(src_applied_controls)
                    target_audit["requirement_assessments"][dst]["applied_controls"] = (
                        list(existing | new_values)
                    )
                else:
                    target_audit["requirement_assessments"][dst]["applied_controls"] = (
                        src_applied_controls
                    )

                # Merge other m2m fields
                for m2m_field in self.m2m_fields:
                    if (
                        m2m_field != "applied_controls"
                        and m2m_field in source_audit["requirement_assessments"][src]
                    ):
                        src_values = source_audit["requirement_assessments"][src].get(
                            m2m_field, []
                        )
                        if (
                            dst in target_audit["requirement_assessments"]
                            and m2m_field
                            in target_audit["requirement_assessments"][dst]
                        ):
                            existing = set(
                                target_audit["requirement_assessments"][dst][m2m_field]
                            )
                            new_values = set(src_values)
                            target_audit["requirement_assessments"][dst][m2m_field] = (
                                list(existing | new_values)
                            )
                        else:
                            target_audit["requirement_assessments"][dst][m2m_field] = (
                                src_values
                            )

                # Handle result: keep the most restrictive
                if (
                    dst in target_audit["requirement_assessments"]
                    and "result" in target_audit["requirement_assessments"][dst]
                ):
                    existing_result = target_audit["requirement_assessments"][dst][
                        "result"
                    ]
                    target_audit["requirement_assessments"][dst]["result"] = (
                        self._most_restrictive_result(existing_result, result)
                    )
                else:
                    if result in ("not_assessed", "non_compliant"):
                        target_audit["requirement_assessments"][dst]["result"] = result
                    elif result in ("compliant", "partially_compliant"):
                        target_audit["requirement_assessments"][dst]["result"] = (
                            "partially_compliant"
                        )

            # Add the mapping inference
            src_id = source_audit["requirement_assessments"][src].get("id")
            target_audit["requirement_assessments"][dst]["mapping_inference"] = {
                "result": target_audit["requirement_assessments"][dst].get(
                    "result", ""
                ),
                "source_requirement_assessment": {
                    "id": src_id,
                    "str": source_audit["requirement_assessments"][src].get("str"),
                    "coverage": "full" if rel in {"equal", "superset"} else "partial",
                    "score": source_audit["requirement_assessments"][src].get("score"),
                    "is_scored": source_audit["requirement_assessments"][src].get(
                        "is_scored", False
                    ),
                },
                "annotation": source_audit["requirement_assessments"][src]
                .get("mapping_inference", {})
                .get("annotation", ""),
            }
        return target_audit

    def _most_restrictive_result(self, result1, result2):
        """Returns the most restrictive result between two results."""
        if result1 is None:
            return result2
        if result2 is None:
            return result1

        # Order from most to least restrictive
        result_order = [
            "non_compliant",
            "partially_compliant",
            "not_assessed",
            "compliant",
            "not_applicable",
        ]

        try:
            idx1 = result_order.index(result1)
        except ValueError:
            idx1 = len(result_order)

        try:
            idx2 = result_order.index(result2)
        except ValueError:
            idx2 = len(result_order)

        return result1 if idx1 < idx2 else result2

    def best_mapping_inferences(
        self,
        source_audit: dict[str, str | dict[str, str]],
        source_urn: str,
        dest_urn: str,
        max_depth: Optional[int] = None,
    ) -> tuple[dict, list[str]]:
        paths = self.all_paths_between(source_urn, dest_urn, max_depth)
        inferences = {}
        best_path = []
        for path in paths:
            tmp_inferences = source_audit.copy()
            tmp_urn = source_urn

            for urn in path[1:]:
                rms = self.get_rms((tmp_urn, urn))
                if not rms:
                    break
                tmp_inferences = self.map_audit_results(tmp_inferences, rms)
                tmp_urn = urn

            if len(tmp_inferences) > len(inferences):
                inferences = tmp_inferences
                best_path = path

        return inferences, best_path

    def load_audit_fields(
        self,
        audit: ComplianceAssessment,
    ) -> dict[str, str | dict[str, str]]:
        """
        Extracts requirement assessments from a compliance audit.
        Args:
            audit: The compliance assessment object.
            fields: The fields to extrract from each requirement assessment.
        Returns:
            A dictionary mapping requirement URNs to their requested fields.
        """

        fields = self.fields_to_map + ["id"]
        all_ra = audit.get_requirement_assessments(include_non_assessable=False)
        audit_results = {
            "min_score": audit.min_score,
            "max_score": audit.max_score,
            "requirement_assessments": defaultdict(dict),
        }
        for ra in all_ra:
            audit_results["requirement_assessments"][ra.requirement.urn] = {
                field: getattr(ra, field) for field in fields
            }
            audit_results["requirement_assessments"][ra.requirement.urn]["str"] = (
                ra.requirement.display_short
            )
            for m2m_field in self.m2m_fields:
                attr = getattr(ra, m2m_field)
                if isinstance(attr, QuerySet) or hasattr(attr, "all"):
                    audit_results["requirement_assessments"][ra.requirement.urn][
                        m2m_field
                    ] = attr.all().values_list("id", flat=True)
                else:
                    audit_results["requirement_assessments"][ra.requirement.urn][
                        m2m_field
                    ] = attr

        return audit_results

    def summary_results(
        self, audit_results: dict[str, dict[str, str]]
    ) -> dict[str, int]:
        """Summarizes audit result counts by status."""
        res = defaultdict(int)
        if (
            isinstance(audit_results, dict)
            and "requirement_assessments" in audit_results
        ):
            iterable = audit_results["requirement_assessments"].items()
        else:
            iterable = getattr(audit_results, "items", lambda: [])()

        for _, audit in iterable:
            result = audit.get("result")
            if result is None:
                continue

            res[result] += 1

        return dict(res)


engine = MappingEngine()<|MERGE_RESOLUTION|>--- conflicted
+++ resolved
@@ -1,9 +1,6 @@
 from ctypes import sizeof
-<<<<<<< HEAD
-
-=======
 from django.db.models import Q
->>>>>>> 1feab408
+
 from icecream import ic
 from core.models import (
     Framework,
