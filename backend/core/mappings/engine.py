from ctypes import sizeof
from uuid import UUID
from django.db.models import Q
from icecream import ic
from core.models import (
    Framework,
    StoredLibrary,
    ComplianceAssessment,
)
from django.db.models.query import QuerySet
from collections import defaultdict, deque
from typing import Optional
import json
import zlib


class MappingEngine:
    def __init__(self):
        # Values are compressed (zlib) JSON bytes of the RMS object.
        self.all_rms: dict[tuple[str, str], bytes] = {}
        self.framework_mappings: dict[str, list[str]] = defaultdict(list)
        self.frameworks: dict[str, dict[str, int]] = defaultdict(dict)
        self.direct_mappings: set[tuple[str, str]] = set()

        if not self.frameworks:
            self.load_frameworks()

        if not self.direct_mappings:
            self.load_rms_data()

        self.fields_to_map: list[str] = [
            "result",
            "status",
            "score",
            "is_scored",
            "observation",
            "documentation_score",
        ]

        self.m2m_fields = [
            "applied_controls",
            "security_exceptions",
            "evidences",
        ]

    # --- Compression helpers ---
    def _compress_rms(self, obj: dict) -> bytes:
        return zlib.compress(json.dumps(obj, separators=(",", ":")).encode("utf-8"))

    def _decompress_rms(self, data: bytes) -> dict:
        return json.loads(zlib.decompress(data).decode("utf-8"))

    def get_rms(self, index: tuple[str, str]) -> Optional[dict]:
        data = self.all_rms.get(index)
        if data is None:
            return None
        return self._decompress_rms(data)

    def load_rms_data(self) -> None:
        """
        Loads requirement mapping sets (RMS) from libraries.
        Builds internal structures: all_rms and framework_mappings.
        """
        self.framework_mappings = defaultdict(list)
        self.direct_mappings = set()
        self.all_rms = {}

        for lib in StoredLibrary.objects.filter(
            Q(content__requirement_mapping_set__isnull=False)
            | Q(content__requirement_mapping_sets__isnull=False),
            is_loaded=True,
        ):
            library_urn = lib.urn
            content = lib.content

            if isinstance(content, dict):
                if "requirement_mapping_set" in content:
                    obj = content["requirement_mapping_set"]
                    index = (obj["source_framework_urn"], obj["target_framework_urn"])
                    obj["library_urn"] = library_urn
                    self.all_rms[index] = self._compress_rms(obj)

                if "requirement_mapping_sets" in content:
                    for obj in content["requirement_mapping_sets"]:
                        index = (
                            obj["source_framework_urn"],
                            obj["target_framework_urn"],
                        )
                        obj["library_urn"] = library_urn
                        self.all_rms[index] = self._compress_rms(obj)

        for src, tgt in self.all_rms:
            self.framework_mappings[src].append(tgt)
            self.direct_mappings.add((src, tgt))

    def load_frameworks(self) -> None:
        self.frameworks = dict(
            [
                (f.urn, {"min_score": f.min_score, "max_score": f.max_score})
                for f in Framework.objects.all()
            ]
        )

    def all_paths_between(
        self, source_urn: str, dest_urn: str, max_depth: Optional[int] = None
    ) -> list[list[str]]:
        # ✅ 1. Return only direct path if it exists
        if (source_urn, dest_urn) in self.direct_mappings:
            return [[source_urn, dest_urn]]

        # 🔄 2. BFS for shortest paths
        queue = deque()
        queue.append(([source_urn], {source_urn}))
        shortest_paths = []
        shortest_length = None

        while queue:
            path, visited = queue.popleft()
            current = path[-1]

            if current == dest_urn:
                if shortest_length is None:
                    shortest_length = len(path)
                if len(path) == shortest_length:
                    shortest_paths.append(path)
                continue

            if max_depth and len(path) >= max_depth:
                continue

            for neighbor in self.framework_mappings.get(current, []):
                if neighbor in visited:
                    continue
                queue.append((path + [neighbor], visited | {neighbor}))

        return shortest_paths

    def get_framework_neighbors(self, source_urn: str) -> list[str]:
        # retruns the second element of the tuple in the direct mapping set if the first one is equal to source_urn
        neighbors = []
        for couple in self.direct_mappings:
            if couple[0] == source_urn:
                neighbors.append(couple[1])
        return neighbors

    def paths_and_coverages(self, source_urn: str) -> dict[str, (int, int)]:
        # Base algo is the same as all_paths_from except than we also add the count of covered / partially-covered requirements
        # the coverage variable is a dict with key = destination and value = (number of partial coverage, number of total coverage)
        # as we are in direct mapping only for the moment, the "current" variable is always the destination
        coverage = {}
        for neighbor in self.get_framework_neighbors(source_urn):
            index = (source_urn, neighbor)
            rms = self.get_rms(index)
            if not rms:
                continue
            full_cov = 0
            partial_cov = 0
            for requirement in rms["requirement_mappings"]:
                if requirement["relationship"] in ("subset", "intersect"):
                    partial_cov += 1
                elif requirement["relationship"] in ("equal", "superset"):
                    full_cov += 1
                else:
                    continue
            coverage[neighbor] = (partial_cov, full_cov)

        return coverage

    def all_paths_from(self, source_urn, max_depth=None):
        """
        Breadth-first search returning shortest paths from a source to all reachable targets.
        Yields only minimal-length paths to each destination.
        """
        queue = deque()
        queue.append(([source_urn], {source_urn}))
        shortest_lengths = defaultdict(set)
        shortest_lengths[source_urn].add(0)

        paths = defaultdict(list)

        while queue:
            path, visited = queue.popleft()
            current = path[-1]

            length = len(path) - 1
            paths[(source_urn, current)].append(path)

            if max_depth and len(path) >= max_depth:
                continue

            for neighbor in self.framework_mappings.get(current, []):
                if neighbor in visited:
                    continue

                next_length = length + 1

                # added if never seen, or we explore a new minimal length to this node
                if neighbor not in shortest_lengths or next_length <= min(
                    shortest_lengths[neighbor]
                ):
                    shortest_lengths[neighbor].add(next_length)
                    queue.append((path + [neighbor], visited | {neighbor}))

        # return all found paths grouped by (source, destination)
        for path_list in paths.values():
            yield from path_list

    def get_mapping_graph(self, max_depth: int = 3) -> list[list[str]]:
        """
        Generates a graph of all connected frameworks by finding all
        simple paths (no cycles) up to a given max_depth.

        The `max_depth` refers to the number of nodes in the path.
        - max_depth = 2 (minimum): Returns only direct mappings [A, B]
        - max_depth = 3 (default): Returns [A, B] and [A, B, C]

        Args:
            max_depth: The maximum length (number of nodes) for any
                       mapping path. Defaults to 3.

        Returns:
            A list of all unique mapping paths found, where each path
            is a list of framework URNs.
        """
        # Enforce minimum max_depth of 2 (for a direct A -> B mapping)
        if max_depth < 2:
            max_depth = 2

        all_paths: list[list[str]] = []
        found_paths_set: set[tuple[str, ...]] = set()

        # start a search from every framework as a potential source
        for start_node in self.frameworks.keys():
            # The queue will store the path explored so far
            queue: deque[list[str]] = deque()
            queue.append([start_node])

            while queue:
                current_path = queue.popleft()
                current_node = current_path[-1]

                # Store the path if it's a valid mapping (len >= 2)
                #    and we haven't seen it before.
                if len(current_path) >= 2:
                    path_tuple = tuple(current_path)
                    if path_tuple not in found_paths_set:
                        all_paths.append(current_path)
                        found_paths_set.add(path_tuple)

                # If we are not yet at max_depth, explore neighbors
                if len(current_path) < max_depth:
                    for neighbor in self.framework_mappings.get(current_node, []):
                        # Avoid cycles within the *current* path
                        if neighbor not in current_path:
                            # Create and enqueue the new path
                            new_path = current_path + [neighbor]
                            queue.append(new_path)

        return all_paths

    def map_audit_results(
        self,
        source_audit: dict[str, str | dict[str, str]],
        requirement_mapping_set: dict,
        hop_index: str,
        path: list[str],
    ) -> dict[str, str | dict[str, str]]:
        # Hop_index allows us to know if the source_audit is the 'real' source, or a transition audit.
        # The first hop in 1.
        if not source_audit.get("requirement_assessments"):
            return {}
        target_audit: dict[str, str | dict[str, str | dict[str, str]]] = {
            "requirement_assessments": defaultdict(dict)
        }

        # Framework info may be missing (library references frameworks not in DB).
        # Use .get() and treat missing info as "non equal" so we don't attempt
        # to copy scores that cannot be validated against a target framework.
        target_framework_urn = requirement_mapping_set.get("target_framework_urn", "")
        target_framework = self.frameworks.get(target_framework_urn)

<<<<<<< HEAD
=======
        # Check if score ranges match between source and target frameworks
        scores_compatible = (
            target_framework
            and target_framework.get("min_score") == source_audit.get("min_score")
            and target_framework.get("max_score") == source_audit.get("max_score")
        )

>>>>>>> f92bd238
        for mapping in requirement_mapping_set["requirement_mappings"]:
            src = mapping["source_requirement_urn"]
            dst = mapping["target_requirement_urn"]
            rel = mapping["relationship"]

            src_assessment = source_audit["requirement_assessments"][src]
            target_assessment = target_audit["requirement_assessments"][dst]
            if (
                rel in ("equal", "superset")
                and src in source_audit["requirement_assessments"]
            ):
                # If we have matching score ranges on the target framework, copy
                # the whole assessment (including score fields). Otherwise only
                # copy non-score fields to avoid misrepresenting scores.
<<<<<<< HEAD

                if (
                    target_framework
                    and target_framework.get("min_score")
                    == source_audit.get("min_score")
                    and target_framework.get("max_score")
                    == source_audit.get("max_score")
                ):
=======
                src_assessment = source_audit["requirement_assessments"][src]
                if scores_compatible:
>>>>>>> f92bd238
                    # Handle collision: merge m2m fields if target already exists
                    if dst in target_audit["requirement_assessments"]:
                        for m2m_field in self.m2m_fields:
                            if m2m_field in src_assessment:
                                existing = set(target_assessment.get(m2m_field, []))
                                new_values = set(src_assessment.get(m2m_field, []))
                                target_assessment[m2m_field] = list(
                                    existing | new_values
                                )
                        # Keep the most restrictive result
                        if "result" in src_assessment:
                            existing_result = target_audit["requirement_assessments"][
                                dst
                            ].get("result")
                            new_result = src_assessment["result"]
                            target_assessment["result"] = self._most_restrictive_result(
                                existing_result, new_result
                            )
                    else:
                        target_assessment = src_assessment.copy()
                else:
                    for field in self.fields_to_map:
                        if field not in ["score", "is_scored", "documentation_score"]:
                            if (
                                field == "result"
                                and dst in target_audit["requirement_assessments"]
                            ):
                                # Keep the most restrictive result
                                existing_result = target_audit[
                                    "requirement_assessments"
                                ][dst].get("result")
                                new_result = src_assessment.get(field)
                                target_assessment[field] = (
                                    self._most_restrictive_result(
                                        existing_result, new_result
                                    )
                                )
                            else:
                                target_assessment[field] = src_assessment.get(field)

                    # Merge m2m fields for collisions
                    for m2m_field in self.m2m_fields:
                        if m2m_field in src_assessment:
                            if (
                                dst in target_audit["requirement_assessments"]
                                and m2m_field in target_assessment
                            ):
                                existing = set(target_assessment.get(m2m_field, []))
                                new_values = set(src_assessment.get(m2m_field, []))
                                target_assessment[m2m_field] = list(
                                    existing | new_values
                                )
                            else:
                                target_assessment[m2m_field] = src_assessment.get(
                                    m2m_field
                                )

            elif (
                rel in ("subset", "intersect")
                and src in source_audit["requirement_assessments"]
            ):
                result = src_assessment.get("result")

                # Merge applied_controls for collisions
                src_applied_controls = src_assessment.get("applied_controls", [])
                if (
                    dst in target_audit["requirement_assessments"]
                    and "applied_controls" in target_assessment
                ):
                    existing = set(target_assessment["applied_controls"])
                    new_values = set(src_applied_controls)
                    target_assessment["applied_controls"] = list(existing | new_values)
                else:
                    target_assessment["applied_controls"] = src_applied_controls

                # Merge other m2m fields
                for m2m_field in self.m2m_fields:
                    if m2m_field != "applied_controls" and m2m_field in src_assessment:
                        src_values = src_assessment.get(m2m_field, [])
                        if (
                            dst in target_audit["requirement_assessments"]
                            and m2m_field in target_assessment
                        ):
                            existing = set(target_assessment[m2m_field])
                            new_values = set(src_values)
                            target_assessment[m2m_field] = list(existing | new_values)
                        else:
                            target_assessment[m2m_field] = src_values

                # Copy score fields if scores are compatible
                if scores_compatible:
                    src_assessment = source_audit["requirement_assessments"][src]
                    for score_field in ["score", "is_scored", "documentation_score"]:
                        if score_field in src_assessment:
                            target_audit["requirement_assessments"][dst][
                                score_field
                            ] = src_assessment.get(score_field)

                # Handle result: keep the most restrictive
                if (
                    dst in target_audit["requirement_assessments"]
                    and "result" in target_assessment
                ):
                    existing_result = target_assessment["result"]
                    target_assessment["result"] = self._most_restrictive_result(
                        existing_result, result
                    )
                else:
                    if result in ("not_assessed", "non_compliant"):
                        target_assessment["result"] = result
                    elif result in ("compliant", "partially_compliant"):
                        target_assessment["result"] = "partially_compliant"

            target_assessment["mapping_inference"] = {
                "result": target_assessment.get("result", ""),
                "used_path": path,
                "annotation": src_assessment.get("mapping_inference", {}).get(
                    "annotation", ""
                ),
            }

            """
            Here begins the mapping inference.
            If the source_audit is the "real" first source (hop_index == 1), we grab the information direcly from the source_audit's RA into the target RA's mapping_inference.
            However, if the source_audit variable is a transition audit (in case of a multiple hops mapping), we grab the sources_audit RA's mapping_inference into the target_audit RA's one.
            """
            mif = target_assessment["mapping_inference"].get(
                "source_requirement_assessments"
            )

            if mif == None:
                target_assessment["mapping_inference"][
                    "source_requirement_assessments"
                ] = defaultdict(dict)

            if (
                hop_index == 1
            ):  # if the source_audit is the real source and not a transition audit
                # we build the mapping_inference object to put later in the target_audit RA's
                ra = source_audit["requirement_assessments"][src]
                source_requirement_assessments = {
                    src: {
                        "id": ra.get("id"),
                        "urn": src,
                        "str": ra.get("name"),
                        "coverage": "full"
                        if rel in ("equal", "superset")
                        else "partial",
                        "score": ra.get("score"),
                        "is_scored": ra.get("is_scored"),
                        "source_framework": ra.get("source_framework"),
                        "used_mapping_set": {},
                    }
                }
                mif_ids = list([src])

            else:  # if the source_audit is a transition audit
                # We will copy the mapping_inferences object of the transition audit RA's into the target_audit RA's one
                mif_ids = list(
                    src_assessment.get("mapping_inference", {}).get(
                        "source_requirement_assessments", {}
                    )
                )
                source_requirement_assessments = defaultdict(dict)
                for mif_id in mif_ids:
                    source_requirement_assessments[mif_id] = (
                        src_assessment.get("mapping_inference", {})
                        .get("source_requirement_assessments", {})
                        .get(mif_id, {})
                        .copy()
                    )
                    if (
                        len(
                            src_assessment.get("mapping_inference", {})
                            .get("source_requirement_assessments", {})
                            .get(mif_id, {})
                            .keys()
                        )
                        == 0
                    ):
                        print(
                            f"no source_requirement_assessments for {mif_id} in \n{src_assessment}"
                        )

            for mif_id in mif_ids:
                target_assessment["mapping_inference"][
                    "source_requirement_assessments"
                ][mif_id] = source_requirement_assessments.get(mif_id, {})

        return target_audit

    def _most_restrictive_result(self, result1, result2):
        """Returns the most restrictive result between two results."""
        if result1 is None:
            return result2
        if result2 is None:
            return result1

        # Order from most to least restrictive
        result_order = [
            "non_compliant",
            "partially_compliant",
            "not_assessed",
            "compliant",
            "not_applicable",
        ]

        try:
            idx1 = result_order.index(result1)
        except ValueError:
            idx1 = len(result_order)

        try:
            idx2 = result_order.index(result2)
        except ValueError:
            idx2 = len(result_order)

        return result1 if idx1 < idx2 else result2

    def best_mapping_inferences(
        self,
        source_audit: dict[str, str | dict[str, str]],
        source_urn: str,
        dest_urn: str,
        max_depth: Optional[int] = None,
    ) -> tuple[dict, list[str]]:
        paths = self.all_paths_between(source_urn, dest_urn, max_depth)
        inferences = {}
        best_path = []

        for path in paths:
            tmp_inferences = source_audit.copy()
            tmp_urn = source_urn
            hop_index = 1
            for urn in path[1:]:
                rms = self.get_rms((tmp_urn, urn))
                if not rms:
                    break
                tmp_inferences = self.map_audit_results(
                    tmp_inferences,
                    rms,
                    hop_index=hop_index,
                    path=path,
                )
                hop_index += 1
                tmp_urn = urn

            if len(tmp_inferences) > len(inferences):
                inferences = tmp_inferences
                best_path = path
        return inferences, best_path

    def load_audit_fields(
        self,
        audit: ComplianceAssessment,
    ) -> dict[str, str | dict[str, str]]:
        """
        Extracts requirement assessments from a compliance audit.
        Args:
            audit: The compliance assessment object.
            fields: The fields to extrract from each requirement assessment.
        Returns:
            A dictionary mapping requirement URNs to their requested fields.
        """
        fields = self.fields_to_map
        all_ra = audit.get_requirement_assessments(include_non_assessable=False)
        audit_results = {
            "min_score": audit.min_score,
            "max_score": audit.max_score,
            "requirement_assessments": defaultdict(dict),
        }
        for ra in all_ra:
            audit_results["requirement_assessments"][ra.requirement.urn] = {
                field: getattr(ra, field) for field in fields
            }
            audit_results["requirement_assessments"][ra.requirement.urn]["name"] = str(
                ra
            )
            audit_results["requirement_assessments"][ra.requirement.urn]["id"] = str(
                ra.id
            )
            audit_results["requirement_assessments"][ra.requirement.urn][
                "source_framework"
            ] = {
                "id": str(audit.framework.id),
                "name": str(audit.framework),
            }
            for m2m_field in self.m2m_fields:
                attr = getattr(ra, m2m_field)
                if isinstance(attr, QuerySet) or hasattr(attr, "all"):
                    audit_results["requirement_assessments"][ra.requirement.urn][
                        m2m_field
                    ] = attr.all().values_list("id", flat=True)
                else:
                    audit_results["requirement_assessments"][ra.requirement.urn][
                        m2m_field
                    ] = attr
        return audit_results

    def summary_results(
        self,
        audit_results: dict[str, dict[str, str]],
        filter_urns: Optional[set[str]] = None,
    ) -> dict[str, int]:
        """Summarizes audit result counts by status.

        Args:
            audit_results: The audit results dictionary.
            filter_urns: Optional set of URNs to filter results by. If provided,
                only requirements with URNs in this set will be counted.
        """
        res = defaultdict(int)
        if (
            isinstance(audit_results, dict)
            and "requirement_assessments" in audit_results
        ):
            iterable = audit_results["requirement_assessments"].items()
        else:
            iterable = getattr(audit_results, "items", lambda: [])()

        for urn, audit in iterable:
            if filter_urns is not None and urn not in filter_urns:
                continue
            result = audit.get("result")
            if result is None:
                continue

            res[result] += 1

        return dict(res)


engine = MappingEngine()<|MERGE_RESOLUTION|>--- conflicted
+++ resolved
@@ -279,8 +279,6 @@
         target_framework_urn = requirement_mapping_set.get("target_framework_urn", "")
         target_framework = self.frameworks.get(target_framework_urn)
 
-<<<<<<< HEAD
-=======
         # Check if score ranges match between source and target frameworks
         scores_compatible = (
             target_framework
@@ -288,7 +286,6 @@
             and target_framework.get("max_score") == source_audit.get("max_score")
         )
 
->>>>>>> f92bd238
         for mapping in requirement_mapping_set["requirement_mappings"]:
             src = mapping["source_requirement_urn"]
             dst = mapping["target_requirement_urn"]
@@ -303,19 +300,7 @@
                 # If we have matching score ranges on the target framework, copy
                 # the whole assessment (including score fields). Otherwise only
                 # copy non-score fields to avoid misrepresenting scores.
-<<<<<<< HEAD
-
-                if (
-                    target_framework
-                    and target_framework.get("min_score")
-                    == source_audit.get("min_score")
-                    and target_framework.get("max_score")
-                    == source_audit.get("max_score")
-                ):
-=======
-                src_assessment = source_audit["requirement_assessments"][src]
                 if scores_compatible:
->>>>>>> f92bd238
                     # Handle collision: merge m2m fields if target already exists
                     if dst in target_audit["requirement_assessments"]:
                         for m2m_field in self.m2m_fields:
