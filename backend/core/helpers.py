--- conflicted
+++ resolved
@@ -927,11 +927,7 @@
     viewable_requirement_assessments = viewable_items(RequirementAssessment, folder_id)
     controls_count = viewable_controls.count()
     progress_avg = math.ceil(
-<<<<<<< HEAD
         mean([x.get_progress() for x in viewable_items(ComplianceAssessment)] or [0])
-=======
-        mean([x.progress for x in viewable_compliance_assessments] or [0])
->>>>>>> e8b67b35
     )
     missed_eta_count = (
         viewable_controls.filter(
