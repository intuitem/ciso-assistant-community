--- conflicted
+++ resolved
@@ -4972,10 +4972,7 @@
 class TimelineEntryViewSet(BaseModelViewSet):
     model = TimelineEntry
     filterset_fields = ["incident"]
-<<<<<<< HEAD
     search_fields = ["entry", "entry_type"]
-=======
->>>>>>> 079a6bb2
     ordering = ["-timestamp"]
 
     @action(detail=False, name="Get entry type choices")
