--- conflicted
+++ resolved
@@ -623,16 +623,13 @@
     """
 
     model = ReferenceControl
-<<<<<<< HEAD
     filterset_fields = [
         "folder",
         "category",
         "csf_function",
+        "provider",
         "findings",
     ]
-=======
-    filterset_fields = ["folder", "category", "csf_function", "provider"]
->>>>>>> fee8a361
     search_fields = ["name", "description", "provider"]
 
     @method_decorator(cache_page(60 * LONG_CACHE_TTL))
