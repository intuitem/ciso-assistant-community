--- conflicted
+++ resolved
@@ -81,14 +81,11 @@
 
 from ebios_rm.models import (
     EbiosRMStudy,
-<<<<<<< HEAD
     FearedEvent,
     RoTo,
     StrategicScenario,
     Stakeholder,
     AttackPath,
-=======
->>>>>>> 20bfb8bb
 )
 
 from tprm.models import Entity
@@ -96,7 +93,6 @@
 from .models import *
 from .serializers import *
 
-<<<<<<< HEAD
 from serdes.utils import (
     get_domain_export_objects,
     import_export_serializer_class,
@@ -105,9 +101,6 @@
     get_self_referencing_field,
     sort_objects_by_self_reference,
 )
-=======
-from serdes.utils import get_domain_export_objects
->>>>>>> 20bfb8bb
 from serdes.serializers import ExportSerializer
 
 import structlog
@@ -1996,8 +1989,12 @@
         instance = self.get_object()
         objects = get_domain_export_objects(instance)
         dump_data = ExportSerializer.dump_data(scope=[*objects.values()])
-<<<<<<< HEAD
-        return Response(dump_data)
+        compressed_data = gzip.compress(json.dumps(dump_data).encode("utf-8"))
+        response = HttpResponse(compressed_data, content_type="application/json")
+        response["Content-Disposition"] = (
+            f'attachment; filename="ciso-assistant-domain-{timezone.now()}.json.gz"'
+        )
+        return response
 
     @action(
         detail=False,
@@ -2563,14 +2560,6 @@
             except ValueError:
                 urns.append(item)
         return uuids, urns
-=======
-        compressed_data = gzip.compress(json.dumps(dump_data).encode("utf-8"))
-        response = HttpResponse(compressed_data, content_type="application/json")
-        response["Content-Disposition"] = (
-            f'attachment; filename="ciso-assistant-domain-{timezone.now()}.json.gz"'
-        )
-        return response
->>>>>>> 20bfb8bb
 
 
 class UserPreferencesView(APIView):
