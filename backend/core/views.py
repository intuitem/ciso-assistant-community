from openpyxl import Workbook
from openpyxl.utils import get_column_letter
from openpyxl.styles import Alignment
import csv
import json
import mimetypes
import re
from django_filters.filterset import filterset_factory
from django_filters.utils import try_dbfield
import regex
import os
import uuid
import zipfile
import tempfile
from datetime import date, datetime, timedelta
from typing import Dict, Any, List, Tuple, Optional
import time
from django.db.models import (
    F,
    Count,
    Q,
    ExpressionWrapper,
    FloatField,
    IntegerField,
    Value,
    Min,
    Subquery,
    OuterRef,
    When,
    Case,
)
from django.db.models.functions import Greatest, Coalesce

from collections import defaultdict
import pytz
from uuid import UUID
from itertools import chain, cycle
import django_filters as df
from ciso_assistant.settings import (
    EMAIL_HOST,
    EMAIL_HOST_RESCUE,
)

import shutil
from pathlib import Path
import humanize

from wsgiref.util import FileWrapper

import pandas as pd
import io

import random
from django.db.models.functions import Lower

from docxtpl import DocxTemplate
from .generators import gen_audit_context

from django.utils import timezone
from django.utils.text import slugify
from django.utils.decorators import method_decorator
from django.views.decorators.cache import cache_page
from django.views.decorators.vary import vary_on_cookie
from django.core.cache import cache


from django.apps import apps
from django.contrib.auth.models import Permission
from django.contrib.auth import get_user_model
from django.conf import settings
from django.core.files.storage import default_storage
from django.db import models, transaction
from django.forms import ValidationError
from django.http import FileResponse, HttpResponse, StreamingHttpResponse
from django.middleware import csrf
from django.template.loader import render_to_string
from django.utils.functional import Promise
from django.shortcuts import get_object_or_404
from django_filters.rest_framework import DjangoFilterBackend
from iam.models import Folder, RoleAssignment, UserGroup
from rest_framework import filters, generics, permissions, status, viewsets
from django.utils.translation import gettext_lazy as _
from rest_framework.decorators import (
    action,
    api_view,
    permission_classes,
    renderer_classes,
)
from rest_framework.parsers import (
    FileUploadParser,
)
from rest_framework.renderers import JSONRenderer
from rest_framework.request import Request
from rest_framework.response import Response
from rest_framework.utils.serializer_helpers import ReturnDict
from rest_framework.views import APIView
from rest_framework.exceptions import PermissionDenied


from weasyprint import HTML

from core.helpers import *
from core.models import (
    AppliedControl,
    ComplianceAssessment,
    RequirementMappingSet,
    RiskAssessment,
    RiskMatrix,
    AssetClass,
)
from core.serializers import ComplianceAssessmentReadSerializer
from core.utils import (
    compare_schema_versions,
    _generate_occurrences,
    _create_task_dict,
)
from dateutil import relativedelta as rd

from ebios_rm.models import (
    EbiosRMStudy,
    FearedEvent,
    RoTo,
    StrategicScenario,
    Stakeholder,
    AttackPath,
)

from tprm.models import Entity

from .models import *
from .serializers import *

from .models import Severity

from serdes.utils import (
    get_domain_export_objects,
    import_export_serializer_class,
    topological_sort,
    build_dependency_graph,
    get_self_referencing_field,
    sort_objects_by_self_reference,
)
from serdes.serializers import ExportSerializer
from global_settings.utils import ff_is_enabled

import structlog

logger = structlog.get_logger(__name__)

User = get_user_model()

SHORT_CACHE_TTL = 2  # mn
MED_CACHE_TTL = 5  # mn
LONG_CACHE_TTL = 60  # mn

SETTINGS_MODULE = __import__(os.environ.get("DJANGO_SETTINGS_MODULE"))
MODULE_PATHS = SETTINGS_MODULE.settings.MODULE_PATHS


class GenericFilterSet(df.FilterSet):
    @classmethod
    def filter_for_lookup(cls, field, lookup_type):
        DEFAULTS = dict(cls.FILTER_DEFAULTS)
        if hasattr(cls, "_meta"):
            DEFAULTS.update(cls._meta.filter_overrides)

        data = try_dbfield(DEFAULTS.get, field.__class__) or {}
        filter_class = data.get("filter_class")
        params = data.get("extra", lambda field: {})(field)

        # if there is no filter class, exit early
        if not filter_class:
            return None, {}

        # perform lookup specific checks
        if lookup_type == "exact" and getattr(field, "choices", None):
            return df.MultipleChoiceFilter, {"choices": field.choices, **params}

        if lookup_type == "isnull":
            data = try_dbfield(DEFAULTS.get, models.BooleanField)

            filter_class = data.get("filter_class")
            params = data.get("extra", lambda field: {})(field)
            return filter_class, params

        if lookup_type == "in":

            class ConcreteInFilter(df.BaseInFilter, filter_class):
                pass

            ConcreteInFilter.__name__ = cls._csv_filter_class_name(
                filter_class, lookup_type
            )

            return ConcreteInFilter, params

        if lookup_type == "range":

            class ConcreteRangeFilter(df.BaseRangeFilter, filter_class):
                pass

            ConcreteRangeFilter.__name__ = cls._csv_filter_class_name(
                filter_class, lookup_type
            )

            return ConcreteRangeFilter, params

        return filter_class, params

    class Meta:
        model = None  # This will be set dynamically via filterset_factory.
        filter_overrides = {
            models.ForeignKey: {
                "filter_class": df.ModelMultipleChoiceFilter,
                "extra": lambda f: {
                    "queryset": f.remote_field.model.objects.all(),
                },
            },
            models.ManyToManyField: {
                "filter_class": df.ModelMultipleChoiceFilter,
                "extra": lambda f: {
                    "queryset": f.remote_field.model.objects.all(),
                },
            },
        }


class CustomOrderingFilter(filters.OrderingFilter):
    """A base class to map field ordering to specific field paths.

    Example
    -------
    class SomeOrderingFilter(CustomOrderingFilter):
        // The ordering of the "name" field will be based on the "owner__name" value instead.
        ordering_mapping = { "name": "owner__name" }
    """

    ordering_mapping: dict[str, str]

    def __init_subclass__(cls):
        assert hasattr(cls, "ordering_mapping"), (
            f"Subclasses of {cls.__name__} must define the ordering_mapping attribute."
        )

    def get_ordering(self, request, queryset, view) -> Optional[list[str]]:
        if (ordering_list := super().get_ordering(request, queryset, view)) is None:
            return ordering_list

        new_ordering_list = []
        for ordering_term in ordering_list:
            field_name = ordering_term.lstrip("-")

            if (new_field := self.ordering_mapping.get(field_name)) is None:
                new_ordering_list.append(ordering_term)
                continue

            is_desc = ordering_term.startswith("-")
            new_ordering_term = f"-{new_field}" if is_desc else new_field
            new_ordering_list.append(new_ordering_term)

        return new_ordering_list


class BaseModelViewSet(viewsets.ModelViewSet):
    filter_backends = [
        DjangoFilterBackend,
        filters.SearchFilter,
        filters.OrderingFilter,
    ]
    ordering = ["created_at"]
    ordering_fields = "__all__"
    search_fields = ["name", "description"]
    filterset_fields = []
    model = None

    serializers_module = "core.serializers"

    @property
    def filterset_class(self):
        # If you have defined filterset_fields, build the FilterSet on the fly.
        if self.filterset_fields:
            return filterset_factory(
                model=self.model,
                filterset=GenericFilterSet,
                fields=self.filterset_fields,
            )
        return None

    def get_queryset(self) -> models.query.QuerySet:
        """the scope_folder_id query_param allows scoping the objects to retrieve"""
        if not self.model:
            return None
        object_ids_view = None
        if self.request.method == "GET":
            if q := re.match(
                r"/api/[\w-]+/([\w-]+/)?([0-9a-fA-F]{8}(-[0-9a-fA-F]{4}){3}-[0-9a-fA-F]{12}(,[0-9a-fA-F]{8}(-[0-9a-fA-F]{4}){3}-[0-9a-fA-F]{12})+)",
                self.request.path,
            ):
                """"get_queryset is called by Django even for an individual object via get_object
                https://stackoverflow.com/questions/74048193/why-does-a-retrieve-request-end-up-calling-get-queryset"""
                id = UUID(q.group(1))
                if RoleAssignment.is_object_readable(self.request.user, self.model, id):
                    object_ids_view = [id]
        if not object_ids_view:
            scope_folder_id = self.request.query_params.get("scope_folder_id")
            scope_folder = (
                get_object_or_404(Folder, id=scope_folder_id)
                if scope_folder_id
                else Folder.get_root_folder()
            )
            object_ids_view = RoleAssignment.get_accessible_object_ids(
                scope_folder, self.request.user, self.model
            )[0]
        queryset = self.model.objects.filter(id__in=object_ids_view)
        return queryset

    def get_serializer_class(self, **kwargs):
        serializer_factory = SerializerFactory(
            self.serializers_module, MODULE_PATHS.get("serializers", [])
        )
        serializer_class = serializer_factory.get_serializer(
            self.model.__name__, kwargs.get("action", self.action)
        )
        logger.debug(
            "Serializer class",
            serializer_class=serializer_class,
            action=kwargs.get("action", self.action),
            viewset=self,
            module_paths=MODULE_PATHS,
        )

        return serializer_class

    COMMA_SEPARATED_UUIDS_REGEX = r"^[0-9a-fA-F]{8}(-[0-9a-fA-F]{4}){3}-[0-9a-fA-F]{12}(,[0-9a-fA-F]{8}(-[0-9a-fA-F]{4}){3}-[0-9a-fA-F]{12})*$"

    def _process_request_data(self, request: Request) -> None:
        """
        Process the request data to split comma-separated UUIDs into a list
        and handle empty list scenarios.
        """
        for field in request.data:
            # NOTE: This is due to sveltekit-superforms not coercing the value into a list when
            # the form's dataType is "form", rather than "json".
            # Typically, dataType is "form" when the form contains a file input (e.g. for evidence attachments).
            # I am not ruling out the possibility that I am doing something wrong in the frontend. (Nassim)
            # TODO: Come back to this once superForms v2 is out of alpha. https://github.com/ciscoheat/sveltekit-superforms/releases
            if isinstance(request.data[field], list) and len(request.data[field]) == 1:
                if isinstance(request.data[field][0], str) and re.match(
                    self.COMMA_SEPARATED_UUIDS_REGEX, request.data[field][0]
                ):
                    request.data[field] = request.data[field][0].split(",")
                elif not request.data[field][0]:
                    request.data[field] = []

    def _process_labels(self, labels):
        """
        Creates a FilteringLabel and replaces the value with the ID of the newly created label.
        """
        new_labels = []
        for label in labels:
            try:
                uuid.UUID(label, version=4)
                new_labels.append(label)
            except ValueError:
                new_label = FilteringLabel(label=label)
                new_label.full_clean()
                new_label.save()
                new_labels.append(str(new_label.id))
        return new_labels

    def list(self, request, *args, **kwargs):
        """
        Override the list method to inject optimized data into the serializer context.
        """
        queryset = self.filter_queryset(self.get_queryset())
        page = self.paginate_queryset(queryset)
        objects = page if page is not None else queryset
        # 1. Perform the bulk calculation for the current page (or entire set if not paginated)
        optimized_data = self._get_optimized_object_data(objects)
        # 2. Pass the data to the serializer via context
        context = self.get_serializer_context()
        context["optimized_data"] = optimized_data
        if page is not None:
            serializer = self.get_serializer(page, many=True, context=context)
            return self.get_paginated_response(serializer.data)
        serializer = self.get_serializer(queryset, many=True, context=context)
        return Response(serializer.data)

    def create(self, request: Request, *args, **kwargs) -> Response:
        self._process_request_data(request)
        if request.data.get("filtering_labels"):
            request.data["filtering_labels"] = self._process_labels(
                request.data["filtering_labels"]
            )
        return super().create(request, *args, **kwargs)

    def update(self, request: Request, *args, **kwargs) -> Response:
        self._process_request_data(request)
        if request.data.get("filtering_labels"):
            request.data["filtering_labels"] = self._process_labels(
                request.data["filtering_labels"]
            )
        return super().update(request, *args, **kwargs)

    def partial_update(self, request: Request, *args, **kwargs) -> Response:
        self._process_request_data(request)
        return super().partial_update(request, *args, **kwargs)

    def destroy(self, request: Request, *args, **kwargs) -> Response:
        self._process_request_data(request)
        return super().destroy(request, *args, **kwargs)

    def _get_optimized_object_data(self, queryset):
        """
        Calculate folder full paths for objects in the queryset in 1 DB request.
        """
        initial_objects = list(queryset)
        if not initial_objects:
            return {}

        path_results = {}
        folders = {f.id: f for f in Folder.objects.all()}
        for obj in initial_objects:
            path = []
            if hasattr(obj, "folder"):
                queue = deque([obj.folder.id])
            elif hasattr(obj, "parent_folder") and obj.parent_folder:
                queue = deque([obj.parent_folder.id])
            else:
                continue
            while queue:
                folder_id = queue.popleft()
                folder = folders[folder_id]
                if folder.parent_folder:
                    path.append(
                        {
                            "str": str(folder),
                            "id": folder.id,
                            "parent_id": folder.parent_folder.id,
                        }
                    )
                    queue.append(folder.parent_folder.id)
            path_results[obj.id] = path[::-1]  # Reverse to get root to leaf order

        return {
            "paths": path_results,
        }

    class Meta:
        abstract = True

    @action(detail=True, name="Get write data")
    def object(self, request, pk):
        serializer_class = self.get_serializer_class(action="update")

        return Response(serializer_class(super().get_object()).data)


# Content types


class ContentTypeListView(APIView):
    permission_classes = [permissions.IsAuthenticated]

    @method_decorator(cache_page(60 * MED_CACHE_TTL))
    def get(self, request, format=None):
        content_types = []
        for model in apps.get_models():
            content_types.append(
                {"label": model.__name__, "value": model._meta.model_name}
            )
        content_types.sort(key=lambda x: x["label"].lower())
        return Response(content_types)


# Risk Assessment


class PerimeterFilter(GenericFilterSet):
    folder = df.ModelMultipleChoiceFilter(
        queryset=Folder.objects.all(),
    )
    lc_status = df.MultipleChoiceFilter(
        choices=Perimeter.PRJ_LC_STATUS, lookup_expr="icontains"
    )

    class Meta:
        model = Perimeter
        fields = ["folder", "lc_status", "campaigns"]


class PerimeterViewSet(BaseModelViewSet):
    """
    API endpoint that allows perimeters to be viewed or edited.
    """

    model = Perimeter
    filterset_class = PerimeterFilter
    search_fields = ["name", "ref_id", "description"]
    filterset_fields = ["folder", "campaigns"]

    @method_decorator(cache_page(60 * LONG_CACHE_TTL))
    @action(detail=False, name="Get status choices")
    def lc_status(self, request):
        return Response(dict(Perimeter.PRJ_LC_STATUS))

    @action(detail=False, methods=["get"])
    def names(self, request):
        uuid_list = request.query_params.getlist("id[]", [])
        queryset = Perimeter.objects.filter(id__in=uuid_list)

        return Response({str(perimeter.id): perimeter.name for perimeter in queryset})

    @action(detail=False, methods=["get"])
    def quality_check(self, request):
        """
        Returns the quality check of the perimeters
        """
        (viewable_objects, _, _) = RoleAssignment.get_accessible_object_ids(
            folder=Folder.get_root_folder(), user=request.user, object_type=Perimeter
        )
        perimeters = Perimeter.objects.filter(id__in=viewable_objects)
        res = {
            str(p.id): {
                "perimeter": PerimeterReadSerializer(p).data,
                "compliance_assessments": {"objects": {}},
                "risk_assessments": {"objects": {}},
            }
            for p in perimeters
        }
        for compliance_assessment in ComplianceAssessment.objects.filter(
            perimeter__in=perimeters
        ):
            res[str(compliance_assessment.perimeter.id)]["compliance_assessments"][
                "objects"
            ][str(compliance_assessment.id)] = {
                "object": ComplianceAssessmentReadSerializer(
                    compliance_assessment
                ).data,
                "quality_check": compliance_assessment.quality_check(),
            }
        for risk_assessment in RiskAssessment.objects.filter(perimeter__in=perimeters):
            res[str(risk_assessment.perimeter.id)]["risk_assessments"]["objects"][
                str(risk_assessment.id)
            ] = {
                "object": RiskAssessmentReadSerializer(risk_assessment).data,
                "quality_check": risk_assessment.quality_check(),
            }
        return Response({"results": res})

    @action(detail=True, methods=["get"], url_path="quality_check")
    def quality_check_detail(self, request, pk):
        """
        Returns the quality check of the perimeter
        """
        (viewable_objects, _, _) = RoleAssignment.get_accessible_object_ids(
            folder=Folder.get_root_folder(), user=request.user, object_type=Perimeter
        )
        if UUID(pk) in viewable_objects:
            perimeter = self.get_object()
            res = {
                "perimeter": PerimeterReadSerializer(perimeter).data,
                "compliance_assessments": {"objects": {}},
                "risk_assessments": {"objects": {}},
            }
            for compliance_assessment in ComplianceAssessment.objects.filter(
                perimeter=perimeter
            ):
                res["compliance_assessments"]["objects"][
                    str(compliance_assessment.id)
                ] = {
                    "object": ComplianceAssessmentReadSerializer(
                        compliance_assessment
                    ).data,
                    "quality_check": compliance_assessment.quality_check(),
                }
            for risk_assessment in RiskAssessment.objects.filter(perimeter=perimeter):
                res["risk_assessments"]["objects"][str(risk_assessment.id)] = {
                    "object": RiskAssessmentReadSerializer(risk_assessment).data,
                    "quality_check": risk_assessment.quality_check(),
                }
            return Response(res)
        else:
            return Response(status=status.HTTP_403_FORBIDDEN)

    @action(detail=False, methods=["get"])
    def ids(self, request):
        my_map = dict()

        (viewable_items, _, _) = RoleAssignment.get_accessible_object_ids(
            folder=Folder.get_root_folder(),
            user=request.user,
            object_type=Perimeter,
        )
        for item in Perimeter.objects.filter(id__in=viewable_items):
            if my_map.get(item.folder.name) is None:
                my_map[item.folder.name] = {}
            my_map[item.folder.name].update({item.name: item.id})

        return Response(my_map)


class ThreatViewSet(BaseModelViewSet):
    """
    API endpoint that allows threats to be viewed or edited.
    """

    model = Threat
    filterset_fields = ["folder", "provider", "risk_scenarios", "filtering_labels"]
    search_fields = ["name", "provider", "description"]

    def get_queryset(self):
        return (
            super()
            .get_queryset()
            .select_related(
                "folder",
                "folder__parent_folder",  # For get_folder_full_path() optimization
                "library",  # FieldsRelatedField includes library
            )
            .prefetch_related(
                "filtering_labels__folder",  # FieldsRelatedField includes folder
            )
        )

    def list(self, request, *args, **kwargs):
        return super().list(request, *args, **kwargs)

    def retrieve(self, request, *args, **kwargs):
        return super().retrieve(request, *args, **kwargs)

    @action(detail=False, name="Get provider choices")
    def provider(self, request):
        providers = set(
            Threat.objects.filter(provider__isnull=False).values_list(
                "provider", flat=True
            )
        )
        return Response({p: p for p in providers})

    @action(detail=False, name="Get threats count")
    def threats_count(self, request):
        folder_id = request.query_params.get("folder", None)
        return Response({"results": threats_count_per_name(request.user, folder_id)})

    @action(detail=False, methods=["get"])
    def ids(self, request):
        my_map = dict()

        (viewable_items, _, _) = RoleAssignment.get_accessible_object_ids(
            folder=Folder.get_root_folder(),
            user=request.user,
            object_type=Threat,
        )
        for item in Threat.objects.filter(id__in=viewable_items):
            if my_map.get(item.folder.name) is None:
                my_map[item.folder.name] = {}
            my_map[item.folder.name].update({item.name: item.id})
        return Response(my_map)


class AssetFilter(GenericFilterSet):
    exclude_children = df.ModelChoiceFilter(
        queryset=Asset.objects.all(),
        method="filter_exclude_children",
        label="Exclude children",
    )

    def filter_exclude_children(self, queryset, name, value):
        descendants = value.get_descendants()
        return queryset.exclude(id__in=[descendant.id for descendant in descendants])

    class Meta:
        model = Asset
        fields = [
            "folder",
            "type",
            "parent_assets",
            "exclude_children",
            "ebios_rm_studies",
            "risk_scenarios",
            "security_exceptions",
            "applied_controls",
            "filtering_labels",
            "asset_class",
            "personal_data",
        ]


class AssetViewSet(BaseModelViewSet):
    """
    API endpoint that allows assets to be viewed or edited.
    """

    model = Asset
    filterset_class = AssetFilter
    search_fields = ["name", "description", "ref_id"]
    ordering = ["folder__name", "name"]

    def get_queryset(self) -> models.query.QuerySet:
        return (
            super()
            .get_queryset()
            .select_related("asset_class", "folder")
            .prefetch_related(
                "parent_assets",
                "child_assets",
                "owner",
                "security_exceptions",
                "filtering_labels",
                "personal_data",
            )
        )

    def _get_optimized_object_data(self, queryset):
        """
        Extends the base optimization to add asset-specific data for objectives
        and descendants, ensuring maximum query efficiency.
        """
        optimized_data = super()._get_optimized_object_data(queryset)
        initial_assets = list(queryset)
        if not initial_assets:
            return optimized_data

        graph_data = Asset._prefetch_graph_data(initial_assets)
        child_to_parents = graph_data["child_to_parents"]
        parent_to_children = graph_data["parent_to_children"]

        scale = Asset._get_security_objective_scale()
        sec_obj_results = {}
        dro_obj_results = {}
        descendant_results = {}

        for asset in initial_assets:
            # Calculate and store descendants.
            descendants = Asset._get_all_descendants(asset, parent_to_children)
            descendant_results[asset.id] = [
                {"id": str(d.id), "str": str(d)} for d in descendants
            ]

            # Calculate and store objectives.
            if asset.is_primary:
                sec_obj = asset.security_objectives.get("objectives", {})
                dro_obj = asset.disaster_recovery_objectives.get("objectives", {})
            else:
                ancestors = Asset._get_all_ancestors(asset, child_to_parents)
                primary_ancestors = {anc for anc in ancestors if anc.is_primary}
                sec_obj = Asset._aggregate_security_objectives(primary_ancestors)
                dro_obj = Asset._aggregate_dro_objectives(primary_ancestors)

            sec_obj_results[asset.id] = self._format_security_objectives(sec_obj, scale)
            dro_obj_results[asset.id] = self._format_disaster_recovery_objectives(
                dro_obj
            )

        optimized_data.update(
            {
                "security_objectives": sec_obj_results,
                "disaster_recovery_objectives": dro_obj_results,
                "descendants": descendant_results,
            }
        )
        return optimized_data

    def _format_security_objectives(self, objectives, scale):
        if not objectives:
            return []
        return [
            {key: Asset.SECURITY_OBJECTIVES_SCALES[scale][content.get("value", 0)]}
            for key, content in sorted(
                objectives.items(),
                key=lambda x: Asset.DEFAULT_SECURITY_OBJECTIVES.index(x[0])
                if x[0] in Asset.DEFAULT_SECURITY_OBJECTIVES
                else -1,
            )
            if content.get("is_enabled", False)
            and content.get("value", -1) in range(0, 5)
        ]

    def _format_disaster_recovery_objectives(self, objectives):
        if not objectives:
            return []

        def format_seconds(s: int) -> str:
            if not isinstance(s, int) or s < 0:
                return "0s"
            h, r = divmod(s, 3600)
            m, s_rem = divmod(r, 60)
            parts = []
            if h > 0:
                parts.append(f"{h}h")
            if m > 0:
                parts.append(f"{m:02d}m")
            if s_rem > 0 or not parts:
                parts.append(f"{s_rem:02d}s")
            return "".join(parts)

        return [
            {"str": f"{key.upper()}: {format_seconds(content.get('value', 0))}"}
            for key, content in sorted(
                objectives.items(),
                key=lambda x: Asset.DEFAULT_DISASTER_RECOVERY_OBJECTIVES.index(x[0])
                if x[0] in Asset.DEFAULT_DISASTER_RECOVERY_OBJECTIVES
                else -1,
            )
            if content.get("value") is not None and content.get("value") > 0
        ]

    def _perform_write(self, serializer):
        type = serializer.validated_data.get("type")
        if type == Asset.Type.PRIMARY:
            serializer.validated_data["parent_assets"] = []
        serializer.save()

    def perform_create(self, serializer):
        return self._perform_write(serializer)

    def perform_update(self, serializer):
        return self._perform_write(serializer)

    @method_decorator(cache_page(60 * LONG_CACHE_TTL))
    @action(detail=False, name="Get type choices")
    def type(self, request):
        return Response(dict(Asset.Type.choices))

    @action(detail=False, name="Get asset class choices")
    def asset_class(self, request):
        # this is for filters
        return Response(
            [{"id": ac.id, "name": ac.full_path} for ac in AssetClass.objects.all()]
        )

    @action(detail=False, name="Get assets graph")
    def graph(self, request):
        nodes = []
        links = []
        nodes_idx = dict()
        categories = []
        N = 0
        (viewable_folders, _, _) = RoleAssignment.get_accessible_object_ids(
            folder=Folder.get_root_folder(),
            user=request.user,
            object_type=Folder,
        )
        (viewable_assets, _, _) = RoleAssignment.get_accessible_object_ids(
            folder=Folder.get_root_folder(),
            user=request.user,
            object_type=Asset,
        )
        for domain in Folder.objects.filter(id__in=viewable_folders):
            categories.append({"name": domain.name})
            nodes_idx[domain.name] = N
            nodes.append(
                {
                    "name": domain.name,
                    "category": N,
                    "symbol": "roundRect",
                    "symbolSize": 30,
                    "value": "Domain",
                }
            )
            N += 1
        for asset in Asset.objects.filter(id__in=viewable_assets):
            # Only include assets whose folders are also viewable to avoid KeyError
            if asset.folder.id not in viewable_folders:
                continue

            symbol = "circle"
            if asset.type == "PR":
                symbol = "diamond"
            # Use domain.name/asset.name as unique key to handle duplicate asset names across domains
            asset_key = f"{asset.folder.name}/{asset.name}"
            nodes.append(
                {
                    "name": asset.name,
                    "symbol": symbol,
                    "symbolSize": 25,
                    "category": nodes_idx[asset.folder.name],
                    "value": "Primary" if asset.type == "PR" else "Support",
                }
            )
            nodes_idx[asset_key] = N
            N += 1

        # Add links between domains (folders) based on parent-child relationships
        for domain in Folder.objects.filter(id__in=viewable_folders):
            if domain.parent_folder and domain.parent_folder.id in viewable_folders:
                links.append(
                    {
                        "source": nodes_idx[domain.parent_folder.name],
                        "target": nodes_idx[domain.name],
                        "value": "contains",
                    }
                )

        # Add links between assets and their domains
        for asset in Asset.objects.filter(id__in=viewable_assets):
            # Only include assets whose folders are also viewable to avoid KeyError
            if asset.folder.id not in viewable_folders:
                continue

            asset_key = f"{asset.folder.name}/{asset.name}"
            links.append(
                {
                    "source": nodes_idx[asset.folder.name],
                    "target": nodes_idx[asset_key],
                    "value": "contains",
                }
            )

        # Add links between assets (existing relationships)
        for asset in Asset.objects.filter(id__in=viewable_assets):
            # Only include assets whose folders are also viewable to avoid KeyError
            if asset.folder.id not in viewable_folders:
                continue

            asset_key = f"{asset.folder.name}/{asset.name}"
            for relationship in asset.parent_assets.all():
                # Only include relationship if both assets and their folders are viewable
                if (
                    relationship.id not in viewable_assets
                    or relationship.folder.id not in viewable_folders
                ):
                    continue

                relationship_key = f"{relationship.folder.name}/{relationship.name}"
                links.append(
                    {
                        "source": nodes_idx[relationship_key],
                        "target": nodes_idx[asset_key],
                        "value": "supported by",
                    }
                )
        meta = {"display_name": "Assets Explorer"}
        return Response(
            {"nodes": nodes, "links": links, "categories": categories, "meta": meta}
        )

    @action(detail=False, methods=["get"])
    def ids(self, request):
        my_map = dict()

        (viewable_items, _, _) = RoleAssignment.get_accessible_object_ids(
            folder=Folder.get_root_folder(),
            user=request.user,
            object_type=Asset,
        )
        for item in Asset.objects.filter(id__in=viewable_items):
            if my_map.get(item.folder.name) is None:
                my_map[item.folder.name] = {}
            my_map[item.folder.name].update({item.name: item.id})
        return Response(my_map)

    @action(detail=False, name="Get security objectives")
    def security_objectives(self, request):
        return Response({"results": Asset.DEFAULT_SECURITY_OBJECTIVES})

    @action(detail=False, name="Get disaster recovery objectives")
    def disaster_recovery_objectives(self, request):
        return Response({"results": Asset.DEFAULT_DISASTER_RECOVERY_OBJECTIVES})

    @action(detail=False, name="Export assets as CSV")
    def export_csv(self, request):
        try:
            (viewable_assets_ids, _, _) = RoleAssignment.get_accessible_object_ids(
                Folder.get_root_folder(), request.user, Asset
            )
            response = HttpResponse(content_type="text/csv")
            response["Content-Disposition"] = 'attachment; filename="assets_export.csv"'

            writer = csv.writer(response, delimiter=";")
            columns = [
                "internal_id",
                "name",
                "description",
                "type",
                "security_objectives",
                "disaster_recovery_objectives",
                "link",
                "owners",
                "parent_assets",
                "labels",
            ]
            writer.writerow(columns)

            for asset in Asset.objects.filter(id__in=viewable_assets_ids).iterator():
                row = [
                    asset.id,
                    asset.name,
                    asset.description,
                    asset.type,
                    ",".join(
                        [i["str"] for i in asset.get_security_objectives_display()]
                    ),
                    ",".join(
                        [
                            i["str"]
                            for i in asset.get_disaster_recovery_objectives_display()
                        ]
                    ),
                    asset.reference_link,
                    ",".join([o.email for o in asset.owner.all()]),
                    ",".join([o.name for o in asset.parent_assets.all()]),
                    ",".join([o.label for o in asset.filtering_labels.all()]),
                ]
                writer.writerow(row)

            return response

        except Exception as e:
            logger.error(f"Error exporting assets to CSV: {str(e)}")
            return HttpResponse(
                status=500, content="An error occurred while generating the CSV export."
            )


class AssetClassViewSet(BaseModelViewSet):
    model = AssetClass
    filterset_fields = ["parent"]

    ordering = ["parent", "name"]
    search_fields = ["name", "description"]

    @action(detail=False, name="Get Asset Class Tree")
    def tree(self, request):
        return Response(AssetClass.build_tree())


class ReferenceControlViewSet(BaseModelViewSet):
    """
    API endpoint that allows reference controls to be viewed or edited.
    """

    model = ReferenceControl
    filterset_fields = [
        "folder",
        "category",
        "csf_function",
        "provider",
        "findings",
        "filtering_labels",
    ]
    search_fields = ["name", "description", "provider"]

    @action(detail=False, name="Get provider choices")
    def provider(self, request):
        providers = set(
            ReferenceControl.objects.filter(provider__isnull=False).values_list(
                "provider", flat=True
            )
        )
        return Response({p: p for p in providers})

    @method_decorator(cache_page(60 * LONG_CACHE_TTL))
    @action(detail=False, name="Get category choices")
    def category(self, request):
        return Response(dict(ReferenceControl.CATEGORY))

    @method_decorator(cache_page(60 * LONG_CACHE_TTL))
    @action(detail=False, name="Get function choices")
    def csf_function(self, request):
        return Response(dict(ReferenceControl.CSF_FUNCTION))


class RiskMatrixViewSet(BaseModelViewSet):
    """
    API endpoint that allows risk matrices to be viewed or edited.
    """

    model = RiskMatrix
    filterset_fields = ["folder", "is_enabled", "provider"]

    @action(detail=False)  # Set a name there
    def colors(self, request):
        return Response({"results": get_risk_color_ordered_list(request.user)})

    @action(detail=False, name="Get provider choices")
    def provider(self, request):
        providers = set(
            RiskMatrix.objects.filter(provider__isnull=False).values_list(
                "provider", flat=True
            )
        )
        return Response({p: p for p in providers})

    @action(detail=False, name="Get risk level choices")
    def risk(self, request):
        viewable_matrices: list[RiskMatrix] = RoleAssignment.get_accessible_object_ids(
            Folder.get_root_folder(), request.user, RiskMatrix
        )[0]
        undefined = {-1: "--"}
        options = undefined
        for matrix in RiskMatrix.objects.filter(id__in=viewable_matrices):
            _choices = {
                i: name
                for i, name in enumerate(
                    x["name"] for x in matrix.json_definition["risk"]
                )
            }
            options = options | _choices
        res = [{"value": k, "label": v} for k, v in options.items()]
        return Response(res)

    @action(detail=False, name="Get impact choices")
    def impact(self, request):
        viewable_matrices: list[RiskMatrix] = RoleAssignment.get_accessible_object_ids(
            Folder.get_root_folder(), request.user, RiskMatrix
        )[0]
        impacts = [
            m.impact for m in RiskMatrix.objects.filter(id__in=viewable_matrices)
        ]
        return Response(chain.from_iterable(impacts))

    @action(detail=False, name="Get probability choices")
    def probability(self, request):
        viewable_matrices: list[RiskMatrix] = RoleAssignment.get_accessible_object_ids(
            Folder.get_root_folder(), request.user, RiskMatrix
        )[0]
        undefined = {-1: "--"}
        options = []
        for matrix in RiskMatrix.objects.filter(id__in=viewable_matrices):
            _choices = {
                i: name
                for i, name in enumerate(
                    x["name"] for x in matrix.json_definition["probability"]
                )
            }
            choices = undefined | _choices
            options = options | choices.items()
        return Response(
            [{k: v for k, v in zip(("value", "label"), o)} for o in options]
        )

    @action(detail=False, name="Get used risk matrices")
    def used(self, request):
        viewable_matrices = RoleAssignment.get_accessible_object_ids(
            Folder.get_root_folder(), request.user, RiskMatrix
        )[0]
        viewable_assessments = RoleAssignment.get_accessible_object_ids(
            Folder.get_root_folder(), request.user, RiskAssessment
        )[0]
        _used_matrices = (
            RiskMatrix.objects.filter(riskassessment__isnull=False)
            .filter(id__in=viewable_matrices)
            .filter(riskassessment__id__in=viewable_assessments)
            .distinct()
        )
        used_matrices = _used_matrices.values("id", "name")
        for i in range(len(used_matrices)):
            used_matrices[i]["risk_assessments_count"] = (
                RiskAssessment.objects.filter(risk_matrix=_used_matrices[i].id)
                .filter(id__in=viewable_assessments)
                .count()
            )
        return Response({"results": used_matrices})

    @action(detail=False, methods=["get"])
    def ids(self, request):
        my_map = dict()

        (viewable_items, _, _) = RoleAssignment.get_accessible_object_ids(
            folder=Folder.get_root_folder(),
            user=request.user,
            object_type=RiskMatrix,
        )
        for item in RiskMatrix.objects.filter(id__in=viewable_items):
            if my_map.get(item.folder.name) is None:
                my_map[item.folder.name] = {}
            my_map[item.folder.name].update({item.name: item.id})

        return Response(my_map)


class VulnerabilityViewSet(BaseModelViewSet):
    """
    API endpoint that allows vulnerabilities to be viewed or edited.
    """

    model = Vulnerability
    filterset_fields = [
        "folder",
        "assets",
        "status",
        "severity",
        "risk_scenarios",
        "applied_controls",
        "security_exceptions",
        "filtering_labels",
        "findings",
    ]
    search_fields = ["name", "description", "ref_id"]

    @method_decorator(cache_page(60 * LONG_CACHE_TTL))
    @action(detail=False, name="Get status choices")
    def status(self, request):
        return Response(dict(Vulnerability.Status.choices))

    @method_decorator(cache_page(60 * LONG_CACHE_TTL))
    @action(detail=False, name="Get severity choices")
    def severity(self, request):
        return Response(dict(Severity.choices))


class FilteringLabelViewSet(BaseModelViewSet):
    """
    API endpoint that allows labels to be viewed or edited.
    """

    model = FilteringLabel
    filterset_fields = ["folder"]
    search_fields = ["label"]
    ordering = ["label"]


class RiskAssessmentFilterSet(GenericFilterSet):
    status = df.MultipleChoiceFilter(
        choices=RiskAssessment.get_status_choices(), method="filter_status"
    )

    class Meta:
        model = RiskAssessment
        fields = {
            "perimeter": ["exact"],
            "folder": ["exact"],
            "authors": ["exact"],
            "risk_matrix": ["exact"],
            "status": ["exact"],
            "ebios_rm_study": ["exact"],
            "reviewers": ["exact"],
            "genericcollection": ["exact"],
        }

    def filter_status(self, queryset, name, value):
        ra_undefined_status = queryset.filter(status__isnull=True)
        if "--" in value:
            return queryset.filter(status__in=value) | ra_undefined_status
        return queryset.filter(status__in=value)


class RiskAssessmentViewSet(BaseModelViewSet):
    """
    API endpoint that allows risk assessments to be viewed or edited.
    """

    model = RiskAssessment
    filterset_class = RiskAssessmentFilterSet

    def get_queryset(self):
        queryset = super().get_queryset()
        return queryset.select_related(
            "folder",
            "perimeter",
            "perimeter__folder",
            "risk_matrix",
            "ebios_rm_study",
        ).prefetch_related(
            "authors",
            "reviewers",
            "risk_scenarios",
        )

    def perform_create(self, serializer):
        instance: RiskAssessment = serializer.save()
        if instance.ebios_rm_study:
            instance.risk_matrix = instance.ebios_rm_study.risk_matrix
            ebios_rm_study = EbiosRMStudy.objects.get(id=instance.ebios_rm_study.id)
            for operational_scenario in [
                operational_scenario
                for operational_scenario in ebios_rm_study.operational_scenarios.all()
                if operational_scenario.is_selected
            ]:
                risk_scenario = RiskScenario(
                    risk_assessment=instance,
                    name=operational_scenario.name,
                    ref_id=operational_scenario.ref_id
                    if operational_scenario.ref_id
                    else RiskScenario.get_default_ref_id(instance),
                    description="\n\n".join(
                        filter(
                            None,
                            [
                                operational_scenario.attack_path.strategic_scenario.description,
                                operational_scenario.attack_path.description,
                                operational_scenario.operating_modes_description,
                            ],
                        )
                    ),
                )
                if ff_is_enabled("inherent_risk"):
                    risk_scenario.inherent_proba = operational_scenario.likelihood
                    risk_scenario.inherent_impact = operational_scenario.gravity
                else:
                    risk_scenario.current_proba = operational_scenario.likelihood
                    risk_scenario.current_impact = operational_scenario.gravity
                risk_scenario.save()

                risk_scenario.assets.set(operational_scenario.get_assets())
                risk_scenario.threats.set(operational_scenario.threats.all())
                risk_scenario.existing_applied_controls.set(
                    operational_scenario.get_applied_controls()
                )
        instance.save()
        return super().perform_create(serializer)

    @action(detail=False, name="Risk assessments per status")
    def per_status(self, request):
        data = assessment_per_status(request.user, RiskAssessment)
        return Response({"results": data})

    @method_decorator(cache_page(60 * LONG_CACHE_TTL))
    @action(detail=False, name="Get status choices")
    def status(self, request):
        return Response(dict(RiskAssessment.Status.choices))

    @action(detail=False, name="Get quality check")
    def quality_check(self, request):
        """
        Returns the quality check of the risk assessments
        """
        (viewable_objects, _, _) = RoleAssignment.get_accessible_object_ids(
            folder=Folder.get_root_folder(),
            user=request.user,
            object_type=RiskAssessment,
        )
        risk_assessments = RiskAssessment.objects.filter(id__in=viewable_objects)
        res = [
            {"id": a.id, "name": a.name, "quality_check": a.quality_check()}
            for a in risk_assessments
        ]
        return Response({"results": res})

    @action(detail=True, methods=["get"], url_path="quality_check")
    def quality_check_detail(self, request, pk):
        """
        Returns the quality check of the risk_assessment
        """
        (viewable_objects, _, _) = RoleAssignment.get_accessible_object_ids(
            folder=Folder.get_root_folder(),
            user=request.user,
            object_type=RiskAssessment,
        )
        if UUID(pk) in viewable_objects:
            risk_assessment = self.get_object()
            return Response(risk_assessment.quality_check())
        else:
            return Response(status=status.HTTP_403_FORBIDDEN)

    @action(detail=True, name="Get action plan Excel")
    def action_plan_excel(self, request, pk):
        (object_ids_view, _, _) = RoleAssignment.get_accessible_object_ids(
            Folder.get_root_folder(), request.user, RiskAssessment
        )
        if UUID(pk) not in object_ids_view:
            return Response(
                {"error": "Permission denied"}, status=status.HTTP_403_FORBIDDEN
            )

        risk_assessment = RiskAssessment.objects.get(id=pk)
        risk_scenarios = risk_assessment.risk_scenarios.all()
        queryset = AppliedControl.objects.filter(
            risk_scenarios__in=risk_scenarios
        ).distinct()

        serializer = RiskAssessmentActionPlanSerializer(
            queryset, many=True, context={"pk": pk}
        )

        wb = Workbook()
        ws = wb.active
        ws.title = "Action Plan"

        headers = [
            "Name",
            "Description",
            "Domain",
            "Category",
            "CSF Function",
            "Priority",
            "Status",
            "ETA",
            "Expiry date",
            "Effort",
            "Impact",
            "Cost",
            "Assigned to",
            "Covered scenarios",
        ]
        ws.append(headers)

        for item in serializer.data:
            row = [
                item.get("name"),
                item.get("description"),
                item.get("folder").get("str"),
                item.get("category"),
                item.get("csf_function"),
                item.get("priority"),
                item.get("status"),
                item.get("eta"),
                item.get("expiry_date"),
                item.get("effort"),
                item.get("impact"),
                item.get("annual_cost"),
                "\n".join([ra.get("str") for ra in item.get("owner")]),
                "\n".join([ra.get("str") for ra in item.get("risk_scenarios")]),
            ]
            ws.append(row)

        for row_idx, row in enumerate(ws.iter_rows(min_row=2), 2):  # Skip header row
            max_lines = 1
            for cell in row:
                if cell.value and isinstance(cell.value, str):
                    line_count = cell.value.count("\n") + 1
                    max_lines = max(max_lines, line_count)
            ws.row_dimensions[row_idx].height = max(15, max_lines * 15)

        for col in ws.columns:
            max_length = 0
            col_letter = get_column_letter(col[0].column)
            for cell in col:
                try:
                    if cell.value:
                        max_length = max(max_length, len(str(cell.value)))
                except Exception as e:
                    logger.error(f"Error processing cell value: {e}")
                    pass
            ws.column_dimensions[col_letter].width = max_length + 2

        last_col_letter = get_column_letter(len(headers))
        for cell in ws[last_col_letter]:
            cell.alignment = Alignment(wrap_text=True)

        response = HttpResponse(
            content_type="application/vnd.openxmlformats-officedocument.spreadsheetml.sheet"
        )
        response["Content-Disposition"] = (
            f'attachment; filename="action_plan_{pk}.xlsx"'
        )
        wb.save(response)

        return response

    @action(detail=True, name="Get risk assessment CSV")
    def risk_assessment_csv(self, request, pk):
        (object_ids_view, _, _) = RoleAssignment.get_accessible_object_ids(
            Folder.get_root_folder(), request.user, RiskAssessment
        )
        if UUID(pk) in object_ids_view:
            risk_assessment = self.get_object()

            response = HttpResponse(content_type="text/csv")

            writer = csv.writer(response, delimiter=";")
            columns = [
                "ref_id",
                "assets",
                "threats",
                "name",
                "description",
                "existing_controls",
                "current_impact",
                "current_proba",
                "current_risk",
                "additional_controls",
                "residual_impact",
                "residual_proba",
                "residual_risk",
                "treatment",
                "strength_of_knowledge",
            ]
            if ff_is_enabled("inherent_risk"):
                # insert inherent_risk just before existing_controls
                columns.insert(columns.index("existing_controls"), "inherent_impact")
                columns.insert(columns.index("existing_controls"), "inherent_proba")
                columns.insert(columns.index("existing_controls"), "inherent_level")
            writer.writerow(columns)

            for scenario in risk_assessment.risk_scenarios.all().order_by("ref_id"):
                additional_controls = ",".join(
                    [m.name for m in scenario.applied_controls.all()]
                )
                existing_controls = ",".join(
                    [m.name for m in scenario.existing_applied_controls.all()]
                )

                threats = ",".join([t.name for t in scenario.threats.all()])
                assets = ",".join([t.name for t in scenario.assets.all()])

                row = [
                    scenario.ref_id,
                    assets,
                    threats,
                    scenario.name,
                    scenario.description,
                    existing_controls,
                    scenario.get_current_impact()["name"],
                    scenario.get_current_proba()["name"],
                    scenario.get_current_risk()["name"],
                    additional_controls,
                    scenario.get_residual_impact()["name"],
                    scenario.get_residual_proba()["name"],
                    scenario.get_residual_risk()["name"],
                    scenario.treatment,
                    RiskScenario.DEFAULT_SOK_OPTIONS[scenario.strength_of_knowledge][
                        "name"
                    ],
                ]
                if ff_is_enabled("inherent_risk"):
                    row.insert(
                        columns.index("inherent_impact"),
                        scenario.get_inherent_impact()["name"],
                    )
                    row.insert(
                        columns.index("inherent_proba"),
                        scenario.get_inherent_proba()["name"],
                    )
                    row.insert(
                        columns.index("inherent_level"),
                        scenario.get_inherent_risk()["name"],
                    )
                writer.writerow(row)

            return response
        else:
            return Response(
                {"error": "Permission denied"}, status=status.HTTP_403_FORBIDDEN
            )

    @action(detail=True, name="Get risk assessment PDF")
    def risk_assessment_pdf(self, request, pk):
        (object_ids_view, _, _) = RoleAssignment.get_accessible_object_ids(
            Folder.get_root_folder(), request.user, RiskAssessment
        )
        if UUID(pk) in object_ids_view:
            risk_assessment = self.get_object()
            context = RiskScenario.objects.filter(
                risk_assessment=risk_assessment
            ).order_by("ref_id")
            for scenario in context:
                scenario.strength_of_knowledge = RiskScenario.DEFAULT_SOK_OPTIONS[
                    scenario.strength_of_knowledge
                ]["name"]
            general_settings = GlobalSettings.objects.filter(name="general").first()
            swap_axes = general_settings.value.get("risk_matrix_swap_axes", False)
            flip_vertical = general_settings.value.get(
                "risk_matrix_flip_vertical", False
            )
            matrix_settings = {
                "swap_axes": "_swapaxes" if swap_axes else "",
                "flip_vertical": "_vflip" if flip_vertical else "",
            }
            ff_settings = GlobalSettings.objects.filter(
                name=GlobalSettings.Names.FEATURE_FLAGS
            ).first()
            if ff_settings is None:
                feature_flags = {}
            else:
                feature_flags = ff_settings.value
            data = {
                "context": context,
                "risk_assessment": risk_assessment,
                "ri_clusters": build_scenario_clusters(
                    risk_assessment,
                    include_inherent=feature_flags.get("inherent_risk", False),
                ),
                "risk_matrix": risk_assessment.risk_matrix,
                "settings": matrix_settings,
                "feature_flags": feature_flags,
            }
            html = render_to_string("core/ra_pdf.html", data)
            pdf_file = HTML(string=html).write_pdf()
            response = HttpResponse(pdf_file, content_type="application/pdf")
            return response
        else:
            return Response({"error": "Permission denied"})

    @action(detail=True, name="Get action plan PDF")
    def action_plan_pdf(self, request, pk):
        (object_ids_view, _, _) = RoleAssignment.get_accessible_object_ids(
            Folder.get_root_folder(), request.user, RiskAssessment
        )
        if UUID(pk) in object_ids_view:
            context = {
                "to_do": list(),
                "in_progress": list(),
                "on_hold": list(),
                "active": list(),
                "deprecated": list(),
                "--": list(),
            }
            color_map = {
                "to_do": "#FFF8F0",
                "in_progress": "#392F5A",
                "on_hold": "#F4D06F",
                "active": "#9DD9D2",
                "deprecated": "#ff8811",
                "--": "#e5e7eb",
            }
            status = AppliedControl.Status.choices
            risk_assessment_object: RiskAssessment = self.get_object()
            risk_scenarios_objects = risk_assessment_object.risk_scenarios.all()
            applied_controls = (
                AppliedControl.objects.filter(risk_scenarios__in=risk_scenarios_objects)
                .distinct()
                .order_by("eta")
            )
            for applied_control in applied_controls:
                context[applied_control.status].append(
                    applied_control
                ) if applied_control.status else context["--"].append(applied_control)
            data = {
                "status_text": status,
                "color_map": color_map,
                "context": context,
                "risk_assessment": risk_assessment_object,
            }
            html = render_to_string("core/risk_action_plan_pdf.html", data)
            pdf_file = HTML(string=html).write_pdf()
            response = HttpResponse(pdf_file, content_type="application/pdf")
            return response
        else:
            return Response({"error": "Permission denied"})

    @action(
        detail=True,
        name="Duplicate risk assessment",
        methods=["post"],
        serializer_class=RiskAssessmentDuplicateSerializer,
    )
    def duplicate(self, request, pk):
        (object_ids_view, _, _) = RoleAssignment.get_accessible_object_ids(
            Folder.get_root_folder(), request.user, RiskAssessment
        )

        if UUID(pk) in object_ids_view:
            risk_assessment = self.get_object()
            data = request.data

            duplicate_risk_assessment = RiskAssessment.objects.create(
                name=data.get("name"),
                description=data.get("description"),
                perimeter=Perimeter.objects.get(id=data.get("perimeter")),
                version=data.get("version"),
                risk_matrix=risk_assessment.risk_matrix,
                ref_id=data.get("ref_id"),
                eta=risk_assessment.eta,
                due_date=risk_assessment.due_date,
                status=risk_assessment.status,
            )

            duplicate_risk_assessment.authors.set(risk_assessment.authors.all())
            duplicate_risk_assessment.reviewers.set(risk_assessment.reviewers.all())

            for scenario in risk_assessment.risk_scenarios.all():
                duplicate_scenario = RiskScenario.objects.create(
                    risk_assessment=duplicate_risk_assessment,
                    name=scenario.name,
                    description=scenario.description,
                    existing_controls=scenario.existing_controls,
                    treatment=scenario.treatment,
                    current_proba=scenario.current_proba,
                    current_impact=scenario.current_impact,
                    residual_proba=scenario.residual_proba,
                    residual_impact=scenario.residual_impact,
                    strength_of_knowledge=scenario.strength_of_knowledge,
                    justification=scenario.justification,
                    ref_id=scenario.ref_id,
                )

                duplicate_scenario.qualifications.set(scenario.qualifications.all())

                for field in [
                    "applied_controls",
                    "threats",
                    "assets",
                    "existing_applied_controls",
                ]:
                    duplicate_related_objects(
                        scenario,
                        duplicate_scenario,
                        duplicate_risk_assessment.folder,
                        field,
                    )

                if duplicate_risk_assessment.folder in [risk_assessment.folder] + [
                    folder for folder in risk_assessment.folder.get_sub_folders()
                ]:
                    duplicate_scenario.owner.set(scenario.owner.all())

                duplicate_scenario.save()

            duplicate_risk_assessment.save()
            return Response({"results": "risk assessment duplicated"})

    @action(
        detail=True,
        methods=["post"],
        url_path="sync-to-actions",
    )
    def sync_to_applied_controls(self, request, pk):
        dry_run = request.query_params.get("dry_run", True)
        if dry_run == "false":
            dry_run = False
        reset_residual = request.data.get("reset_residual", False)
        risk_assessment = RiskAssessment.objects.get(id=pk)

        if not RoleAssignment.is_access_allowed(
            user=request.user,
            perm=Permission.objects.get(codename="change_riskassessment"),
            folder=Folder.get_folder(risk_assessment),
        ):
            return Response(status=status.HTTP_403_FORBIDDEN)

        changes = risk_assessment.sync_to_applied_controls(
            reset_residual=reset_residual, dry_run=dry_run
        )
        return Response(
            {"changes": RiskScenarioReadSerializer(changes, many=True).data}
        )


def convert_date_to_timestamp(date):
    """
    Converts a date object (datetime.date) to a Linux timestamp.
    It creates a datetime object for the date at midnight and makes it timezone-aware.
    """
    if date:
        date_as_datetime = datetime.combine(date, datetime.min.time())
        aware_datetime = pytz.UTC.localize(date_as_datetime)
        return int(time.mktime(aware_datetime.timetuple())) * 1000
    return None


class AppliedControlFilterSet(GenericFilterSet):
    todo = df.BooleanFilter(method="filter_todo")
    to_review = df.BooleanFilter(method="filter_to_review")
    compliance_assessments = df.ModelMultipleChoiceFilter(
        method="filter_compliance_assessments",
        queryset=ComplianceAssessment.objects.all(),
    )
    risk_assessments = df.ModelMultipleChoiceFilter(
        method="filter_risk_assessments",
        queryset=RiskAssessment.objects.all(),
    )
    findings_assessments = df.ModelMultipleChoiceFilter(
        method="filter_findings_assessments",
        queryset=FindingsAssessment.objects.all(),
    )
    status = df.MultipleChoiceFilter(
        choices=AppliedControl.Status.choices, lookup_expr="icontains"
    )
    is_assigned = df.BooleanFilter(method="filter_is_assigned")

    def filter_findings_assessments(self, queryset, name, value):
        if value:
            findings_assessments = FindingsAssessment.objects.filter(
                id__in=[x.id for x in value]
            )
            if len(findings_assessments) == 0:
                return queryset
            findings = chain.from_iterable(
                [fa.findings.all() for fa in findings_assessments]
            )
            return queryset.filter(findings__in=findings).distinct()
        return queryset

    def filter_risk_assessments(self, queryset, name, value):
        if value:
            risk_assessments = RiskAssessment.objects.filter(
                id__in=[x.id for x in value]
            )
            if len(risk_assessments) == 0:
                return queryset
            risk_scenarios = chain.from_iterable(
                [ra.risk_scenarios.all() for ra in risk_assessments]
            )
            return queryset.filter(risk_scenarios__in=risk_scenarios).distinct()
        return queryset

    def filter_compliance_assessments(self, queryset, name, value):
        if value:
            compliance_assessments = ComplianceAssessment.objects.filter(
                id__in=[x.id for x in value]
            )
            if len(compliance_assessments) == 0:
                return queryset
            requirement_assessments = chain.from_iterable(
                [ca.requirement_assessments.all() for ca in compliance_assessments]
            )
            return queryset.filter(
                requirement_assessments__in=requirement_assessments
            ).distinct()
        return queryset

    def filter_todo(self, queryset, name, value):
        if value:
            return (
                queryset.filter(eta__lte=date.today() + timedelta(days=30))
                .exclude(status="active")
                .order_by("eta")
            )

        return queryset

    def filter_to_review(self, queryset, name, value):
        if value:
            return queryset.filter(
                expiry_date__lte=date.today() + timedelta(days=30)
            ).order_by("expiry_date")
        return queryset

    def filter_is_assigned(self, queryset, name, value):
        if value:
            return queryset.filter(owner__isnull=False).distinct()
        else:
            return queryset.filter(owner__isnull=True)

    class Meta:
        model = AppliedControl
        fields = {
            "folder": ["exact"],
            "category": ["exact"],
            "csf_function": ["exact"],
            "priority": ["exact"],
            "reference_control": ["exact", "isnull"],
            "effort": ["exact"],
            "control_impact": ["exact"],
            "filtering_labels": ["exact"],
            "risk_scenarios": ["exact"],
            "risk_scenarios_e": ["exact"],
            "requirement_assessments": ["exact"],
            "evidences": ["exact"],
            "objectives": ["exact"],
            "assets": ["exact"],
            "stakeholders": ["exact"],
            "progress_field": ["exact"],
            "security_exceptions": ["exact"],
            "owner": ["exact"],
            "findings": ["exact"],
            "eta": ["exact", "lte", "gte", "lt", "gt", "month", "year"],
            "ref_id": ["exact"],
            "processings": ["exact"],
            "genericcollection": ["exact"],
        }


class AppliedControlViewSet(BaseModelViewSet):
    """
    API endpoint that allows applied controls to be viewed or edited.
    """

    model = AppliedControl
    filterset_class = AppliedControlFilterSet
    search_fields = ["name", "description", "ref_id"]

    def get_queryset(self):
        """Optimize queries by prefetching related objects used in the table view and serializer"""
        return (
            super()
            .get_queryset()
            .select_related(
                "folder",
                "folder__parent_folder",  # For get_folder_full_path() optimization
                "reference_control",
            )
            .prefetch_related(
                "owner",
                "filtering_labels__folder",  # FieldsRelatedField includes folder
                "findings",  # Used for findings_count
                "evidences",  # Serialized as FieldsRelatedField
                "objectives",  # ManyToManyField to OrganisationObjective
                "assets",  # ManyToManyField used in table
                "security_exceptions",  # Serialized as FieldsRelatedField
            )
        )

    @method_decorator(cache_page(60 * LONG_CACHE_TTL))
    @action(detail=False, name="Get status choices")
    def status(self, request):
        return Response(dict(AppliedControl.Status.choices))

    @method_decorator(cache_page(60 * LONG_CACHE_TTL))
    @action(detail=False, name="Get category choices")
    def category(self, request):
        return Response(dict(AppliedControl.CATEGORY))

    @method_decorator(cache_page(60 * LONG_CACHE_TTL))
    @action(detail=False, name="Get csf_function choices")
    def csf_function(self, request):
        return Response(dict(AppliedControl.CSF_FUNCTION))

    @method_decorator(cache_page(60 * LONG_CACHE_TTL))
    @action(detail=False, name="Get priority choices")
    def priority(self, request):
        return Response(dict(AppliedControl.PRIORITY))

    @method_decorator(cache_page(60 * LONG_CACHE_TTL))
    @action(detail=False, name="Get effort choices")
    def effort(self, request):
        return Response(dict(AppliedControl.EFFORT))

    @method_decorator(cache_page(60 * LONG_CACHE_TTL))
    @action(detail=False, name="Get impact choices")
    def control_impact(self, request):
        return Response(dict(AppliedControl.IMPACT))

    @action(detail=False, name="Get all applied controls owners")
    def owner(self, request):
        return Response(
            UserReadSerializer(
                User.objects.filter(applied_controls__isnull=False).distinct(),
                many=True,
            ).data
        )

    @action(detail=False, name="Get updatable measures")
    def updatables(self, request):
        (_, object_ids_change, _) = RoleAssignment.get_accessible_object_ids(
            Folder.get_root_folder(), request.user, AppliedControl
        )

        return Response({"results": object_ids_change})

    @action(
        detail=False, name="Something"
    )  # Write a good name for the "name" keyword argument
    def per_status(self, request):
        data = applied_control_per_status(request.user)
        return Response({"results": data})

    @action(detail=False, name="Get the ordered todo applied controls")
    def todo(self, request):
        (object_ids_view, _, _) = RoleAssignment.get_accessible_object_ids(
            Folder.get_root_folder(), request.user, AppliedControl
        )

        measures = sorted(
            AppliedControl.objects.filter(id__in=object_ids_view)
            .filter(eta__lte=date.today() + timedelta(days=30))
            .exclude(status="active")
            .order_by("eta"),
            key=lambda mtg: mtg.get_ranking_score(),
            reverse=True,
        )

        ranking_scores = {str(mtg.id): mtg.get_ranking_score() for mtg in measures}

        measures = [AppliedControlReadSerializer(mtg).data for mtg in measures]

        # How to add ranking_score directly in the serializer ?

        for i in range(len(measures)):
            measures[i]["ranking_score"] = ranking_scores[measures[i]["id"]]

        """
        The serializer of AppliedControl isn't applied automatically for this function
        """

        return Response({"results": measures})

    @action(detail=False, name="Get the secuity measures to review")
    def to_review(self, request):
        measures = measures_to_review(request.user)

        measures = [AppliedControlReadSerializer(mtg).data for mtg in measures]

        """
        The serializer of AppliedControl isn't applied automatically for this function
        """

        return Response({"results": measures})

    @action(detail=False, name="Export controls as CSV")
    def export_csv(self, request):
        (viewable_controls_ids, _, _) = RoleAssignment.get_accessible_object_ids(
            Folder.get_root_folder(), request.user, AppliedControl
        )
        response = HttpResponse(content_type="text/csv")
        response["Content-Disposition"] = 'attachment; filename="audit_export.csv"'

        writer = csv.writer(response, delimiter=";")
        columns = [
            "internal_id",
            "name",
            "description",
            "category",
            "csf_function",
            "status",
            "eta",
            "priority",
            "owner",
        ]
        writer.writerow(columns)

        for control in AppliedControl.objects.filter(id__in=viewable_controls_ids):
            row = [
                control.id,
                control.name,
                control.description,
                control.category,
                control.csf_function,
                control.status,
                control.eta,
                control.priority,
            ]
            if len(control.owner.all()) > 0:
                owners = ",".join([o.email for o in control.owner.all()])
                row += [owners]
            writer.writerow(row)
        return response

    @action(detail=False, methods=["get"])
    def get_controls_info(self, request):
        nodes = list()
        links = list()
        for ac in AppliedControl.objects.all():
            related_items_count = 0
            for ca in ComplianceAssessment.objects.filter(
                requirement_assessments__applied_controls=ac
            ).distinct():
                audit_coverage = (
                    RequirementAssessment.objects.filter(compliance_assessment=ca)
                    .filter(applied_controls=ac)
                    .count()
                )
                related_items_count += audit_coverage
                links.append(
                    {
                        "source": ca.id,
                        "target": ac.id,
                        "coverage": audit_coverage,
                    }
                )
            for ra in RiskAssessment.objects.filter(
                risk_scenarios__applied_controls=ac
            ).distinct():
                risk_coverage = (
                    RiskScenario.objects.filter(risk_assessment=ra)
                    .filter(applied_controls=ac)
                    .count()
                )
                related_items_count += risk_coverage
                links.append(
                    {
                        "source": ra.id,
                        "target": ac.id,
                        "coverage": risk_coverage,
                    }
                )
            nodes.append(
                {
                    "id": ac.id,
                    "label": ac.name,
                    "shape": "hexagon",
                    "counter": related_items_count,
                    "color": "#47e845",
                }
            )
        for audit in ComplianceAssessment.objects.all():
            nodes.append(
                {
                    "id": audit.id,
                    "label": audit.name,
                    "shape": "circle",
                    "color": "#5D4595",
                }
            )
        for ra in RiskAssessment.objects.all():
            nodes.append(
                {
                    "id": ra.id,
                    "label": ra.name,
                    "shape": "square",
                    "color": "#E6499F",
                }
            )
        return Response(
            {
                "nodes": nodes,
                "links": links,
            }
        )

    @action(detail=False, name="Get priority chart data")
    def priority_chart_data(self, request):
        qs = AppliedControl.objects.exclude(status="active")

        data = {
            "--": [],
            "to_do": [],
            "in_progress": [],
            "on_hold": [],
            "deprecated": [],
        }
        angle_offsets = {"4": 0, "3": 90, "1": 180, "2": 270}
        status_offset = {
            "--": 4,
            "to_do": 12,
            "in_progress": 20,
            "on_hold": 28,
            "deprecated": 36,
        }

        not_displayed_cnt = 0

        p_dict = qs.aggregate(
            p1=Count("priority", filter=Q(priority=1)),
            p2=Count("priority", filter=Q(priority=2)),
            p3=Count("priority", filter=Q(priority=3)),
            p4=Count("priority", filter=Q(priority=4)),
        )
        for ac in qs:
            if ac.priority:
                if ac.eta:
                    days_countdown = min(100, ac.days_until_eta)
                    # how many days until the ETA
                else:
                    days_countdown = 100
                impact_factor = 5 + ac.links_count

                # angle = angle_offsets[str(ac.priority)]+ (next(offsets) % 80) + random.randint(1,4)
                angle = (
                    angle_offsets[str(ac.priority)]
                    + status_offset[ac.status]
                    + random.randint(1, 40)
                )
                # angle = angle_offsets[str(ac.priority)] + next(offsets)

                vector = [
                    days_countdown,
                    angle,
                    impact_factor,
                    f"[{ac.priority}] {str(ac)}",
                    ac.status,
                    ac.id,
                ]
                if ac.status:
                    data[ac.status].append(vector)
                else:
                    data["unclassified"].append(vector)
            else:
                print("priority unset - add it to triage lot")
                not_displayed_cnt += 1

        data["not_displayed"] = not_displayed_cnt
        data["priority_cnt"] = p_dict

        return Response(data)

    @action(detail=False, methods=["get"])
    def get_gantt_data(self, request):
        def format_date(input):
            return datetime.strftime(input, "%Y-%m-%d")

        entries = []
        (viewable_controls_ids, _, _) = RoleAssignment.get_accessible_object_ids(
            Folder.get_root_folder(), request.user, AppliedControl
        )

        applied_controls = AppliedControl.objects.filter(
            id__in=viewable_controls_ids
        ).select_related("folder")

        for ac in applied_controls:
            if ac.eta:
                endDate = format_date(ac.eta)
                startDate = format_date(ac.start_date) if ac.start_date else endDate
                if ac.start_date:
                    startDate = format_date(ac.start_date)
                else:
                    startDate = format_date(ac.eta - timedelta(days=1))
                entries.append(
                    {
                        "id": ac.id,
                        "start": startDate,
                        "end": endDate,
                        "name": ac.name,
                        "progress": ac.progress_field,
                        "description": ac.description
                        if ac.description
                        else "(no description)",
                        "domain": ac.folder.name,
                    }
                )
        return Response(entries)

    @action(detail=False, methods=["get"])
    def impact_effort(self, request):
        # TODO consider the case of passing the domain as a filter
        (viewable_controls_ids, _, _) = RoleAssignment.get_accessible_object_ids(
            Folder.get_root_folder(), request.user, AppliedControl
        )
        viewable_controls_set = set(viewable_controls_ids)

        output = [
            [[], [], [], [], []],
            [[], [], [], [], []],
            [[], [], [], [], []],
            [[], [], [], [], []],
            [[], [], [], [], []],
        ]

        assessed_controls = AppliedControl.objects.filter(
            id__in=viewable_controls_set,
            control_impact__isnull=False,
            effort__isnull=False,
        ).values_list(
            "id",
            "name",
            "control_impact",
            "effort",
        )

        # MAP_EFFORT for converting effort strings to integers
        MAP_EFFORT = {None: -1, "XS": 1, "S": 2, "M": 3, "L": 4, "XL": 5}

        for control_id, name, impact, effort_str in assessed_controls:
            # Convert effort string to integer
            effort_int = MAP_EFFORT.get(effort_str, -1)

            # Convert to 0-based indices
            impact_idx = 5 - impact
            effort_idx = effort_int - 1

            # Add to matrix if both values are valid (1-5)
            if 0 <= impact_idx < 5 and 0 <= effort_idx < 5:
                output[impact_idx][effort_idx].append(
                    {
                        "id": control_id,
                        "impact": impact,
                        "effort": effort_int,
                        "name": name,
                    }
                )

        # Get viewable but not assessed controls
        all_assessed_ids = set(control_id for control_id, _, _, _ in assessed_controls)
        viewable_not_assessed = viewable_controls_set - all_assessed_ids

        print("Matrix populated with assessed controls")
        print(f"Viewable but not assessed: {len(viewable_not_assessed)} controls")
        return Response(output)

    @action(detail=False, methods=["get"])
    def get_timeline_info(self, request):
        entries = []
        COLORS_PALETTE = [
            "#F72585",
            "#7209B7",
            "#3A0CA3",
            "#4361EE",
            "#4CC9F0",
            "#A698DC",
        ]
        colorMap = {}
        (viewable_controls_ids, _, _) = RoleAssignment.get_accessible_object_ids(
            Folder.get_root_folder(), request.user, AppliedControl
        )

        applied_controls = AppliedControl.objects.filter(
            id__in=viewable_controls_ids
        ).select_related("folder")

        for ac in applied_controls:
            if ac.eta:
                endDate = convert_date_to_timestamp(ac.eta)
                startDate = (
                    convert_date_to_timestamp(ac.start_date)
                    if ac.start_date
                    else endDate
                )
                entries.append(
                    {
                        "startDate": startDate,
                        "endDate": endDate,
                        "name": ac.name,
                        "description": ac.description
                        if ac.description
                        else "(no description)",
                        "domain": ac.folder.name,
                    }
                )
        color_cycle = cycle(COLORS_PALETTE)
        for domain in Folder.objects.all():
            colorMap[domain.name] = next(color_cycle)
        return Response({"entries": entries, "colorMap": colorMap})

    @action(
        detail=True,
        name="Duplicate applied control",
        methods=["post"],
        serializer_class=AppliedControlDuplicateSerializer,
    )
    def duplicate(self, request, pk):
        (object_ids_view, _, _) = RoleAssignment.get_accessible_object_ids(
            Folder.get_root_folder(), request.user, AppliedControl
        )
        if UUID(pk) not in object_ids_view:
            return Response(
                {"results": "applied control duplicated"},
                status=status.HTTP_404_NOT_FOUND,
            )

        applied_control = self.get_object()
        data = request.data
        new_folder = Folder.objects.get(id=data["folder"])
        duplicate_applied_control = AppliedControl.objects.create(
            reference_control=applied_control.reference_control,
            name=data["name"],
            description=data["description"],
            folder=new_folder,
            ref_id=applied_control.ref_id,
            category=applied_control.category,
            csf_function=applied_control.csf_function,
            priority=applied_control.priority,
            status=applied_control.status,
            start_date=applied_control.start_date,
            eta=applied_control.eta,
            expiry_date=applied_control.expiry_date,
            link=applied_control.link,
            effort=applied_control.effort,
            cost=applied_control.cost,
            progress_field=applied_control.progress_field,
        )
        duplicate_applied_control.owner.set(applied_control.owner.all())
        duplicate_applied_control.filtering_labels.set(
            applied_control.filtering_labels.all()
        )
        if data["duplicate_evidences"]:
            duplicate_related_objects(
                applied_control, duplicate_applied_control, new_folder, "evidences"
            )
            duplicate_applied_control.save()

        return Response(
            {"results": AppliedControlReadSerializer(duplicate_applied_control).data}
        )

    @action(detail=False, methods=["get"])
    def ids(self, request):
        my_map = dict()

        (viewable_items, _, _) = RoleAssignment.get_accessible_object_ids(
            folder=Folder.get_root_folder(),
            user=request.user,
            object_type=AppliedControl,
        )
        for item in AppliedControl.objects.filter(id__in=viewable_items):
            if my_map.get(item.folder.name) is None:
                my_map[item.folder.name] = {}
            my_map[item.folder.name].update({item.name: item.id})

        return Response(my_map)

    @action(detail=False, name="Generate data for applied controls impact graph")
    def impact_graph(self, request):
        (viewable_controls_ids, _, _) = RoleAssignment.get_accessible_object_ids(
            Folder.get_root_folder(), request.user, AppliedControl
        )
        csf_functions_map = dict()
        categories = [{"name": "--"}]
        for i, option in enumerate(ReferenceControl.CSF_FUNCTION, 1):
            csf_functions_map[option[0]] = i
            categories.append({"name": option[1]})
        categories.append({"name": "requirements"})  # 7
        categories.append({"name": "scenarios"})  # 9
        categories.append({"name": "audits"})  # 8
        categories.append({"name": "risk assessments"})

        nodes = list()
        links = list()
        indexes = dict()
        idx_cnt = 0
        for ac in AppliedControl.objects.filter(id__in=viewable_controls_ids):
            ac_key = f"ac-{ac.id}"
            nodes.append(
                {
                    "name": ac.name,
                    "value": ac.name,
                    "category": csf_functions_map.get(ac.csf_function, 0),
                }
            )
            indexes[ac_key] = idx_cnt
            idx_cnt += 1
            # attached requirement_assessments
            for req in RequirementAssessment.objects.filter(applied_controls__id=ac.id):
                req_key = f"req-{req.id}"
                if req_key not in indexes:
                    # Add RequirementAssessment node only if it doesn't exist
                    nodes.append(
                        {
                            "name": req.requirement.ref_id
                            or req.requirement.safe_display_str,
                            "value": req.requirement.description
                            or req.requirement.safe_display_str,
                            "category": 7,
                            "symbol": "triangle",
                        }
                    )
                    indexes[req_key] = idx_cnt
                    idx_cnt += 1

                audit = req.compliance_assessment
                audit_key = f"audit-{audit.id}"
                if audit_key not in indexes:
                    nodes.append(
                        {
                            "name": audit.name,
                            "value": audit.framework.name,
                            "category": 9,
                            "symbol": "rect",
                        }
                    )
                    indexes[audit_key] = idx_cnt
                    idx_cnt += 1
                links.append({"source": indexes[audit_key], "target": indexes[req_key]})
                links.append({"source": indexes[ac_key], "target": indexes[req_key]})

            for sc in RiskScenario.objects.filter(applied_controls__id=ac.id):
                sc_key = f"sc-{sc.id}"
                if sc_key not in indexes:
                    nodes.append(
                        {
                            "name": sc.ref_id,
                            "value": sc.name,
                            "category": 8,
                            "symbol": "diamond",
                        }
                    )
                    indexes[sc_key] = idx_cnt
                    idx_cnt += 1

                ra = sc.risk_assessment
                ra_key = f"ra-{ra.id}"
                if ra_key not in indexes:
                    nodes.append(
                        {
                            "name": ra.name,
                            "value": ra.name,
                            "category": 10,
                            "symbol": "rect",
                        }
                    )
                    indexes[ra_key] = idx_cnt
                    idx_cnt += 1
                links.append({"source": indexes[ra_key], "target": indexes[sc_key]})
                links.append({"source": indexes[ac_key], "target": indexes[sc_key]})

        return Response({"nodes": nodes, "categories": categories, "links": links})

    @action(detail=False, name="Get applied controls sunburst data")
    def sunburst_data(self, request):
        (viewable_objects, _, _) = RoleAssignment.get_accessible_object_ids(
            Folder.get_root_folder(), request.user, AppliedControl
        )
        queryset = AppliedControl.objects.filter(id__in=viewable_objects)

        # Build hierarchical structure: folder -> csf_function -> category -> priority -> status
        hierarchy = {}

        for control in queryset.select_related("folder"):
            # Level 1: Folder (Domain)
            folder_name = control.folder.name if control.folder else "No Domain"
            if folder_name not in hierarchy:
                hierarchy[folder_name] = {}

            # Level 2: CSF Function
            csf_function = (
                dict(AppliedControl.CSF_FUNCTION).get(
                    control.csf_function, "No CSF Function"
                )
                if control.csf_function
                else "No CSF Function"
            )
            if csf_function not in hierarchy[folder_name]:
                hierarchy[folder_name][csf_function] = {}

            # Level 3: Category
            category = (
                dict(AppliedControl.CATEGORY).get(control.category, "No Category")
                if control.category
                else "No Category"
            )
            if category not in hierarchy[folder_name][csf_function]:
                hierarchy[folder_name][csf_function][category] = {}

            # Level 4: Priority
            priority = (
                dict(AppliedControl.PRIORITY).get(control.priority, "No Priority")
                if control.priority
                else "No Priority"
            )
            if priority not in hierarchy[folder_name][csf_function][category]:
                hierarchy[folder_name][csf_function][category][priority] = {}

            # Level 5: Status
            status = (
                dict(AppliedControl.Status.choices).get(control.status, "No Status")
                if control.status
                else "No Status"
            )
            if status not in hierarchy[folder_name][csf_function][category][priority]:
                hierarchy[folder_name][csf_function][category][priority][status] = 0
            hierarchy[folder_name][csf_function][category][priority][status] += 1

        # Convert to sunburst format
        def build_sunburst_data(data_dict, name="Root"):
            if isinstance(data_dict, int):
                return {"name": name, "value": data_dict}

            children = []
            total_value = 0

            for key, value in data_dict.items():
                child = build_sunburst_data(value, key)
                children.append(child)
                total_value += child.get("value", 0)

            result = {"name": name, "value": total_value}
            if children:
                result["children"] = children

            return result

        sunburst_data = []
        for folder_name, folder_data in hierarchy.items():
            folder_node = build_sunburst_data(folder_data, folder_name)
            sunburst_data.append(folder_node)

        return Response({"results": sunburst_data})


class ActionPlanList(generics.ListAPIView):
    filterset_fields = {
        "folder": ["exact"],
        "status": ["exact"],
        "category": ["exact"],
        "csf_function": ["exact"],
        "priority": ["exact"],
        "reference_control": ["exact"],
        "effort": ["exact"],
        "control_impact": ["exact"],
        "filtering_labels": ["exact"],
        "risk_scenarios": ["exact"],
        "risk_scenarios_e": ["exact"],
        "requirement_assessments": ["exact"],
        "evidences": ["exact"],
        "objectives": ["exact"],
        "assets": ["exact"],
        "stakeholders": ["exact"],
        "progress_field": ["exact"],
        "security_exceptions": ["exact"],
        "owner": ["exact"],
        "findings": ["exact"],
        "eta": ["exact", "lte", "gte", "lt", "gt"],
    }
    search_fields = ["name", "description", "ref_id"]

    filter_backends = [
        DjangoFilterBackend,
        filters.SearchFilter,
        filters.OrderingFilter,
    ]
    ordering_fields = "__all__"
    ordering = ["eta"]

    def get_serializer_context(self):
        context = super().get_serializer_context()
        context.update({"pk": self.kwargs["pk"]})
        return context


class ComplianceAssessmentActionPlanList(ActionPlanList):
    serializer_class = ComplianceAssessmentActionPlanSerializer

    def get_queryset(self):
        compliance_assessment: ComplianceAssessment = ComplianceAssessment.objects.get(
            id=self.kwargs["pk"]
        )
        requirement_assessments = compliance_assessment.get_requirement_assessments(
            include_non_assessable=True
        )
        return AppliedControl.objects.filter(
            requirement_assessments__in=requirement_assessments
        ).distinct()


class ComplianceAssessmentEvidenceList(generics.ListAPIView):
    serializer_class = ComplianceAssessmentEvidenceSerializer
    filterset_fields = {
        "folder": ["exact"],
        "status": ["exact"],
        "owner": ["exact"],
        "name": ["icontains"],
        "expiry_date": ["exact", "lte", "gte"],
        "created_at": ["exact", "lte", "gte"],
        "updated_at": ["exact", "lte", "gte"],
    }
    search_fields = ["name", "description"]
    ordering_fields = ["name", "status", "updated_at", "expiry_date"]
    ordering = ["name"]

    filter_backends = [
        DjangoFilterBackend,
        filters.SearchFilter,
        filters.OrderingFilter,
    ]

    def get_serializer_context(self):
        context = super().get_serializer_context()
        context.update({"pk": self.kwargs["pk"]})
        return context

    def get_queryset(self):
        from django.db.models import Q

        compliance_assessment_pk = self.kwargs["pk"]

        # Check permissions for compliance assessment
        (viewable_compliance_assessments, _, _) = (
            RoleAssignment.get_accessible_object_ids(
                Folder.get_root_folder(), self.request.user, ComplianceAssessment
            )
        )
        if compliance_assessment_pk not in viewable_compliance_assessments:
            return Evidence.objects.none()

        # Check permissions for evidences
        (viewable_evidences, _, _) = RoleAssignment.get_accessible_object_ids(
            Folder.get_root_folder(), self.request.user, Evidence
        )

        compliance_assessment = ComplianceAssessment.objects.get(
            id=compliance_assessment_pk
        )

        # Get all requirement assessments for this compliance assessment
        requirement_assessments = RequirementAssessment.objects.filter(
            compliance_assessment=compliance_assessment
        ).prefetch_related("evidences", "applied_controls__evidences")

        # Collect evidence IDs from both direct and indirect relationships
        evidence_ids = set()

        # Direct evidences from requirement assessments
        for req_assessment in requirement_assessments:
            for evidence in req_assessment.evidences.all():
                if evidence.id in viewable_evidences:
                    evidence_ids.add(evidence.id)

        # Indirect evidences through applied controls
        for req_assessment in requirement_assessments:
            for applied_control in req_assessment.applied_controls.all():
                for evidence in applied_control.evidences.all():
                    if evidence.id in viewable_evidences:
                        evidence_ids.add(evidence.id)

        return Evidence.objects.filter(id__in=evidence_ids).distinct()


class RiskAssessmentActionPlanList(ActionPlanList):
    serializer_class = RiskAssessmentActionPlanSerializer

    def get_queryset(self):
        risk_assessment: RiskAssessment = RiskAssessment.objects.get(
            id=self.kwargs["pk"]
        )
        risk_scenarios = risk_assessment.risk_scenarios.all()
        return AppliedControl.objects.filter(
            risk_scenarios__in=risk_scenarios
        ).distinct()


class PolicyViewSet(AppliedControlViewSet):
    model = Policy
    filterset_fields = [
        "folder",
        "csf_function",
        "status",
        "reference_control",
        "effort",
        "risk_scenarios",
        "requirement_assessments",
        "evidences",
        "genericcollection",
    ]
    search_fields = ["name", "description", "ref_id"]

    @method_decorator(cache_page(60 * LONG_CACHE_TTL))
    @action(detail=False, name="Get csf_function choices")
    def csf_function(self, request):
        return Response(dict(AppliedControl.CSF_FUNCTION))


class RiskScenarioFilter(GenericFilterSet):
    # Aliased filters for user-friendly query params
    folder = df.UUIDFilter(
        field_name="risk_assessment__perimeter__folder", label="Folder ID"
    )
    perimeter = df.UUIDFilter(
        field_name="risk_assessment__perimeter", label="Perimeter ID"
    )
    within_tolerance = df.ChoiceFilter(
        choices=[("YES", "YES"), ("NO", "NO"), ("--", "--")],
        method="filter_within_tolerance",
    )

    def filter_within_tolerance(self, queryset, name, value):
        if value == "YES":
            return queryset.filter(
                risk_assessment__risk_tolerance__gte=0,
                current_level__lte=models.F("risk_assessment__risk_tolerance"),
            )
        elif value == "NO":
            return queryset.filter(
                risk_assessment__risk_tolerance__gte=0,
                current_level__gt=models.F("risk_assessment__risk_tolerance"),
            )
        elif value == "--":
            return queryset.filter(risk_assessment__risk_tolerance__lt=0)
        return queryset

    class Meta:
        model = RiskScenario
        # Only include actual model fields here
        fields = {
            "risk_assessment": ["exact"],
            "current_impact": ["exact"],
            "current_proba": ["exact"],
            "current_level": ["exact"],
            "residual_impact": ["exact"],
            "residual_proba": ["exact"],
            "residual_level": ["exact"],
            "treatment": ["exact"],
            "threats": ["exact"],
            "assets": ["exact"],
            "applied_controls": ["exact"],
            "security_exceptions": ["exact"],
            "owner": ["exact"],
        }


class RiskScenarioViewSet(BaseModelViewSet):
    """
    API endpoint that allows risk scenarios to be viewed or edited.
    """

    model = RiskScenario
    filterset_class = RiskScenarioFilter
    ordering = ["ref_id"]
    search_fields = ["name", "description", "ref_id"]

    def get_queryset(self):
        queryset = super().get_queryset()
        return queryset.select_related(
            "risk_assessment",
            "risk_assessment__risk_matrix",
            "risk_assessment__perimeter",
            "risk_assessment__perimeter__folder",
        ).prefetch_related(
            "threats",
            "assets",
            "applied_controls",
            "existing_applied_controls",
            "owner",
            "security_exceptions",
        )

    def _perform_write(self, serializer):
        if not serializer.validated_data.get(
            "ref_id"
        ) and serializer.validated_data.get("risk_assessment"):
            risk_assessment = serializer.validated_data["risk_assessment"]
            ref_id = RiskScenario.get_default_ref_id(risk_assessment)
            serializer.validated_data["ref_id"] = ref_id
        serializer.save()

    def perform_create(self, serializer):
        return self._perform_write(serializer)

    def perform_update(self, serializer):
        return self._perform_write(serializer)

    @method_decorator(cache_page(60 * LONG_CACHE_TTL))
    @action(detail=False, name="Get treatment choices")
    def treatment(self, request):
        return Response(dict(RiskScenario.TREATMENT_OPTIONS))

    @action(detail=False, name="Get qualifications count")
    def qualifications_count(self, request):
        folder_id = request.query_params.get("folder", None)
        return Response(
            {"results": qualifications_count_per_name(request.user, folder_id)}
        )

    @method_decorator(cache_page(60 * LONG_CACHE_TTL))
    @action(detail=True, name="Get probability choices")
    def probability(self, request, pk):
        undefined = {-1: "--"}
        _choices = {
            i: name
            for i, name in enumerate(
                x["name"] for x in self.get_object().get_matrix()["probability"]
            )
        }
        choices = undefined | _choices
        return Response(choices)

    @method_decorator(cache_page(60 * LONG_CACHE_TTL))
    @action(detail=True, name="Get impact choices")
    def impact(self, request, pk):
        undefined = dict([(-1, "--")])
        _choices = dict(
            zip(
                list(range(0, 64)),
                [x["name"] for x in self.get_object().get_matrix()["impact"]],
            )
        )
        choices = undefined | _choices
        return Response(choices)

    @method_decorator(cache_page(60 * LONG_CACHE_TTL))
    @action(detail=True, name="Get strength of knowledge choices")
    def strength_of_knowledge(self, request, pk):
        undefined = {-1: RiskScenario.DEFAULT_SOK_OPTIONS[-1]}
        _sok_choices = self.get_object().get_matrix().get("strength_of_knowledge")
        if _sok_choices is not None:
            sok_choices = dict(
                enumerate(
                    {
                        "name": x["name"],
                        "description": x.get("description"),
                        "symbol": x.get("symbol"),
                    }
                    for x in _sok_choices
                )
            )
        else:
            sok_choices = RiskScenario.DEFAULT_SOK_OPTIONS
        choices = undefined | sok_choices
        return Response(choices)

    @action(detail=False, name="Export risk scenarios as CSV")
    def export_csv(self, request):
        try:
            (viewable_ids, _, _) = RoleAssignment.get_accessible_object_ids(
                Folder.get_root_folder(), request.user, RiskScenario
            )
            response = HttpResponse(content_type="text/csv")
            response["Content-Disposition"] = (
                'attachment; filename="risk_scenarios_export.csv"'
            )

            writer = csv.writer(response, delimiter=";")
            columns = [
                "internal_id",
                "ref_id",
                "name",
                "description",
                "risk_assessment",
                "treatment",
                "inherent_probability",
                "inherent_impact",
                "inherent_level",
                "current_probability",
                "current_impact",
                "current_level",
                "residual_probability",
                "residual_impact",
                "residual_level",
                "owners",
                "threats",
                "assets",
                "vulnerabilities",
                "applied_controls",
                "existing_applied_controls",
                "qualifications",
            ]
            writer.writerow(columns)

            for scenario in RiskScenario.objects.filter(id__in=viewable_ids).iterator():
                row = [
                    scenario.id,
                    scenario.ref_id,
                    scenario.name,
                    scenario.description,
                    scenario.risk_assessment.name if scenario.risk_assessment else "",
                    scenario.get_treatment_display(),
                    scenario.get_inherent_proba().get("name", "--"),
                    scenario.get_inherent_impact().get("name", "--"),
                    scenario.get_inherent_risk().get("name", "--"),
                    scenario.get_current_proba().get("name", "--"),
                    scenario.get_current_impact().get("name", "--"),
                    scenario.get_current_risk().get("name", "--"),
                    scenario.get_residual_proba().get("name", "--"),
                    scenario.get_residual_impact().get("name", "--"),
                    scenario.get_residual_risk().get("name", "--"),
                    ",".join([o.email for o in scenario.owner.all()]),
                    ",".join([t.name for t in scenario.threats.all()]),
                    ",".join([a.name for a in scenario.assets.all()]),
                    ",".join([v.name for v in scenario.vulnerabilities.all()]),
                    ",".join([c.name for c in scenario.applied_controls.all()]),
                    ",".join(
                        [c.name for c in scenario.existing_applied_controls.all()]
                    ),
                    ",".join([q.name for q in scenario.qualifications.all()]),
                ]
                writer.writerow(row)

            return response

        except Exception as e:
            logger.error(f"Error exporting risk scenarios to CSV: {str(e)}")
            return HttpResponse(
                status=500, content="An error occurred while generating the CSV export."
            )

    @action(detail=False, name="Get risk count per level")
    def count_per_level(self, request):
        folder_id = request.query_params.get("folder", None)
        return Response(
            {
                "results": risks_count_per_level(
                    request.user,
                    None,
                    folder_id,
                    include_inherent=ff_is_enabled("inherent_risk"),
                )
            }
        )

    @action(detail=False, name="Get risk scenarios count per status")
    def per_status(self, request):
        return Response({"results": risk_per_status(request.user)})

    @action(
        detail=False, methods=["get"], permission_classes=[permissions.IsAuthenticated]
    )
    def default_ref_id(self, request):
        risk_assessment_id = request.query_params.get("risk_assessment")
        if not risk_assessment_id:
            return Response(
                {"error": "Missing 'risk_assessment' parameter."}, status=400
            )
        try:
            risk_assessment = RiskAssessment.objects.get(pk=risk_assessment_id)

            # Use the class method to compute the default ref_id
            default_ref_id = RiskScenario.get_default_ref_id(risk_assessment)
            return Response({"results": default_ref_id})
        except Exception as e:
            logger.error("Error in default_ref_id: %s", str(e))
            return Response(
                {"error": "Error in default_ref_id has occurred."}, status=400
            )

    @action(
        detail=True,
        methods=["post"],
        url_path="sync-to-actions",
    )
    def sync_to_applied_controls(self, request, pk):
        dry_run = request.query_params.get("dry_run", True)
        if dry_run == "false":
            dry_run = False
        reset_residual = request.data.get("reset_residual", False)
        risk_scenario = RiskScenario.objects.get(id=pk)

        if not RoleAssignment.is_access_allowed(
            user=request.user,
            perm=Permission.objects.get(codename="change_riskscenario"),
            folder=Folder.get_folder(risk_scenario),
        ):
            return Response(status=status.HTTP_403_FORBIDDEN)

        changes = risk_scenario.sync_to_applied_controls(
            reset_residual=reset_residual, dry_run=dry_run
        )
        return Response(
            {"changes": AppliedControlReadSerializer(changes, many=True).data}
        )


class RiskAcceptanceFilterSet(GenericFilterSet):
    to_review = df.BooleanFilter(method="filter_to_review")

    def filter_to_review(self, queryset, name, value):
        if value:
            return (
                queryset.filter(expiry_date__lte=date.today() + timedelta(days=30))
                .filter(state__in=["submitted", "accepted"])
                .order_by("expiry_date")
            )

        return queryset

    class Meta:
        model = RiskAcceptance
        fields = {
            "folder": ["exact"],
            "state": ["exact"],
            "approver": ["exact"],
            "risk_scenarios": ["exact"],
            "expiry_date": ["exact", "lte", "gte", "lt", "gt", "month", "year"],
        }


class RiskAcceptanceViewSet(BaseModelViewSet):
    """
    API endpoint that allows risk acceptance to be viewed or edited.
    """

    permission_overrides = {
        "accept": "approve_riskacceptance",
        "reject": "approve_riskacceptance",
        "revoke": "approve_riskacceptance",
    }

    model = RiskAcceptance
    serializer_class = RiskAcceptanceWriteSerializer
    filterset_class = RiskAcceptanceFilterSet
    search_fields = ["name", "description", "justification"]

    def update(self, request, *args, **kwargs):
        initial_data = self.get_object()
        updated_data = request.data
        if (
            updated_data.get("justification") != initial_data.justification
            and request.user != initial_data.approver
        ):
            _data = {
                "non_field_errors": "The justification can only be edited by the approver"
            }
            return Response(data=_data, status=status.HTTP_400_BAD_REQUEST)
        else:
            return super().update(request, *args, **kwargs)

    @action(detail=False, name="Get acceptances to review")
    def to_review(self, request):
        acceptances = acceptances_to_review(request.user)

        acceptances = [
            RiskAcceptanceReadSerializer(acceptance).data for acceptance in acceptances
        ]

        """
        The serializer of AppliedControl isn't applied automatically for this function
        """

        return Response({"results": acceptances})

    @action(detail=True, methods=["post"], name="Submit risk acceptance")
    def submit(self, request, pk):
        if self.get_object().approver:
            self.get_object().set_state("submitted")
            return Response({"results": "state updated to submitted"})
        else:
            return Response(
                {"error": "Missing 'approver' field"}, status=status.HTTP_403_FORBIDDEN
            )

    # This set back risk acceptance to "Created"
    @action(detail=True, methods=["post"], name="Draft risk acceptance")
    def draft(self, request, pk):
        self.get_object().set_state("created")
        return Response({"results": "state updated back to created"})

    @action(detail=True, methods=["post"], name="Accept risk acceptance")
    def accept(self, request, pk):
        if request.user != self.get_object().approver:
            logger.error(
                "Only the approver can accept the risk acceptance",
                user=request.user,
                approver=self.get_object().approver,
            )
            raise PermissionDenied(
                {"error": "Only the approver can accept the risk acceptance"}
            )
        self.get_object().set_state("accepted")
        return Response({"results": "state updated to accepted"})

    @action(detail=True, methods=["post"], name="Reject risk acceptance")
    def reject(self, request, pk):
        if request.user != self.get_object().approver:
            logger.error(
                "Only the approver can reject the risk acceptance",
                user=request.user,
                approver=self.get_object().approver,
            )
            raise PermissionDenied(
                {"error": "Only the approver can reject the risk acceptance"}
            )
        self.get_object().set_state("rejected")
        return Response({"results": "state updated to rejected"})

    @action(detail=True, methods=["post"], name="Revoke risk acceptance")
    def revoke(self, request, pk):
        if request.user != self.get_object().approver:
            logger.error(
                "Only the approver can revoke the risk acceptance",
                user=request.user,
                approver=self.get_object().approver,
            )
            raise PermissionDenied(
                {"error": "Only the approver can revoke the risk acceptance"}
            )
        self.get_object().set_state("revoked")
        return Response({"results": "state updated to revoked"})

    @action(detail=False, methods=["get"], name="Get waiting risk acceptances")
    def waiting(self, request):
        acceptance_count = RiskAcceptance.objects.filter(
            approver=request.user, state="submitted"
        ).count()
        return Response({"count": acceptance_count})

    def perform_update(self, serializer):
        risk_acceptance = serializer.validated_data

        if risk_acceptance.get("approver"):
            for scenario in risk_acceptance.get("risk_scenarios"):
                if not RoleAssignment.is_access_allowed(
                    risk_acceptance.get("approver"),
                    Permission.objects.get(codename="approve_riskacceptance"),
                    scenario.risk_assessment.perimeter.folder,
                ):
                    raise ValidationError(
                        "The approver is not allowed to approve this risk acceptance"
                    )
        risk_acceptance = serializer.save()

    @method_decorator(cache_page(60 * LONG_CACHE_TTL))
    @action(detail=False, name="Get state choices")
    def state(self, request):
        return Response(dict(RiskAcceptance.ACCEPTANCE_STATE))


class UserFilter(GenericFilterSet):
    is_approver = df.BooleanFilter(method="filter_approver", label="Approver")
    is_applied_control_owner = df.BooleanFilter(
        method="filter_applied_control_owner", label="Applied control owner"
    )

    def filter_approver(self, queryset, name, value):
        """we don't know yet which folders will be used, so filter on any folder"""
        approvers_id = []
        for candidate in User.objects.all():
            if "approve_riskacceptance" in candidate.permissions:
                approvers_id.append(candidate.id)
        if value:
            return queryset.filter(id__in=approvers_id)
        return queryset.exclude(id__in=approvers_id)

    def filter_applied_control_owner(self, queryset, name, value):
        return queryset.filter(applied_controls__isnull=not value)

    class Meta:
        model = User
        fields = [
            "email",
            "first_name",
            "last_name",
            "is_active",
            "keep_local_login",
            "is_approver",
            "is_third_party",
            "expiry_date",
        ]


class UserViewSet(BaseModelViewSet):
    """
    API endpoint that allows users to be viewed or edited
    """

    model = User
    ordering = ["-is_active", "-is_superuser", "email", "id"]
    filterset_class = UserFilter
    search_fields = ["email", "first_name", "last_name"]

    def get_queryset(self):
        # TODO: Implement a proper filter for the queryset
        return User.objects.all()

    def update(self, request: Request, *args, **kwargs) -> Response:
        user = self.get_object()
        if user.is_admin():
            number_of_admin_users = User.get_admin_users().count()
            admin_group = UserGroup.objects.get(name="BI-UG-ADM")
            if number_of_admin_users == 1:
                new_user_groups = set(request.data["user_groups"])
                if str(admin_group.pk) not in new_user_groups:
                    return Response(
                        {"error": "attemptToRemoveOnlyAdminUserGroup"},
                        status=status.HTTP_403_FORBIDDEN,
                    )

        return super().update(request, *args, **kwargs)

    def destroy(self, request, *args, **kwargs):
        user = self.get_object()
        if user.is_admin():
            number_of_admin_users = User.get_admin_users().count()
            if number_of_admin_users == 1:
                return Response(
                    {"error": "attemptToDeleteOnlyAdminAccountError"},
                    status=status.HTTP_403_FORBIDDEN,
                )

        return super().destroy(request, *args, **kwargs)


<<<<<<< HEAD
class UserGroupOrderingFilter(CustomOrderingFilter):
    ordering_mapping = {"localization_dict": "folder__name"}
=======
class UserGroupOrderingFilter(filters.OrderingFilter):
    """
    Custom ordering filter:
    - Performs in-memory (Python) sorting only for `localization_dict`.
    - The sort key is a tuple: (folder full_path OR folder.name, object.name).
    - Supports `-localization_dict` for descending order.
    - For all other fields, it falls back to standard SQL ordering.
    """

    def filter_queryset(self, request, queryset, view):
        ordering = self.get_ordering(request, queryset, view)
        if not ordering:
            return queryset

        # Special case: in-memory sorting for `localization_dict`
        if len(ordering) == 1 and ordering[0].lstrip("-") == "localization_dict":
            desc = ordering[0].startswith("-")

            # Optimize DB access: fetch the related folder in one query
            queryset = queryset.select_related("folder")

            # Materialize queryset into a list to sort in Python
            data = list(queryset)

            def full_path_or_name(folder):
                """
                Build a string key from the folder:
                - Prefer the full path (names of all parent folders + current).
                - Fall back to the folder's name if no path is available.
                """
                if folder is None:
                    return ""

                path_list = getattr(folder, "get_folder_full_path", None)
                if callable(path_list):
                    items = folder.get_folder_full_path(include_root=False)
                    names = [getattr(f, "name", "") or "" for f in items]
                    if names:
                        return "/".join(names)

                # Fallback: just the folder name
                return getattr(folder, "name", "") or ""

            def key_func(obj):
                # Get the folder from the object
                folder = getattr(obj, "folder", None)
                # If you want to be more robust, you could use:
                # from yourapp.models import Folder
                # folder = Folder.get_folder(obj)

                path_key = full_path_or_name(folder).casefold()
                name_key = (getattr(obj, "name", "") or "").casefold()
                return (path_key, name_key)

            # Perform stable sort, reverse if `-localization_dict`
            data.sort(key=key_func, reverse=desc)
            return data

        # Default case: fall back to SQL ordering
        return super().filter_queryset(request, queryset, view)
>>>>>>> 85672d64


class UserGroupViewSet(BaseModelViewSet):
    """
    API endpoint that allows user groups to be viewed or edited
    """

    model = UserGroup
    ordering = ["builtin", "name"]
    ordering_fields = ["localization_dict"]
    filterset_fields = ["folder"]
    search_fields = [
        "folder__name"
    ]  # temporary hack, filters only by folder name, not role name
    filter_backends = [
        DjangoFilterBackend,
        UserGroupOrderingFilter,
        filters.SearchFilter,
    ]


class RoleAssignmentViewSet(BaseModelViewSet):
    """
    API endpoint that allows role assignments to be viewed or edited.
    """

    model = RoleAssignment
    ordering = ["builtin", "folder"]
    filterset_fields = ["folder"]


class FolderFilter(GenericFilterSet):
    owned = df.BooleanFilter(method="get_owned_folders", label="owned")
    content_type = df.MultipleChoiceFilter(
        choices=Folder.ContentType, lookup_expr="icontains"
    )

    def get_owned_folders(self, queryset, name, value):
        owned_folders_id = []
        for folder in Folder.objects.all():
            if folder.owner.all().first():
                owned_folders_id.append(folder.id)
        if value:
            return queryset.filter(id__in=owned_folders_id)
        return queryset.exclude(id__in=owned_folders_id)

    class Meta:
        model = Folder
        fields = ["parent_folder", "content_type", "owner", "owned"]


class FolderViewSet(BaseModelViewSet):
    """
    API endpoint that allows folders to be viewed or edited.
    """

    model = Folder
    filterset_class = FolderFilter
    search_fields = ["name"]
    batch_size = 100  # Configurable batch size for processing domain import

    def perform_create(self, serializer):
        """
        Create the default user groups after domain creation
        """
        serializer.save()
        folder = Folder.objects.get(id=serializer.data["id"])
        Folder.create_default_ug_and_ra(folder)

    def list(self, request, *args, **kwargs):
        return super().list(request, *args, **kwargs)

    def retrieve(self, request, *args, **kwargs):
        return super().retrieve(request, *args, **kwargs)

    @action(detail=False, methods=["get"])
    def org_tree(self, request):
        """
        Returns the tree of domains and perimeters
        """
        include_perimeters = request.query_params.get(
            "include_perimeters", "True"
        ).lower() in ["true", "1", "yes"]

        (viewable_objects, _, _) = RoleAssignment.get_accessible_object_ids(
            folder=Folder.get_root_folder(),
            user=request.user,
            object_type=Folder,
        )

        # Add ancestors so viewable folders aren't orphaned
        needed_folders = set(viewable_objects)

        for folder_id in viewable_objects:
            current = Folder.objects.get(pk=folder_id)
            while current and current.parent_folder_id:
                needed_folders.add(current.parent_folder_id)
                current = Folder.objects.get(pk=current.parent_folder_id)

        folders_list = []
        for folder in (
            Folder.objects.exclude(content_type="GL")
            .filter(id__in=needed_folders, parent_folder=Folder.get_root_folder())
            .distinct()
        ):
            entry = {
                "name": folder.name,
                "uuid": folder.id,
                "viewable": folder.id in viewable_objects,
            }
            folder_content = get_folder_content(
                folder,
                include_perimeters=include_perimeters,
                viewable_objects=viewable_objects,
                needed_folders=needed_folders,
            )
            if len(folder_content) > 0:
                entry.update({"children": folder_content})
            folders_list.append(entry)

        return Response({"name": "Global", "children": folders_list})

    @action(detail=False, methods=["get"])
    def ids(self, request):
        my_map = dict()

        (viewable_items, _, _) = RoleAssignment.get_accessible_object_ids(
            folder=Folder.get_root_folder(),
            user=request.user,
            object_type=Folder,
        )
        for item in Folder.objects.filter(id__in=viewable_items):
            my_map[item.name] = item.id
        return Response(my_map)

    @action(detail=False, methods=["get"])
    def my_assignments(self, request):
        risk_assessments = RiskAssessment.objects.filter(
            Q(authors=request.user) | Q(reviewers=request.user)
        ).distinct()

        audits = (
            ComplianceAssessment.objects.filter(
                Q(authors=request.user) | Q(reviewers=request.user)
            )
            .order_by(F("eta").asc(nulls_last=True))
            .distinct()
        )

        sum = 0
        avg_progress = 0
        audits_count = audits.count()
        if audits_count > 0:
            for audit in audits:
                sum += audit.get_progress()
            avg_progress = int(sum / audits.count())

        controls = (
            AppliedControl.objects.filter(owner=request.user)
            .order_by(F("eta").asc(nulls_last=True))
            .distinct()
        )
        non_active_controls = controls.exclude(status="active")
        risk_scenarios = RiskScenario.objects.filter(owner=request.user).distinct()
        controls_progress = 0
        evidences_progress = 0
        tot_ac = controls.count()
        if tot_ac > 0:
            alive_ac = controls.filter(status="active").count()
            controls_progress = int((alive_ac / tot_ac) * 100)

            with_evidences = 0
            for ctl in controls:
                with_evidences += 1 if ctl.has_evidences() else 0

            evidences_progress = int((with_evidences / tot_ac) * 100)

        RA_serializer = RiskAssessmentReadSerializer(risk_assessments[:10], many=True)
        CA_serializer = ComplianceAssessmentReadSerializer(audits[:6], many=True)
        AC_serializer = AppliedControlReadSerializer(
            non_active_controls[:10], many=True
        )
        RS_serializer = RiskScenarioReadSerializer(risk_scenarios[:10], many=True)

        return Response(
            {
                "risk_assessments": RA_serializer.data,
                "audits": CA_serializer.data,
                "controls": AC_serializer.data,
                "risk_scenarios": RS_serializer.data,
                "metrics": {
                    "progress": {
                        "audits": avg_progress,
                        "controls": controls_progress,
                        "evidences": evidences_progress,
                    }
                },
            }
        )

    @action(detail=True, methods=["get"])
    def export(self, request, pk):
        include_attachments = True
        instance = self.get_object()

        logger.info(
            "Starting domain export",
            domain_id=instance.id,
            domain_name=instance.name,
            include_attachments=include_attachments,
            user=request.user.username,
        )

        objects = get_domain_export_objects(instance)

        for model in objects.keys():
            if not RoleAssignment.is_access_allowed(
                user=request.user,
                perm=Permission.objects.get(codename=f"view_{model}"),
                folder=instance,
            ):
                logger.error(
                    "User does not have permission to export object",
                    user=request.user,
                    model=model,
                )
                raise PermissionDenied(
                    {"error": "userDoesNotHavePermissionToExportDomain"}
                )

        logger.debug(
            "Retrieved domain objects for export",
            object_types=list(objects.keys()),
            total_objects=sum(len(queryset) for queryset in objects.values()),
            objects_per_model={
                model: len(queryset) for model, queryset in objects.items()
            },
        )

        # Create in-memory zip file
        zip_buffer = io.BytesIO()

        with zipfile.ZipFile(zip_buffer, "w", zipfile.ZIP_DEFLATED) as zipf:
            if include_attachments:
                revisions = objects.get(
                    "evidencerevision", EvidenceRevision.objects.none()
                ).filter(attachment__isnull=False)
                logger.info(
                    "Processing evidence attachments",
                    total_revisions=revisions.count(),
                    domain_id=instance.id,
                )

                for revision in revisions:
                    if revision.attachment and default_storage.exists(
                        revision.attachment.name
                    ):
                        # Read file directly into memory
                        with default_storage.open(revision.attachment.name) as file:
                            file_content = file.read()
                            # Write the file content directly to the zip
                            zipf.writestr(
                                os.path.join(
                                    "attachments",
                                    "evidence-revisions",
                                    f"{revision.evidence_id}_v{revision.version}_"
                                    f"{os.path.basename(revision.attachment.name)}",
                                ),
                                file_content,
                            )

            # Add the JSON dump to the zip file
            dumpfile_name = (
                f"ciso-assistant-{slugify(instance.name)}-domain-{timezone.now()}"
            )
            dump_data = ExportSerializer.dump_data(scope=[*objects.values()])

            logger.debug(
                "Adding JSON dump to zip",
                json_size=len(json.dumps(dump_data).encode("utf-8")),
                filename=f"{dumpfile_name}.json",
            )

            zipf.writestr("data.json", json.dumps(dump_data).encode("utf-8"))

        # Reset buffer position to the start
        zip_buffer.seek(0)
        final_size = len(zip_buffer.getvalue())

        # Create the response with the in-memory zip file
        response = HttpResponse(zip_buffer.getvalue(), content_type="application/zip")
        response["Content-Disposition"] = f'attachment; filename="{dumpfile_name}.zip"'

        logger.info(
            "Domain export completed successfully",
            domain_id=instance.id,
            domain_name=instance.name,
            zip_size=final_size,
            filename=f"{dumpfile_name}.zip",
        )

        return response

    @action(
        detail=False,
        methods=["post"],
        url_path="import",
        parser_classes=(FileUploadParser,),
    )
    def import_domain(self, request):
        """Handle file upload and initiate import process."""
        load_missing_libraries = (
            request.query_params.get("load_missing_libraries", "false").lower()
            == "true"
        )
        try:
            if not RoleAssignment.is_access_allowed(
                user=request.user,
                perm=Permission.objects.get(codename="add_folder"),
                folder=Folder.get_root_folder(),
            ):
                raise PermissionDenied()
            domain_name = request.headers.get(
                "X-CISOAssistantDomainName", str(uuid.uuid4())
            )
            parsed_data = self._process_uploaded_file(request.data["file"])
            result = self._import_objects(
                parsed_data, domain_name, load_missing_libraries, user=request.user
            )
            return Response(result, status=status.HTTP_200_OK)

        except PermissionDenied:
            logger.error(
                "User does not have permission to import domain",
                user=request.user,
                exc_info=True,
            )
            return Response(
                {"error": "userDoesNotHavePermissionToImportDomain"},
                status=status.HTTP_403_FORBIDDEN,
            )

        except KeyError:
            logger.error("No file provided in the request", exc_info=True)
            return Response(
                {"errors": ["No file provided"]}, status=status.HTTP_400_BAD_REQUEST
            )

        except json.JSONDecodeError:
            logger.error("Invalid JSON format in uploaded file", exc_info=True)
            return Response(
                {"errors": ["Invalid JSON format"]}, status=status.HTTP_400_BAD_REQUEST
            )

    @action(
        detail=False,
        methods=["post"],
        url_path="import-dummy",
    )
    def import_dummy_domain(self, request):
        domain_name = "DEMO"
        try:
            PROJECT_DIR = Path(__file__).resolve().parent.parent
            dummy_fixture_path = PROJECT_DIR / "fixtures" / "dummy-domain.bak"
            if not dummy_fixture_path.exists():
                logger.error("Dummy domain fixture not found", path=dummy_fixture_path)
                return Response(
                    {"error": "dummyDomainFixtureNotFound"},
                    status=status.HTTP_500_INTERNAL_SERVER_ERROR,
                )
            parsed_data = self._process_uploaded_file(dummy_fixture_path)
            result = self._import_objects(
                parsed_data, domain_name, load_missing_libraries=True, user=request.user
            )
            logger.info("Dummy domain imported successfully", domain_name=domain_name)
            return Response(result, status=status.HTTP_200_OK)

        except json.JSONDecodeError:
            logger.error("Invalid JSON format in dummy fixture file")
            return Response(
                {"errors": ["Invalid JSON format"]},
                status=status.HTTP_500_INTERNAL_SERVER_ERROR,
            )
        except Exception:
            logger.error("Error importing dummy domain")
            return Response(
                {"error": "failedToImportDummyDomain"},
                status=status.HTTP_500_INTERNAL_SERVER_ERROR,
            )

    def _process_uploaded_file(self, dump_file: str | Path) -> Any:
        """Process the uploaded file and return parsed data."""
        if not zipfile.is_zipfile(dump_file):
            logger.error("Invalid ZIP file format")
            raise ValidationError({"file": "invalidZipFileFormat"})

        with zipfile.ZipFile(dump_file, mode="r") as zipf:
            if "data.json" not in zipf.namelist():
                logger.error(
                    "No data.json file found in uploaded file", files=zipf.namelist()
                )
                raise ValidationError({"file": "noDataJsonFileFound"})
            infolist = zipf.infolist()
            directories = list(set([Path(f.filename).parent.name for f in infolist]))
            decompressed_data = zipf.read("data.json")
            # Decode bytes to string if necessary
            if isinstance(decompressed_data, bytes):
                decompressed_data = decompressed_data.decode("utf-8")
            try:
                json_dump = json.loads(decompressed_data)
                import_version = json_dump["meta"]["media_version"]
                schema_version = json_dump["meta"].get("schema_version")
            except json.JSONDecodeError:
                logger.error("Invalid JSON format in uploaded file", exc_info=True)
                raise
            if "objects" not in json_dump:
                raise ValidationError("badly formatted json")

            # Check backup and local version

            try:
                schema_version_int = int(schema_version)
            except (ValueError, TypeError) as e:
                logger.error(
                    "Invalid schema version format",
                    schema_version=schema_version,
                    exc_info=e,
                )
                raise ValidationError({"error": "invalidSchemaVersionFormat"})
            compare_schema_versions(schema_version_int, import_version)

            if "attachments" in directories:
                attachments = {
                    f for f in infolist if Path(f.filename).parent.name == "attachments"
                }
                logger.info(
                    "Attachments found in uploaded file",
                    attachments_count=len(attachments),
                )
                for attachment in attachments:
                    try:
                        content = zipf.read(attachment)
                        current_name = Path(attachment.filename).name
                        new_name = default_storage.save(
                            current_name, io.BytesIO(content)
                        )
                        if new_name != current_name:
                            for x in json_dump["objects"]:
                                if (
                                    x["model"] == "core.evidence"
                                    and x["fields"]["attachment"] == current_name
                                ):
                                    x["fields"]["attachment"] = new_name

                    except Exception:
                        logger.error("Error extracting attachment", exc_info=True)

        return json_dump

    def _get_models_map(self, objects):
        """Build a map of model names to model classes."""
        model_names = {obj["model"] for obj in objects}
        return {name: apps.get_model(name) for name in model_names}

    def _resolve_dependencies(self, all_models):
        """Resolve model dependencies and detect cycles."""
        logger.debug("Resolving model dependencies", all_models=all_models)

        graph = build_dependency_graph(all_models)

        logger.debug("Dependency graph", graph=graph)

        try:
            return topological_sort(graph)
        except ValueError as e:
            logger.error("Cyclic dependency detected", error=str(e))
            raise ValidationError({"error": "Cyclic dependency detected"})

    def _import_objects(
        self, parsed_data: dict, domain_name: str, load_missing_libraries: bool, user
    ):
        """
        Import and validate objects using appropriate serializers.
        Handles both validation and creation in separate phases within a transaction.
        """
        validation_errors = []
        required_libraries = []
        missing_libraries = []
        link_dump_database_ids = {}

        # First check if objects exist
        objects = parsed_data.get("objects")
        if not objects:
            logger.error("No objects found in the dump")
            raise ValidationError({"error": "No objects found in the dump"})

        try:
            # Validate models and check for domain
            models_map = self._get_models_map(objects)
            if Folder in models_map.values():
                logger.error("Dump contains a domain")
                raise ValidationError({"error": "Dump contains a domain"})

            # check that user has permission to create all objects to import
            error_dict = {}
            for model in filter(
                lambda x: x not in [RequirementAssessment], models_map.values()
            ):
                if not RoleAssignment.is_access_allowed(
                    user=user,
                    perm=Permission.objects.get(
                        codename=f"add_{model._meta.model_name}"
                    ),
                    folder=Folder.get_root_folder(),
                ):
                    error_dict[model._meta.model_name] = "permission_denied"
            if error_dict:
                logger.error(
                    "User does not have permission to import objects",
                    error_dict=error_dict,
                )
                raise PermissionDenied()

            # Validation phase (outside transaction since it doesn't modify database)
            creation_order = self._resolve_dependencies(list(models_map.values()))

            logger.debug("Resolved creation order", creation_order=creation_order)
            logger.debug("Starting objects validation", objects_count=len(objects))

            # Validate all objects first
            for model in creation_order:
                self._validate_model_objects(
                    model=model,
                    objects=objects,
                    validation_errors=validation_errors,
                    required_libraries=required_libraries,
                )

            logger.debug("required_libraries", required_libraries=required_libraries)

            # If validation errors exist, raise them immediately
            if validation_errors:
                logger.error(
                    "Failed to validate objects", validation_errors=validation_errors
                )
                raise ValidationError({"validation_errors": validation_errors})

            # Creation phase - wrap in transaction
            with transaction.atomic():
                # Create base folder and store its ID
                base_folder = Folder.objects.create(
                    name=domain_name, content_type=Folder.ContentType.DOMAIN
                )
                link_dump_database_ids["base_folder"] = base_folder
                Folder.create_default_ug_and_ra(base_folder)

                # Check for missing libraries after folder creation
                for library in required_libraries:
                    if not LoadedLibrary.objects.filter(
                        urn=library["urn"], version=library["version"]
                    ).exists():
                        if (
                            StoredLibrary.objects.filter(
                                urn=library["urn"], version__gte=library["version"]
                            ).exists()
                            and load_missing_libraries
                        ):
                            StoredLibrary.objects.get(
                                urn=library["urn"], version__gte=library["version"]
                            ).load()
                        else:
                            missing_libraries.append(library)

                logger.debug("missing_libraries", missing_libraries=missing_libraries)

                # If missing libraries exist, raise specific error
                if missing_libraries:
                    logger.warning(f"Missing libraries: {missing_libraries}")
                    raise ValidationError({"missing_libraries": missing_libraries})

                logger.info(
                    "Starting objects creation",
                    objects_count=len(objects),
                    creation_order=creation_order,
                )

                # Create all objects within the transaction
                for model in creation_order:
                    self._create_model_objects(
                        model=model,
                        objects=objects,
                        link_dump_database_ids=link_dump_database_ids,
                    )

            return {"message": "Import successful"}

        except ValidationError as e:
            logger.error(f"error: {e}")
            raise
        except Exception as e:
            # Handle unexpected errors with a generic message
            logger.exception(f"Failed to import objects: {str(e)}")
            raise ValidationError({"non_field_errors": "errorOccuredDuringImport"})

    def _validate_model_objects(
        self, model, objects, validation_errors, required_libraries
    ):
        """Validate all objects for a model before creation."""
        model_name = f"{model._meta.app_label}.{model._meta.model_name}"
        model_objects = [obj for obj in objects if obj["model"] == model_name]

        if not model_objects:
            return

        # Process validation in batches
        for i in range(0, len(model_objects), self.batch_size):
            batch = model_objects[i : i + self.batch_size]
            self._validate_batch(
                model=model,
                batch=batch,
                validation_errors=validation_errors,
                required_libraries=required_libraries,
            )

    def _validate_batch(self, model, batch, validation_errors, required_libraries):
        """Validate a batch of objects."""
        model_name = f"{model._meta.app_label}.{model._meta.model_name}"

        for obj in batch:
            obj_id = obj.get("id")
            fields = obj.get("fields", {}).copy()

            try:
                # Handle library objects
                if model == LoadedLibrary:
                    required_libraries.append(
                        {"urn": fields["urn"], "version": fields["version"]}
                    )
                    logger.info(
                        "Adding library to required libraries", urn=fields["urn"]
                    )
                    continue
                if fields.get("library"):
                    continue

                # Validate using serializer
                serializer_class = import_export_serializer_class(model)
                serializer = serializer_class(data=fields)

                if not serializer.is_valid():
                    validation_errors.append(
                        {
                            "model": model_name,
                            "id": obj_id,
                            "errors": serializer.errors,
                        }
                    )

            except Exception as e:
                logger.error(
                    f"Error validating object {obj_id} in {model_name}: {str(e)}",
                    exc_info=True,
                )
                validation_errors.append(
                    {
                        "model": model_name,
                        "id": obj_id,
                        "errors": [str(e)],
                    }
                )

    def _create_model_objects(self, model, objects, link_dump_database_ids):
        """Create all objects for a model after validation."""
        logger.debug("Creating objects for model", model=model)

        model_name = f"{model._meta.app_label}.{model._meta.model_name}"
        model_objects = [obj for obj in objects if obj["model"] == model_name]

        logger.debug("Model objects", model=model, count=len(model_objects))

        if not model_objects:
            return

        # Handle self-referencing dependencies
        self_ref_field = get_self_referencing_field(model)
        if self_ref_field:
            try:
                model_objects = sort_objects_by_self_reference(
                    model_objects, self_ref_field
                )
            except ValueError as e:
                logger.error(f"Cyclic dependency detected in {model_name}: {str(e)}")
                raise ValidationError(
                    {"error": f"Cyclic dependency detected in {model_name}"}
                )

        # Process creation in batches
        for i in range(0, len(model_objects), self.batch_size):
            batch = model_objects[i : i + self.batch_size]
            self._create_batch(
                model=model,
                batch=batch,
                link_dump_database_ids=link_dump_database_ids,
            )

    def _create_batch(self, model, batch, link_dump_database_ids):
        """Create a batch of objects with proper relationship handling."""
        # Create all objects in the batch within a single transaction
        with transaction.atomic():
            for obj in batch:
                obj_id = obj.get("id")
                fields = obj.get("fields", {}).copy()

                try:
                    # Handle library objects
                    if fields.get("library") or model == LoadedLibrary:
                        logger.info(f"Skipping creation of library object {obj_id}")
                        link_dump_database_ids[obj_id] = fields.get("urn")
                        continue

                    # Handle folder reference
                    if fields.get("folder"):
                        fields["folder"] = link_dump_database_ids.get("base_folder")

                    # Process model-specific relationships
                    many_to_many_map_ids = {}
                    fields = self._process_model_relationships(
                        model=model,
                        fields=fields,
                        link_dump_database_ids=link_dump_database_ids,
                        many_to_many_map_ids=many_to_many_map_ids,
                    )

                    try:
                        # Run clean to validate unique constraints
                        model(**fields).clean()
                    except ValidationError as e:
                        for field, error in e.error_dict.items():
                            fields[field] = f"{fields[field]} {uuid.uuid4()}"

                    logger.debug("Creating object", fields=fields)

                    # Create the object
                    obj_created = model.objects.create(**fields)
                    link_dump_database_ids[obj_id] = obj_created.id

                    # Handle many-to-many relationships
                    self._set_many_to_many_relations(
                        model=model,
                        obj=obj_created,
                        many_to_many_map_ids=many_to_many_map_ids,
                    )

                except Exception as e:
                    logger.error("Error creating object", obj=obj, exc_info=True)
                    # This will trigger a rollback of the entire batch
                    raise ValidationError(
                        f"Error creating {model._meta.model_name}: {str(e)}"
                    )

    def _process_model_relationships(
        self,
        model,
        fields,
        link_dump_database_ids,
        many_to_many_map_ids,
    ):
        """Process model-specific relationships."""

        def get_mapped_ids(
            ids: List[str], link_dump_database_ids: Dict[str, str]
        ) -> List[str]:
            return [
                link_dump_database_ids[id] for id in ids if id in link_dump_database_ids
            ]

        model_name = model._meta.model_name
        _fields = fields.copy()

        logger.debug(
            "Processing model relationships", model=model_name, _fields=_fields
        )

        match model_name:
            case "asset":
                many_to_many_map_ids["parent_ids"] = get_mapped_ids(
                    _fields.pop("parent_assets", []), link_dump_database_ids
                )

            case "riskassessment":
                _fields["perimeter"] = Perimeter.objects.get(
                    id=link_dump_database_ids.get(_fields["perimeter"])
                )
                _fields["risk_matrix"] = RiskMatrix.objects.get(
                    urn=_fields.get("risk_matrix")
                )
                _fields["ebios_rm_study"] = (
                    EbiosRMStudy.objects.get(
                        id=link_dump_database_ids.get(_fields["ebios_rm_study"])
                    )
                    if _fields.get("ebios_rm_study")
                    else None
                )

            case "complianceassessment":
                _fields["perimeter"] = Perimeter.objects.get(
                    id=link_dump_database_ids.get(_fields["perimeter"])
                )
                _fields["framework"] = Framework.objects.get(urn=_fields["framework"])

            case "appliedcontrol":
                many_to_many_map_ids["evidence_ids"] = get_mapped_ids(
                    _fields.pop("evidences", []), link_dump_database_ids
                )
                many_to_many_map_ids["objective_ids"] = get_mapped_ids(
                    _fields.pop("objectives", []), link_dump_database_ids
                )
                ref_control_id = link_dump_database_ids.get(
                    _fields["reference_control"]
                )
                _fields["reference_control"] = ReferenceControl.objects.filter(
                    urn=ref_control_id
                ).first()

            case "evidence":
                many_to_many_map_ids["owner_ids"] = get_mapped_ids(
                    _fields.pop("owner", []), link_dump_database_ids
                )

            case "evidencerevision":
                _fields.pop("size", None)
                _fields.pop("attachment_hash", None)
                _fields["evidence"] = Evidence.objects.get(
                    id=link_dump_database_ids.get(_fields["evidence"])
                )

            case "requirementassessment":
                logger.debug("Looking for requirement", urn=_fields.get("requirement"))
                _fields["requirement"] = RequirementNode.objects.get(
                    urn=_fields.get("requirement")
                )
                _fields["compliance_assessment"] = ComplianceAssessment.objects.get(
                    id=link_dump_database_ids.get(_fields["compliance_assessment"])
                )
                many_to_many_map_ids.update(
                    {
                        "applied_controls": get_mapped_ids(
                            _fields.pop("applied_controls", []), link_dump_database_ids
                        ),
                        "evidence_ids": get_mapped_ids(
                            _fields.pop("evidences", []), link_dump_database_ids
                        ),
                    }
                )

            case "vulnerability":
                many_to_many_map_ids["applied_controls"] = get_mapped_ids(
                    _fields.pop("applied_controls", []), link_dump_database_ids
                )

            case "riskscenario":
                _fields["risk_assessment"] = RiskAssessment.objects.get(
                    id=link_dump_database_ids.get(_fields["risk_assessment"])
                )
                # Process all related _fields at once
                related__fields = [
                    "threats",
                    "vulnerabilities",
                    "assets",
                    "applied_controls",
                    "existing_applied_controls",
                    "qualifications",
                ]
                for field in related__fields:
                    map_key = (
                        f"{field.rstrip('s')}_ids"
                        if not field.endswith("controls")
                        else f"{field}_ids"
                    )
                    if field == "qualifications":
                        many_to_many_map_ids[map_key] = _fields.pop(field, [])
                    else:
                        many_to_many_map_ids[map_key] = get_mapped_ids(
                            _fields.pop(field, []), link_dump_database_ids
                        )

            case "entity":
                _fields.pop("owned_folders", None)

            case "ebiosrmstudy":
                _fields.update(
                    {
                        "risk_matrix": RiskMatrix.objects.get(
                            urn=_fields.get("risk_matrix")
                        ),
                        "reference_entity": Entity.objects.get(
                            id=link_dump_database_ids.get(_fields["reference_entity"])
                        ),
                    }
                )
                many_to_many_map_ids.update(
                    {
                        "asset_ids": get_mapped_ids(
                            _fields.pop("assets", []), link_dump_database_ids
                        ),
                        "compliance_assessment_ids": get_mapped_ids(
                            _fields.pop("compliance_assessments", []),
                            link_dump_database_ids,
                        ),
                    }
                )

            case "fearedevent":
                _fields["ebios_rm_study"] = EbiosRMStudy.objects.get(
                    id=link_dump_database_ids.get(_fields["ebios_rm_study"])
                )
                many_to_many_map_ids.update(
                    {
                        "qualification_ids": _fields.pop("qualifications", []),
                        "asset_ids": get_mapped_ids(
                            _fields.pop("assets", []), link_dump_database_ids
                        ),
                    }
                )

            case "roto":
                _fields["ebios_rm_study"] = EbiosRMStudy.objects.get(
                    id=link_dump_database_ids.get(_fields["ebios_rm_study"])
                )
                many_to_many_map_ids["feared_event_ids"] = get_mapped_ids(
                    _fields.pop("feared_events", []), link_dump_database_ids
                )
                _fields["risk_origin"], _ = Terminology.objects.get_or_create(
                    name=_fields["risk_origin"],
                    is_visible=True,
                    field_path=Terminology.FieldPath.ROTO_RISK_ORIGIN,
                )

            case "stakeholder":
                _fields.update(
                    {
                        "ebios_rm_study": EbiosRMStudy.objects.get(
                            id=link_dump_database_ids.get(_fields["ebios_rm_study"])
                        ),
                        "entity": Entity.objects.get(
                            id=link_dump_database_ids.get(_fields["entity"])
                        ),
                    }
                )
                many_to_many_map_ids["applied_controls"] = get_mapped_ids(
                    _fields.pop("applied_controls", []), link_dump_database_ids
                )

            case "strategicscenario":
                _fields.update(
                    {
                        "ebios_rm_study": EbiosRMStudy.objects.get(
                            id=link_dump_database_ids.get(_fields["ebios_rm_study"])
                        ),
                        "ro_to_couple": RoTo.objects.get(
                            id=link_dump_database_ids.get(_fields["ro_to_couple"])
                        ),
                    }
                )

            case "attackpath":
                _fields.update(
                    {
                        "ebios_rm_study": EbiosRMStudy.objects.get(
                            id=link_dump_database_ids.get(_fields["ebios_rm_study"])
                        ),
                        "strategic_scenario": StrategicScenario.objects.get(
                            id=link_dump_database_ids.get(_fields["strategic_scenario"])
                        ),
                    }
                )
                many_to_many_map_ids["stakeholder_ids"] = get_mapped_ids(
                    _fields.pop("stakeholders", []), link_dump_database_ids
                )

            case "operationalscenario":
                _fields.update(
                    {
                        "ebios_rm_study": EbiosRMStudy.objects.get(
                            id=link_dump_database_ids.get(_fields["ebios_rm_study"])
                        ),
                        "attack_path": AttackPath.objects.get(
                            id=link_dump_database_ids.get(_fields["attack_path"])
                        ),
                    }
                )
                many_to_many_map_ids["threat_ids"] = get_mapped_ids(
                    _fields.pop("threats", []), link_dump_database_ids
                )

        return _fields

    def _set_many_to_many_relations(self, model, obj, many_to_many_map_ids):
        """Set many-to-many relationships after object creation."""
        model_name = model._meta.model_name

        match model_name:
            case "asset":
                if parent_ids := many_to_many_map_ids.get("parent_ids"):
                    logger.debug(
                        "Setting parent assets", asset=obj, parent_ids=parent_ids
                    )
                    obj.parent_assets.set(Asset.objects.filter(id__in=parent_ids))

            case "appliedcontrol":
                if evidence_ids := many_to_many_map_ids.get("evidence_ids"):
                    obj.evidences.set(Evidence.objects.filter(id__in=evidence_ids))

                if objectives_ids := many_to_many_map_ids.get("objective_ids"):
                    obj.objectives.set(
                        OrganisationObjective.objects.filter(id__in=objectives_ids)
                    )

            case "requirementassessment":
                if applied_control_ids := many_to_many_map_ids.get("applied_controls"):
                    obj.applied_controls.set(
                        AppliedControl.objects.filter(id__in=applied_control_ids)
                    )
                if evidence_ids := many_to_many_map_ids.get("evidence_ids"):
                    obj.evidences.set(Evidence.objects.filter(id__in=evidence_ids))

            case "vulnerability":
                if applied_control_ids := many_to_many_map_ids.get("applied_controls"):
                    obj.applied_controls.set(
                        AppliedControl.objects.filter(id__in=applied_control_ids)
                    )

            case "riskscenario":
                if threat_ids := many_to_many_map_ids.get("threat_ids"):
                    uuids, urns = self._split_uuids_urns(threat_ids)
                    obj.threats.set(
                        Threat.objects.filter(Q(id__in=uuids) | Q(urn__in=urns))
                    )

                if qualification_ids := many_to_many_map_ids.get("qualification_ids"):
                    # Get existing qualifications
                    existing_qualifications = Terminology.objects.filter(
                        name__in=qualification_ids
                    )
                    existing_names = set(
                        existing_qualifications.values_list("name", flat=True)
                    )

                    # Find missing names
                    missing_names = set(qualification_ids) - existing_names

                    # Create missing qualifications
                    if missing_names:
                        Terminology.objects.bulk_create(
                            [
                                Terminology(
                                    name=name,
                                    is_visible=True,
                                    field_path=Terminology.FieldPath.QUALIFICATIONS,
                                )
                                for name in missing_names
                            ],
                            ignore_conflicts=True,
                        )

                    # Now set all qualifications
                    obj.qualifications.set(
                        Terminology.objects.filter(name__in=qualification_ids)
                    )

                for field, model_class in {
                    "vulnerability_ids": (Vulnerability, "vulnerabilities"),
                    "asset_ids": (Asset, "assets"),
                    "applied_control_ids": (AppliedControl, "applied_controls"),
                    "existing_applied_control_ids": (
                        AppliedControl,
                        "existing_applied_controls",
                    ),
                }.items():
                    if ids := many_to_many_map_ids.get(field):
                        getattr(obj, model_class[1]).set(
                            model_class[0].objects.filter(id__in=ids)
                        )

            case "ebiosrmstudy":
                if asset_ids := many_to_many_map_ids.get("asset_ids"):
                    obj.assets.set(Asset.objects.filter(id__in=asset_ids))
                if compliance_assessment_ids := many_to_many_map_ids.get(
                    "compliance_assessment_ids"
                ):
                    obj.compliance_assessments.set(
                        ComplianceAssessment.objects.filter(
                            id__in=compliance_assessment_ids
                        )
                    )

            case "fearedevent":
                if qualification_ids := many_to_many_map_ids.get("qualification_ids"):
                    # Get existing qualifications
                    existing_qualifications = Terminology.objects.filter(
                        name__in=qualification_ids
                    )
                    existing_names = set(
                        existing_qualifications.values_list("name", flat=True)
                    )

                    # Find missing names
                    missing_names = set(qualification_ids) - existing_names

                    # Create missing qualifications
                    if missing_names:
                        Terminology.objects.bulk_create(
                            [
                                Terminology(
                                    name=name,
                                    is_visible=True,
                                    field_path=Terminology.FieldPath.QUALIFICATIONS,
                                )
                                for name in missing_names
                            ],
                            ignore_conflicts=True,
                        )

                    # Now set all qualifications
                    obj.qualifications.set(
                        Terminology.objects.filter(name__in=qualification_ids)
                    )
                if asset_ids := many_to_many_map_ids.get("asset_ids"):
                    obj.assets.set(Asset.objects.filter(id__in=asset_ids))

            case "roto":
                if feared_event_ids := many_to_many_map_ids.get("feared_event_ids"):
                    obj.feared_events.set(
                        FearedEvent.objects.filter(id__in=feared_event_ids)
                    )

            case "stakeholder":
                if applied_control_ids := many_to_many_map_ids.get("applied_controls"):
                    obj.applied_controls.set(
                        AppliedControl.objects.filter(id__in=applied_control_ids)
                    )

            case "attackpath":
                if stakeholder_ids := many_to_many_map_ids.get("stakeholder_ids"):
                    obj.stakeholders.set(
                        Stakeholder.objects.filter(id__in=stakeholder_ids)
                    )

            case "operationalscenario":
                if threat_ids := many_to_many_map_ids.get("threat_ids"):
                    uuids, urns = self._split_uuids_urns(threat_ids)
                    obj.threats.set(
                        Threat.objects.filter(Q(id__in=uuids) | Q(urn__in=urns))
                    )

    def _split_uuids_urns(self, ids: List[str]) -> Tuple[List[str], List[str]]:
        """Split a list of strings into UUIDs and URNs."""
        uuids = []
        urns = []
        for item in ids:
            try:
                uuid = UUID(str(item))
                uuids.append(uuid)
            except ValueError:
                urns.append(item)
        return uuids, urns

    @action(detail=False, methods=["get"])
    def get_accessible_objects(self, request):
        (viewable_folders_ids, _, _) = RoleAssignment.get_accessible_object_ids(
            Folder.get_root_folder(), request.user, Folder
        )
        (viewable_perimeters_ids, _, _) = RoleAssignment.get_accessible_object_ids(
            Folder.get_root_folder(), request.user, Perimeter
        )
        (viewable_frameworks_ids, _, _) = RoleAssignment.get_accessible_object_ids(
            Folder.get_root_folder(), request.user, Framework
        )
        (viewable_risk_matrices_ids, _, _) = RoleAssignment.get_accessible_object_ids(
            Folder.get_root_folder(), request.user, RiskMatrix
        )
        res = {
            "folders": [
                {"name": str(f), "id": f.id}
                for f in Folder.objects.filter(id__in=viewable_folders_ids).order_by(
                    Lower("name")
                )
            ],
            "perimeters": [
                {"name": str(p), "id": p.id}
                for p in Perimeter.objects.filter(
                    id__in=viewable_perimeters_ids
                ).order_by(Lower("name"))
            ],
            "frameworks": [
                {"name": f.name, "id": f.id}
                for f in Framework.objects.filter(
                    id__in=viewable_frameworks_ids
                ).order_by(Lower("name"))
            ],
            "risk_matrices": [
                {"name": rm.name, "id": rm.id}
                for rm in RiskMatrix.objects.filter(
                    id__in=viewable_risk_matrices_ids
                ).order_by(Lower("name"))
            ],
        }
        return Response(res)


class UserPreferencesView(APIView):
    permission_classes = [permissions.IsAuthenticated]

    def get(self, request) -> Response:
        return Response(request.user.preferences, status=status.HTTP_200_OK)

    def patch(self, request) -> Response:
        new_language = request.data.get("lang")
        if new_language is None or new_language not in (
            lang[0] for lang in settings.LANGUAGES
        ):
            logger.error(
                f"Error in UserPreferencesView: new_language={new_language} available languages={[lang[0] for lang in settings.LANGUAGES]}"
            )
            return Response(
                {"error": "This language doesn't exist."},
                status=status.HTTP_400_BAD_REQUEST,
            )
        request.user.preferences["lang"] = new_language
        request.user.save()
        return Response({}, status=status.HTTP_200_OK)


@cache_page(60 * SHORT_CACHE_TTL)
@vary_on_cookie
@api_view(["GET"])
@permission_classes([permissions.IsAuthenticated])
def get_counters_view(request):
    """
    API endpoint that returns the counters
    """
    return Response({"results": get_counters(request.user)})


@api_view(["GET"])
@permission_classes([permissions.IsAuthenticated])
def get_metrics_view(request):
    """
    API endpoint that returns the counters
    """
    folder_id = request.query_params.get("folder", None)
    return Response({"results": get_metrics(request.user, folder_id)})


# TODO: Add all the proper docstrings for the following list of functions


@cache_page(60 * SHORT_CACHE_TTL)
@vary_on_cookie
@api_view(["GET"])
@permission_classes([permissions.IsAuthenticated])
def get_agg_data(request):
    viewable_risk_assessments = RoleAssignment.get_accessible_object_ids(
        Folder.get_root_folder(), request.user, RiskAssessment
    )[0]
    data = risk_status(
        request.user, RiskAssessment.objects.filter(id__in=viewable_risk_assessments)
    )

    return Response({"results": data})


def serialize_nested(data: Any) -> dict:
    if isinstance(data, (list, tuple)):
        return [serialize_nested(i) for i in data]
    elif isinstance(data, dict):
        return {key: serialize_nested(value) for key, value in data.items()}
    elif isinstance(data, set):
        return {serialize_nested(i) for i in data}
    elif isinstance(data, ReturnDict):
        return dict(data)
    elif isinstance(data, models.query.QuerySet):
        return serialize_nested(list(data))
    elif isinstance(data, RiskAssessment):
        return RiskAssessmentReadSerializer(data).data
    elif isinstance(data, RiskScenario):
        return RiskScenarioReadSerializer(data).data
    elif isinstance(data, uuid.UUID):
        return str(data)
    elif isinstance(data, Promise):
        str_attr = {attr for attr in dir(str) if not attr.startswith("_")}
        proxy_attr = {attr for attr in dir(data) if not attr.startswith("_")}
        if len(str_attr - proxy_attr) == 0:
            return str(data)
    return data


@api_view(["GET"])
@permission_classes([permissions.IsAuthenticated])
def get_composer_data(request):
    risk_assessments = request.GET.get("risk_assessment")
    if risk_assessments is None:
        return Response(
            {"error": "This endpoint requires the 'risk_assessment' query parameter"},
            status=400,
        )

    risk_assessments = risk_assessments.split(",")
    if not all(
        re.fullmatch(
            # UUID REGEX
            r"([0-9a-f]{8}\-[0-9a-f]{4}\-[0-9a-f]{4}\-[0-9a-f]{4}\-[0-9a-f]{12})",
            risk_assessment,
        )
        for risk_assessment in risk_assessments
    ):
        return Response({"error": "Invalid UUID list"}, status=400)

    data = compile_risk_assessment_for_composer(request.user, risk_assessments)
    for _data in data["risk_assessment_objects"]:
        quality_check = serialize_nested(_data["risk_assessment"].quality_check())
        _data["risk_assessment"] = RiskAssessmentReadSerializer(
            _data["risk_assessment"]
        ).data
        _data["risk_assessment"]["quality_check"] = quality_check

    data = serialize_nested(data)
    return Response({"result": data})


# Compliance Assessment


class FrameworkFilter(GenericFilterSet):
    baseline = df.ModelChoiceFilter(
        queryset=ComplianceAssessment.objects.all(),
        method="filter_framework",
        label="Baseline",
    )

    def filter_framework(self, queryset, name, value):
        if not value:
            return queryset
        source_framework = value.framework
        target_framework_ids = list(
            RequirementMappingSet.objects.filter(
                source_framework=source_framework
            ).values_list("target_framework__id", flat=True)
        )
        target_framework_ids.append(source_framework.id)
        return queryset.filter(id__in=target_framework_ids)

    class Meta:
        model = Framework
        fields = ["folder", "baseline", "provider"]


class FrameworkViewSet(BaseModelViewSet):
    """
    API endpoint that allows frameworks to be viewed or edited.
    """

    model = Framework
    filterset_class = FrameworkFilter
    search_fields = ["name", "description"]

    @method_decorator(cache_page(60 * LONG_CACHE_TTL))
    @method_decorator(vary_on_cookie)
    @action(detail=False, methods=["get"])
    def names(self, request):
        uuid_list = request.query_params.getlist("id[]", [])
        queryset = Framework.objects.filter(id__in=uuid_list)

        return Response(
            {
                str(framework.id): framework.get_name_translated()
                for framework in queryset
            }
        )

    @action(detail=True, methods=["get"])
    def tree(self, request, pk):
        _framework = Framework.objects.get(id=pk)
        return Response(
            get_sorted_requirement_nodes(
                RequirementNode.objects.filter(framework=_framework).all(),
                None,
                _framework.max_score,
            )
        )

    @action(detail=False, name="Get used frameworks")
    def used(self, request):
        viewable_framework = RoleAssignment.get_accessible_object_ids(
            Folder.get_root_folder(), request.user, Framework
        )[0]
        viewable_assessments = RoleAssignment.get_accessible_object_ids(
            Folder.get_root_folder(), request.user, ComplianceAssessment
        )[0]
        _used_frameworks = (
            Framework.objects.filter(complianceassessment__isnull=False)
            .filter(id__in=viewable_framework)
            .filter(complianceassessment__id__in=viewable_assessments)
            .distinct()
        )
        used_frameworks = _used_frameworks.values("id", "name")
        for i in range(len(used_frameworks)):
            used_frameworks[i]["compliance_assessments_count"] = (
                ComplianceAssessment.objects.filter(framework=_used_frameworks[i].id)
                .filter(id__in=viewable_assessments)
                .count()
            )
        return Response({"results": used_frameworks})

    @action(detail=True, methods=["get"], name="Get target frameworks from mappings")
    def mappings(self, request, pk):
        framework = self.get_object()
        available_target_frameworks_objects = [framework]
        mappings = RequirementMappingSet.objects.filter(source_framework=framework)
        for mapping in mappings:
            available_target_frameworks_objects.append(mapping.target_framework)
        available_target_frameworks = FrameworkReadSerializer(
            available_target_frameworks_objects, many=True
        ).data
        return Response({"results": available_target_frameworks})

    @action(detail=False, name="Get provider choices")
    def provider(self, request):
        providers = set(
            Framework.objects.filter(provider__isnull=False).values_list(
                "provider", flat=True
            )
        )
        return Response({p: p for p in providers})

    @action(detail=True, methods=["get"], name="Framework as an Excel template")
    def excel_template(self, request, pk):
        fwk = Framework.objects.get(id=pk)
        req_nodes = RequirementNode.objects.filter(framework=fwk).order_by("urn")
        entries = []
        for rn in req_nodes:
            entry = {
                "urn": rn.urn,
                "assessable": rn.assessable,
                "ref_id": rn.ref_id,
                "name": rn.get_name_translated,
                "description": rn.get_description_translated,
                "compliance_result": "",
                "requirement_progress": "",
                "score": "",
                "observations": "",
            }
            entries.append(entry)

        # Create DataFrame from entries
        df = pd.DataFrame(entries)

        # Create BytesIO object
        buffer = io.BytesIO()

        # Create ExcelWriter with openpyxl engine
        with pd.ExcelWriter(buffer, engine="openpyxl") as writer:
            df.to_excel(writer, index=False)

            # Get the worksheet
            worksheet = writer.sheets["Sheet1"]

            # For text wrapping, we need to define which columns need wrapping
            # Assuming 'description' and 'observations' columns need text wrapping
            wrap_columns = ["name", "description", "observations"]

            # Find the indices of the columns that need wrapping
            wrap_indices = [
                df.columns.get_loc(col) + 1 for col in wrap_columns if col in df.columns
            ]

            # Apply text wrapping to those columns
            from openpyxl.styles import Alignment

            for col_idx in wrap_indices:
                for row_idx in range(
                    2, len(df) + 2
                ):  # +2 because of header row and 1-indexing
                    cell = worksheet.cell(row=row_idx, column=col_idx)
                    cell.alignment = Alignment(wrap_text=True)

            # Adjust column widths for better readability
            for idx, col in enumerate(df.columns):
                column_width = 40  # default width
                if col in wrap_columns:
                    column_width = 60  # wider for wrapped text columns
                worksheet.column_dimensions[
                    worksheet.cell(row=1, column=idx + 1).column_letter
                ].width = column_width

        # Get the value of the buffer and return as response
        buffer.seek(0)

        response = HttpResponse(
            buffer.getvalue(),
            content_type="application/vnd.openxmlformats-officedocument.spreadsheetml.sheet",
        )
        response["Content-Disposition"] = (
            f'attachment; filename="{fwk.name}_template.xlsx"'
        )

        return response


class RequirementNodeViewSet(BaseModelViewSet):
    """
    API endpoint that allows requirement groups to be viewed or edited.
    """

    model = RequirementNode
    filterset_fields = ["framework", "urn"]
    search_fields = ["name", "description"]

    def list(self, request, *args, **kwargs):
        return super().list(request, *args, **kwargs)


class RequirementViewSet(BaseModelViewSet):
    """
    API endpoint that allows requirements to be viewed or edited.
    """

    model = RequirementNode
    filterset_fields = ["framework", "urn"]
    search_fields = ["name"]

    def list(self, request, *args, **kwargs):
        return super().list(request, *args, **kwargs)

    @action(detail=True, methods=["get"], name="Inspect specific requirements")
    def inspect_requirement(self, request, pk):
        requirement = RequirementNode.objects.get(id=pk)
        requirement_assessments = RequirementAssessment.objects.filter(
            requirement=requirement
        ).prefetch_related("folder", "compliance_assessment__perimeter")
        serialized_requirement_assessments = RequirementAssessmentReadSerializer(
            requirement_assessments, many=True
        ).data

        # Group by Domain and Perimeter
        grouped_data = requirement_assessments.values(
            "folder__name", "compliance_assessment__perimeter__name"
        ).annotate(
            compliant_count=Count(
                "id", filter=Q(result=RequirementAssessment.Result.COMPLIANT)
            ),
            total_count=Count("id"),
            assessed_count=Count(
                "id", filter=~Q(status=RequirementAssessment.Status.TODO)
            ),
            assessment_completion_rate=ExpressionWrapper(
                Count("id", filter=~Q(status=RequirementAssessment.Status.TODO))
                * 100.0
                / Count("id"),
                output_field=FloatField(),
            ),
        )

        # Collect all data by domain for calculations
        domain_data_collector = defaultdict(
            lambda: {
                "compliant_count": 0,
                "total_count": 0,
                "assessed_count": 0,
                "perimeter_data": [],
            }
        )

        for item in grouped_data:
            domain_name = item["folder__name"]
            domain_data_collector[domain_name]["compliant_count"] += item[
                "compliant_count"
            ]
            domain_data_collector[domain_name]["total_count"] += item["total_count"]
            domain_data_collector[domain_name]["assessed_count"] += item[
                "assessed_count"
            ]
            domain_data_collector[domain_name]["perimeter_data"].append(item)

        # Organize data by domain and perimeter using the collected data
        domain_dict = defaultdict(
            lambda: {
                "name": "",
                "compliance_result": {
                    "compliant_count": 0,
                    "total_count": 0,
                    "compliance_percentage": 0,
                },
                "assessment_progress": {
                    "assessed_count": 0,
                    "total_count": 0,
                    "assessment_completion_rate": 0,
                },
                "perimeters": [],
            }
        )

        # Structure the final response
        for domain_name, collector_data in domain_data_collector.items():
            domain_dict[domain_name]["name"] = domain_name

            # Calculate domain-level metrics
            domain_total_count = collector_data["total_count"]
            domain_compliant_count = collector_data["compliant_count"]
            domain_assessed_count = collector_data["assessed_count"]

            # Avoid division by zero
            domain_compliance_percentage = 0
            if domain_total_count > 0:
                domain_compliance_percentage = int(
                    (domain_compliant_count / domain_total_count) * 100
                )

            domain_assessment_completion_rate = 0
            if domain_total_count > 0:
                domain_assessment_completion_rate = int(
                    (domain_assessed_count / domain_total_count) * 100
                )

            # Set domain metrics
            domain_dict[domain_name]["compliance_result"] = {
                "compliant_count": domain_compliant_count,
                "total_count": domain_total_count,
                "compliance_percentage": domain_compliance_percentage,
            }

            domain_dict[domain_name]["assessment_progress"] = {
                "assessed_count": domain_assessed_count,
                "total_count": domain_total_count,
                "assessment_completion_rate": domain_assessment_completion_rate,
            }

            # Process perimeter data
            for item in collector_data["perimeter_data"]:
                perimeter_name = item["compliance_assessment__perimeter__name"]

                perimeter_entry = {
                    "name": perimeter_name,
                    "compliance_assessments": [],
                }

                # Add compliance assessments to the perimeter entry
                compliance_assessments = (
                    requirement_assessments.filter(
                        folder__name=domain_name,
                        compliance_assessment__perimeter__name=perimeter_name,
                    )
                    .select_related("compliance_assessment")
                    .values(
                        "compliance_assessment__id",
                        "compliance_assessment__name",
                        "compliance_assessment__version",
                        "compliance_assessment__show_documentation_score",
                        "compliance_assessment__max_score",
                    )
                    .distinct()
                )

                for ca in compliance_assessments:
                    perimeter_entry["compliance_assessments"].append(
                        {
                            "id": ca["compliance_assessment__id"],
                            "name": ca["compliance_assessment__name"],
                            "version": ca["compliance_assessment__version"],
                            "show_documentation_score": ca[
                                "compliance_assessment__show_documentation_score"
                            ],
                            "max_score": ca["compliance_assessment__max_score"],
                        }
                    )

                domain_dict[domain_name]["perimeters"].append(perimeter_entry)

        # Convert defaultdict to list for the response
        data_by_domain = [
            domain_data for domain_data in domain_dict.values() if domain_data["name"]
        ]

        return Response(
            {
                "requirement_assessments": serialized_requirement_assessments,
                "metrics": data_by_domain,
            }
        )


class EvidenceViewSet(BaseModelViewSet):
    """
    API endpoint that allows evidences to be viewed or edited.
    """

    model = Evidence
    filterset_fields = [
        "folder",
        "applied_controls",
        "requirement_assessments",
        "name",
        "timeline_entries",
        "filtering_labels",
        "findings",
        "findings_assessments",
        "genericcollection",
        "owner",
        "status",
        "expiry_date",
    ]

    @action(detail=False, name="Get all evidences owners")
    def owner(self, request):
        return Response(
            UserReadSerializer(
                User.objects.filter(evidences__isnull=False).distinct(),
                many=True,
            ).data
        )

    @action(methods=["get"], detail=True)
    def attachment(self, request, pk):
        (
            object_ids_view,
            _,
            _,
        ) = RoleAssignment.get_accessible_object_ids(
            Folder.get_root_folder(), request.user, Evidence
        )
        response = Response(status=status.HTTP_403_FORBIDDEN)
        if UUID(pk) in object_ids_view:
            evidence = self.get_object()
            if (
                not evidence.last_revision.attachment
                or not evidence.last_revision.attachment.storage.exists(
                    evidence.last_revision.attachment.name
                )
            ):
                return Response(status=status.HTTP_404_NOT_FOUND)
            if request.method == "GET":
                content_type = mimetypes.guess_type(evidence.last_revision.filename())[
                    0
                ]
                response = HttpResponse(
                    evidence.last_revision.attachment,
                    content_type=content_type,
                    headers={
                        "Content-Disposition": f"attachment; filename={evidence.last_revision.filename()}"
                    },
                    status=status.HTTP_200_OK,
                )
        return response

    @action(detail=False, name="Get status choices")
    def status(self, request):
        return Response(dict(Evidence.Status.choices))


class EvidenceRevisionViewSet(BaseModelViewSet):
    """
    API endpoint that allows evidence revisions to be viewed or edited.
    """

    model = EvidenceRevision
    filterset_fields = ["evidence"]
    ordering = ["-version"]

    @action(methods=["get"], detail=True)
    def attachment(self, request, pk):
        (
            object_ids_view,
            _,
            _,
        ) = RoleAssignment.get_accessible_object_ids(
            Folder.get_root_folder(), request.user, EvidenceRevision
        )
        response = Response(status=status.HTTP_403_FORBIDDEN)
        if UUID(pk) in object_ids_view:
            evidence = self.get_object()
            if not evidence.attachment or not evidence.attachment.storage.exists(
                evidence.attachment.name
            ):
                return Response(status=status.HTTP_404_NOT_FOUND)
            if request.method == "GET":
                content_type = mimetypes.guess_type(evidence.filename())[0]
                response = HttpResponse(
                    evidence.attachment,
                    content_type=content_type,
                    headers={
                        "Content-Disposition": f"attachment; filename={evidence.filename()}"
                    },
                    status=status.HTTP_200_OK,
                )
        return response

    @action(methods=["post"], detail=True)
    def delete_attachment(self, request, pk):
        (
            _,
            _,
            object_ids_delete,
        ) = RoleAssignment.get_accessible_object_ids(
            Folder.get_root_folder(), request.user, EvidenceRevision
        )
        response = Response(status=status.HTTP_403_FORBIDDEN)
        if UUID(pk) in object_ids_delete:
            evidence = self.get_object()
            if evidence.attachment:
                evidence.attachment.delete()
                response = Response(status=status.HTTP_200_OK)
        return response


class UploadAttachmentView(APIView):
    parser_classes = (FileUploadParser,)
    serializer_class = AttachmentUploadSerializer

    def post(self, request, *args, **kwargs):
        pk = kwargs["pk"]
        revision = None
        evidence = None

        try:
            revision = EvidenceRevision.objects.get(pk=pk)
            evidence = revision.evidence
        except EvidenceRevision.DoesNotExist:
            try:
                evidence = Evidence.objects.get(pk=pk)
            except Evidence.DoesNotExist:
                return Response(
                    {"detail": "Not found."}, status=status.HTTP_404_NOT_FOUND
                )

        if revision is None:
            revision = evidence.revisions.order_by(
                "-version"
            ).first() or EvidenceRevision.objects.create(evidence=evidence)

        attachment = request.FILES.get("file")
        if attachment and attachment.name != "undefined":
            if not revision.attachment or revision.attachment != attachment:
                if revision.attachment:
                    revision.attachment.delete()
                revision.attachment = attachment
                revision.save()

        return Response(status=status.HTTP_200_OK)


class QuickStartView(APIView):
    serializer_class = QuickStartSerializer

    def post(self, request):
        serializer = self.serializer_class(
            data=request.data, context={"request": request}
        )
        if not serializer.is_valid():
            raise ValidationError(serializer.errors)
        try:
            objects = serializer.save()
        except Exception as e:
            logger.error(f"Error in QuickStartView: {e}")
            raise
        else:
            return Response(objects, status=status.HTTP_201_CREATED)


class OrganisationObjectiveViewSet(BaseModelViewSet):
    model = OrganisationObjective

    filterset_fields = ["folder", "status", "health", "issues", "assigned_to"]
    search_fields = ["name", "description"]

    @method_decorator(cache_page(60 * LONG_CACHE_TTL))
    @action(detail=False, name="Get status choices")
    def status(self, request):
        return Response(dict(OrganisationObjective.Status.choices))

    @method_decorator(cache_page(60 * LONG_CACHE_TTL))
    @action(detail=False, name="Get health choices")
    def health(self, request):
        return Response(dict(OrganisationObjective.Health.choices))


class OrganisationIssueViewSet(BaseModelViewSet):
    model = OrganisationIssue

    filterset_fields = ["folder", "category", "origin"]
    search_fields = ["name", "description"]

    @method_decorator(cache_page(60 * LONG_CACHE_TTL))
    @action(detail=False, name="Get category choices")
    def category(self, request):
        return Response(dict(OrganisationIssue.Category.choices))

    @method_decorator(cache_page(60 * LONG_CACHE_TTL))
    @action(detail=False, name="Get origin choices")
    def origin(self, request):
        return Response(dict(OrganisationIssue.Origin.choices))


class CampaignViewSet(BaseModelViewSet):
    model = Campaign

    filterset_fields = ["folder", "frameworks", "perimeters", "status"]
    search_fields = ["name", "description"]

    @method_decorator(cache_page(60 * LONG_CACHE_TTL))
    @action(detail=False, name="Get status choices")
    def status(self, request):
        return Response(dict(Campaign.Status.choices))

    @action(detail=True, name="Get campaign metrics")
    def metrics(self, request, pk):
        (viewable_objects, _, _) = RoleAssignment.get_accessible_object_ids(
            Folder.get_root_folder(), request.user, Campaign
        )
        if UUID(pk) not in viewable_objects:
            return Response(
                {"error": "Permission denied"}, status=status.HTTP_403_FORBIDDEN
            )
        campaign = self.get_object()
        return Response(campaign.metrics())

    def perform_create(self, serializer):
        super().perform_create(serializer)
        campaign = serializer.instance
        frameworks = serializer.instance.frameworks.all()
        for perimeter in campaign.perimeters.all():
            for framework in frameworks:
                framework_implementation_groups = None
                if campaign.selected_implementation_groups:
                    framework_implementation_groups = [
                        group["value"]
                        for group in campaign.selected_implementation_groups
                        if group["framework"] == str(framework.id)
                    ]
                compliance_assessment = ComplianceAssessment.objects.create(
                    name=f"{campaign.name} - {perimeter.name} - {framework.name}",
                    campaign=campaign,
                    perimeter=perimeter,
                    framework=framework,
                    folder=perimeter.folder,
                    selected_implementation_groups=framework_implementation_groups
                    if framework_implementation_groups
                    else None,
                )
                compliance_assessment.create_requirement_assessments()


class ComplianceAssessmentViewSet(BaseModelViewSet):
    """
    API endpoint that allows compliance assessments to be viewed or edited.
    """

    model = ComplianceAssessment
    filterset_fields = [
        "folder",
        "framework",
        "perimeter",
        "campaign",
        "status",
        "ebios_rm_studies",
        "assets",
        "evidences",
        "authors",
        "reviewers",
        "genericcollection",
    ]
    search_fields = ["name", "description", "ref_id", "framework__name"]

    def get_queryset(self):
        """Optimize queries for table view and serializer, with conditional annotations for sorting"""
        qs = (
            super()
            .get_queryset()
            .select_related(
                "folder",
                "folder__parent_folder",  # For get_folder_full_path() optimization
                "framework",  # Displayed in table
                "perimeter",  # Displayed in table
                "perimeter__folder",  # FieldsRelatedField(["id", "folder"]) optimization
                "campaign",  # Serialized as FieldsRelatedField
            )
            .prefetch_related(
                "assets",  # ManyToManyField serialized as FieldsRelatedField
                "evidences",  # ManyToManyField serialized as FieldsRelatedField
                "authors",  # ManyToManyField from Assessment parent class
                "reviewers",  # ManyToManyField from Assessment parent class
            )
        )

        qs = qs.annotate(
            total_requirements=Count(
                "requirement_assessments",
                filter=Q(requirement_assessments__requirement__assessable=True),
                distinct=True,
            ),
            assessed_requirements=Count(
                "requirement_assessments",
                filter=Q(
                    ~Q(
                        requirement_assessments__result=RequirementAssessment.Result.NOT_ASSESSED
                    ),
                    requirement_assessments__requirement__assessable=True,
                ),
                distinct=True,
            ),
            progress=ExpressionWrapper(
                F("assessed_requirements")
                * 100
                / Greatest(Coalesce(F("total_requirements"), Value(0)), Value(1)),
                output_field=IntegerField(),
            ),
        )

        return qs

    @method_decorator(cache_page(60 * LONG_CACHE_TTL))
    @action(detail=False, name="Get status choices")
    def status(self, request):
        return Response(dict(ComplianceAssessment.Status.choices))

    @action(detail=True, name="Get compliance assessment (audit) CSV")
    def compliance_assessment_csv(self, request, pk):
        response = HttpResponse(content_type="text/csv")
        response["Content-Disposition"] = 'attachment; filename="audit_export.csv"'

        (viewable_objects, _, _) = RoleAssignment.get_accessible_object_ids(
            Folder.get_root_folder(), request.user, ComplianceAssessment
        )

        if UUID(pk) in viewable_objects:
            writer = csv.writer(response, delimiter=";")
            columns = [
                "urn",
                "ref_id",
                "name",
                "description",
                "compliance_result",
                "requirement_progress",
                "score",
                "observations",
            ]
            writer.writerow(columns)

            compliance_assessment = ComplianceAssessment.objects.get(id=pk)
            reqs = list(
                compliance_assessment.get_requirement_assessments(
                    include_non_assessable=True
                )
            )
            req_nodes = RequirementNode.objects.in_bulk(
                [ra.requirement_id for ra in reqs]
            )
            for req in reqs:
                req_node = req_nodes.get(req.requirement_id)
                row = [
                    req_node.urn,
                    req_node.ref_id,
                    req_node.get_name_translated,
                    req_node.get_description_translated,
                ]
                if req_node.assessable:
                    row += [
                        req.result,
                        req.status,
                        req.score,
                        req.observation,
                    ]
                else:
                    row += ["", "", "", ""]
                writer.writerow(row)

            return response
        else:
            return Response(
                {"error": "Permission denied"}, status=status.HTTP_403_FORBIDDEN
            )

    @action(detail=True, methods=["get"], name="Audit as an Excel")
    def xlsx(self, request, pk):
        (viewable_objects, _, _) = RoleAssignment.get_accessible_object_ids(
            Folder.get_root_folder(), request.user, ComplianceAssessment
        )
        if UUID(pk) not in viewable_objects:
            return Response(
                {"error": "Permission denied"}, status=status.HTTP_403_FORBIDDEN
            )
        audit = ComplianceAssessment.objects.get(id=pk)
        entries = []
        show_documentation_score = audit.show_documentation_score
        for req in audit.get_requirement_assessments(include_non_assessable=True):
            req_node = RequirementNode.objects.get(pk=req.requirement.id)
            entry = {
                "urn": req_node.urn,
                "assessable": req_node.assessable,
                "ref_id": req_node.ref_id,
                "name": req_node.get_name_translated,
                "description": req_node.get_description_translated,
                "compliance_result": req.result,
                "requirement_progress": req.status,
                "observations": req.observation,
            }
            if show_documentation_score:
                entry["implementation_score"] = req.score
                entry["documentation_score"] = req.documentation_score
            else:
                entry["score"] = req.score
            entries.append(entry)

        df = pd.DataFrame(entries)

        buffer = io.BytesIO()

        # Create ExcelWriter with openpyxl engine
        with pd.ExcelWriter(buffer, engine="openpyxl") as writer:
            df.to_excel(writer, index=False)

            # Get the worksheet
            worksheet = writer.sheets["Sheet1"]

            # For text wrapping, we need to define which columns need wrapping
            # Assuming 'description' and 'observations' columns need text wrapping
            wrap_columns = ["name", "description", "observations"]

            # Find the indices of the columns that need wrapping
            wrap_indices = [
                df.columns.get_loc(col) + 1 for col in wrap_columns if col in df.columns
            ]

            # Apply text wrapping to those columns
            from openpyxl.styles import Alignment

            for col_idx in wrap_indices:
                for row_idx in range(
                    2, len(df) + 2
                ):  # +2 because of header row and 1-indexing
                    cell = worksheet.cell(row=row_idx, column=col_idx)
                    cell.alignment = Alignment(wrap_text=True)

            # Adjust column widths for better readability
            for idx, col in enumerate(df.columns):
                column_width = 40  # default width
                if col in wrap_columns:
                    column_width = 60  # wider for wrapped text columns
                worksheet.column_dimensions[
                    worksheet.cell(row=1, column=idx + 1).column_letter
                ].width = column_width

        # Get the value of the buffer and return as response
        buffer.seek(0)

        response = HttpResponse(
            buffer.getvalue(),
            content_type="application/vnd.openxmlformats-officedocument.spreadsheetml.sheet",
        )
        response["Content-Disposition"] = f'attachment; filename="{audit.name}.xlsx"'

        return response

    @action(detail=True, methods=["get"])
    def word_report(self, request, pk):
        """
        Word report generation (Exec)
        """
        lang = "en"
        if request.user.preferences.get("lang") is not None:
            lang = request.user.preferences.get("lang")
            if lang not in ["fr", "en"]:
                lang = "en"
        template_path = (
            Path(settings.BASE_DIR)
            / "core"
            / "templates"
            / "core"
            / f"audit_report_template_{lang}.docx"
        )
        doc = DocxTemplate(template_path)
        _framework = self.get_object().framework
        tree = get_sorted_requirement_nodes(
            RequirementNode.objects.filter(framework=_framework).all(),
            RequirementAssessment.objects.filter(
                compliance_assessment=self.get_object()
            ).all(),
            _framework.max_score,
        )
        implementation_groups = self.get_object().selected_implementation_groups
        filter_graph_by_implementation_groups(tree, implementation_groups)
        context = gen_audit_context(pk, doc, tree, lang)
        doc.render(context)
        buffer_doc = io.BytesIO()
        doc.save(buffer_doc)
        buffer_doc.seek(0)

        response = StreamingHttpResponse(
            FileWrapper(buffer_doc),
            content_type="application/vnd.openxmlformats-officedocument.wordprocessingml.document",
        )
        response["Content-Disposition"] = "attachment; filename=exec_report.docx"

        return response

    @action(detail=True, name="Get action plan CSV")
    def action_plan_csv(self, request, pk):
        (object_ids_view, _, _) = RoleAssignment.get_accessible_object_ids(
            Folder.get_root_folder(), request.user, ComplianceAssessment
        )
        if UUID(pk) not in object_ids_view:
            return Response(
                {"error": "Permission denied"}, status=status.HTTP_403_FORBIDDEN
            )
        compliance_assessment = ComplianceAssessment.objects.get(id=pk)
        requirement_assessments = compliance_assessment.get_requirement_assessments(
            include_non_assessable=False
        )
        queryset = AppliedControl.objects.filter(
            requirement_assessments__in=requirement_assessments
        ).distinct()

        # Use the same serializer to maintain consistency - to review
        serializer = ComplianceAssessmentActionPlanSerializer(
            queryset, many=True, context={"pk": pk}
        )

        response = HttpResponse(content_type="text/csv")
        response["Content-Disposition"] = f'attachment; filename="action_plan_{pk}.csv"'

        writer = csv.writer(response)

        writer.writerow(
            [
                "Name",
                "Description",
                "Category",
                "CSF Function",
                "Priority",
                "Status",
                "ETA",
                "Expiry date",
                "Effort",
                "Impact",
                "Cost",
                "Covered requirements",
            ]
        )

        for item in serializer.data:
            writer.writerow(
                [
                    item.get("name"),
                    item.get("description"),
                    item.get("category"),
                    item.get("csf_function"),
                    item.get("priority"),
                    item.get("status"),
                    item.get("eta"),
                    item.get("expiry_date"),
                    item.get("effort"),
                    item.get("impact"),
                    item.get("annual_cost"),
                    "\n".join(
                        [ra.get("str") for ra in item.get("requirement_assessments")]
                    ),
                ]
            )

        return response

    @action(detail=True, name="Get action plan PDF")
    def action_plan_pdf(self, request, pk):
        (object_ids_view, _, _) = RoleAssignment.get_accessible_object_ids(
            Folder.get_root_folder(), request.user, ComplianceAssessment
        )
        if UUID(pk) in object_ids_view:
            context = {
                "to_do": list(),
                "in_progress": list(),
                "on_hold": list(),
                "active": list(),
                "deprecated": list(),
                "--": list(),
            }
            color_map = {
                "to_do": "#FFF8F0",
                "in_progress": "#392F5A",
                "on_hold": "#F4D06F",
                "active": "#9DD9D2",
                "deprecated": "#ff8811",
                "--": "#e5e7eb",
            }
            status = AppliedControl.Status.choices
            compliance_assessment_object: ComplianceAssessment = self.get_object()
            requirement_assessments_objects = (
                compliance_assessment_object.get_requirement_assessments(
                    include_non_assessable=True
                )
            )
            applied_controls = (
                AppliedControl.objects.filter(
                    requirement_assessments__in=requirement_assessments_objects
                )
                .distinct()
                .order_by("eta")
            )
            for applied_control in applied_controls:
                context[applied_control.status].append(
                    applied_control
                ) if applied_control.status else context["--"].append(applied_control)
            data = {
                "status_text": status,
                "color_map": color_map,
                "context": context,
                "compliance_assessment": compliance_assessment_object,
            }
            html = render_to_string("core/action_plan_pdf.html", data)
            pdf_file = HTML(string=html).write_pdf()
            response = HttpResponse(pdf_file, content_type="application/pdf")
            return response
        else:
            return Response({"error": "Permission denied"})

    @action(
        detail=True,
        methods=["post"],
        name="Send compliance assessment by mail to authors",
    )
    def mailing(self, request, pk):
        instance = self.get_object()
        if EMAIL_HOST or EMAIL_HOST_RESCUE:
            for author in instance.authors.all():
                try:
                    author.mailing(
                        email_template_name="tprm/third_party_email.html",
                        subject=_(
                            "CISO Assistant: A questionnaire has been assigned to you"
                        ),
                        object="compliance-assessments",
                        object_id=instance.id,
                    )
                except Exception as primary_exception:
                    logger.error(
                        f"Failed to send email to {author}: {primary_exception}"
                    )
                    raise ValidationError(
                        {"error": ["An error occurred while sending the email"]}
                    )
            return Response({"results": "mail sent"})
        raise ValidationError({"warning": ["noMailerConfigured"]})

    @action(detail=True, methods=["post"])
    def update_requirement(self, request, pk):
        compliance_assessment = get_object_or_404(self.get_queryset(), pk=pk)

        viewable_objects, _, _ = RoleAssignment.get_accessible_object_ids(
            folder=Folder.get_root_folder(),
            user=request.user,
            object_type=ComplianceAssessment,
        )
        if compliance_assessment.id not in viewable_objects:
            return Response(status=status.HTTP_403_FORBIDDEN)
        try:
            ref_id = request.data.get("ref_id")
            result = request.data.get("result")
            observation = request.data.get("observation")
            score = request.data.get("score")
            status_value = request.data.get("status")

            if not all([ref_id, result]):
                return Response(
                    {"error": "ref_id and result are required fields"},
                    status=status.HTTP_400_BAD_REQUEST,
                )
            # validate if result value is valid choice
            valid_results = [
                choice[0] for choice in RequirementAssessment.Result.choices
            ]
            if result not in valid_results:
                return Response(
                    {"error": f"invalid result value. Must be one of: {valid_results}"},
                    status=status.HTTP_400_BAD_REQUEST,
                )

            # validate if status value is valid choice
            if status_value is not None:
                valid_statuses = [
                    choice[0] for choice in RequirementAssessment.Status.choices
                ]
                if status_value not in valid_statuses:
                    return Response(
                        {
                            "error": f"invalid status value. Must be one of: {valid_statuses}"
                        },
                        status=status.HTTP_400_BAD_REQUEST,
                    )

            # validate if score value is within allowed range
            if score is not None:
                try:
                    score = int(score)
                    # Only validate range if min_score and max_score are defined
                    if (
                        compliance_assessment.min_score is not None
                        and compliance_assessment.max_score is not None
                    ):
                        if (
                            score < compliance_assessment.min_score
                            or score > compliance_assessment.max_score
                        ):
                            return Response(
                                {
                                    "error": f"Score must be between {compliance_assessment.min_score} and {compliance_assessment.max_score}"
                                },
                                status=status.HTTP_400_BAD_REQUEST,
                            )
                except (ValueError, TypeError):
                    return Response(
                        {"error": "Score must be a valid integer"},
                        status=status.HTTP_400_BAD_REQUEST,
                    )

            # Find the requirement assessment to update
            requirement_assessment = RequirementAssessment.objects.filter(
                compliance_assessment=compliance_assessment, requirement__ref_id=ref_id
            ).first()

            if not requirement_assessment:
                return Response(
                    {"error": f"Requirement with ref_id {ref_id} not found"},
                    status=status.HTTP_404_NOT_FOUND,
                )

            # Update the requirement assessment
            requirement_assessment.result = result
            requirement_assessment.observation = observation

            # Update status if provided
            if status_value is not None:
                requirement_assessment.status = status_value

            # Update score and toggle is_scored accordingly
            if score is not None:
                requirement_assessment.score = score
                requirement_assessment.is_scored = True
            elif score is None and "score" in request.data:
                # Explicitly setting score to null/empty
                requirement_assessment.score = None
                requirement_assessment.is_scored = False

            requirement_assessment.save()

            response_data = {
                "message": "Requirement updated successfully",
                "ref_id": ref_id,
                "result": result,
            }

            # Include status in response if it was updated
            if status_value is not None:
                response_data["status"] = status_value

            # Include score and is_scored in response if score was updated
            if score is not None:
                response_data["score"] = score
                response_data["is_scored"] = True
            elif score is None and "score" in request.data:
                response_data["score"] = None
                response_data["is_scored"] = False

            return Response(response_data, status=status.HTTP_200_OK)

        except RequirementAssessment.DoesNotExist:
            return Response(
                {"error": f"Requirement with ref_id {ref_id} not found"},
                status=status.HTTP_404_NOT_FOUND,
            )
        except ValidationError:
            return Response(
                {"error": "invalid input provided"}, status=status.HTTP_400_BAD_REQUEST
            )
        except Exception as e:
            logger.error(f"Unexpected error in update_requirement: {str(e)}")
            return Response(
                {"error": "An unexpected error occurred"},
                status=status.HTTP_500_INTERNAL_SERVER_ERROR,
            )

    def perform_create(self, serializer):
        """
        Create RequirementAssessment objects for the newly created ComplianceAssessment
        with optimized database operations for different scenarios.
        """
        baseline = serializer.validated_data.pop("baseline", None)
        create_applied_controls = serializer.validated_data.pop(
            "create_applied_controls_from_suggestions", False
        )

        with transaction.atomic():
            instance: ComplianceAssessment = serializer.save()
            instance.create_requirement_assessments(baseline)

            if baseline and baseline.framework == instance.framework:
                instance.show_documentation_score = baseline.show_documentation_score
                instance.save()

            # Handle different framework case
            elif baseline and baseline.framework != instance.framework:
                # Fetch mapping set and prefetch related data
                mapping_set = RequirementMappingSet.objects.select_related(
                    "source_framework", "target_framework"
                ).get(
                    target_framework=serializer.validated_data["framework"],
                    source_framework=baseline.framework,
                )

                # Compute results and get all affected requirement assessments
                computed_assessments = instance.compute_requirement_assessments_results(
                    mapping_set, baseline
                )

                # Collect all source requirement assessment IDs
                source_assessment_ids = [
                    assessment.mapping_inference["source_requirement_assessment"]["id"]
                    for assessment in computed_assessments
                ]

                # Fetch all baseline requirement assessments in one query
                baseline_assessments = {
                    str(ra.id): ra
                    for ra in RequirementAssessment.objects.filter(
                        id__in=source_assessment_ids
                    ).prefetch_related("evidences", "applied_controls")
                }

                # Prepare bulk updates
                updates = []
                m2m_operations = []

                for requirement_assessment in computed_assessments:
                    source_id = requirement_assessment.mapping_inference[
                        "source_requirement_assessment"
                    ]["id"]
                    baseline_ra = baseline_assessments[source_id]

                    # Update observation
                    requirement_assessment.observation = baseline_ra.observation
                    updates.append(requirement_assessment)

                    # Store M2M operations for later
                    m2m_operations.append(
                        (
                            requirement_assessment,
                            baseline_ra.evidences.all(),
                            baseline_ra.applied_controls.all(),
                        )
                    )

                # Bulk update observations
                if updates:
                    RequirementAssessment.objects.bulk_update(updates, ["observation"])

                # Handle M2M relationships in bulk
                for assessment, evidences, controls in m2m_operations:
                    assessment.evidences.add(*[ev.id for ev in evidences])
                    assessment.applied_controls.add(*[ac.id for ac in controls])

            # Handle applied controls creation
            if create_applied_controls:
                # Prefetch all requirement assessments with their suggestions
                assessments = instance.requirement_assessments.all().prefetch_related(
                    "requirement__reference_controls"
                )

                # Create applied controls in bulk for each assessment
                for requirement_assessment in assessments:
                    requirement_assessment.create_applied_controls_from_suggestions()

    def perform_update(self, serializer):
        compliance_assessment = serializer.save()
        if compliance_assessment.show_documentation_score:
            ra_null_documentation_score = RequirementAssessment.objects.filter(
                compliance_assessment=compliance_assessment,
                is_scored=True,
                documentation_score__isnull=True,
            )
            ra_null_documentation_score.update(
                documentation_score=compliance_assessment.min_score
            )

    @action(detail=False, name="Compliance assessments per status")
    def per_status(self, request):
        data = assessment_per_status(request.user, ComplianceAssessment)
        return Response({"results": data})

    @action(detail=False, methods=["get"])
    def quality_check(self, request):
        """
        Returns the quality check of every compliance assessment
        """
        (viewable_objects, _, _) = RoleAssignment.get_accessible_object_ids(
            folder=Folder.get_root_folder(),
            user=request.user,
            object_type=ComplianceAssessment,
        )
        compliance_assessments = ComplianceAssessment.objects.filter(
            id__in=viewable_objects
        )
        res = [
            {"id": a.id, "name": a.name, "quality_check": a.quality_check()}
            for a in compliance_assessments
        ]
        return Response({"results": res})

    @action(detail=True, methods=["get"])
    def global_score(self, request, pk):
        """Returns the global score of the compliance assessment"""
        compliance_assessment = self.get_object()
        return Response(
            {
                "score": compliance_assessment.get_global_score(),
                "max_score": compliance_assessment.max_score,
                "min_score": compliance_assessment.min_score,
                "scores_definition": get_referential_translation(
                    compliance_assessment.framework, "scores_definition", get_language()
                ),
                "show_documentation_score": compliance_assessment.show_documentation_score,
            }
        )

    @action(detail=True, methods=["get"], url_path="quality_check")
    def quality_check_detail(self, request, pk):
        """
        Returns the quality check of a specific assessment
        """
        (viewable_objects, _, _) = RoleAssignment.get_accessible_object_ids(
            folder=Folder.get_root_folder(), user=request.user, object_type=Assessment
        )
        if UUID(pk) in viewable_objects:
            compliance_assessment = self.get_object()
            return Response(compliance_assessment.quality_check())
        else:
            return Response(status=status.HTTP_403_FORBIDDEN)

    @action(detail=True, methods=["get"])
    def tree(self, request, pk):
        compliance_assessment = self.get_object()
        _framework = compliance_assessment.framework
        tree = get_sorted_requirement_nodes(
            RequirementNode.objects.filter(framework=_framework)
            .select_related("framework")
            .all(),
            compliance_assessment.requirement_assessments.select_related(
                "requirement"
            ).all(),
            _framework.max_score,
        )
        implementation_groups = compliance_assessment.selected_implementation_groups
        return Response(
            filter_graph_by_implementation_groups(tree, implementation_groups)
        )

    @action(detail=True, methods=["get"])
    def requirements_list(self, request, pk):
        """Returns the list of requirement assessments for the different audit modes"""
        assessable = str(
            self.request.query_params.get("assessable", "false")
        ).lower() in {"true", "1", "yes"}
        compliance_assessment = self.get_object()
        requirement_assessments_objects = (
            compliance_assessment.get_requirement_assessments(
                include_non_assessable=not assessable
            )
        )
        requirements_objects = RequirementNode.objects.filter(
            framework=compliance_assessment.framework
        ).select_related("framework")
        requirement_assessments = RequirementAssessmentReadSerializer(
            requirement_assessments_objects, many=True
        ).data
        requirements = RequirementNodeReadSerializer(
            requirements_objects, many=True
        ).data
        requirements_list = {
            "requirements": requirements,
            "requirement_assessments": requirement_assessments,
        }
        return Response(requirements_list, status=status.HTTP_200_OK)

    @action(detail=True)
    def export(self, request, pk):
        def sanitize_filename(name):
            return regex.sub(r"[^\p{L}\p{N}\p{M}\-_.]+", "_", name)

        (object_ids_view, _, _) = RoleAssignment.get_accessible_object_ids(
            Folder.get_root_folder(), request.user, ComplianceAssessment
        )
        if UUID(pk) in object_ids_view:
            compliance_assessment = self.get_object()
            (index_content, evidences) = generate_html(compliance_assessment)
            zip_name = f"{sanitize_filename(compliance_assessment.name)}-{sanitize_filename(compliance_assessment.framework.name)}-{datetime.now():%Y-%m-%d-%H-%M}.zip"

            # Create temporary file that will be automatically deleted
            temp_file = tempfile.NamedTemporaryFile(delete=True, suffix=".zip")

            try:
                with zipfile.ZipFile(temp_file, "w") as zipf:
                    for evidence in evidences:
                        if (
                            evidence.last_revision
                            and evidence.last_revision.attachment
                            and default_storage.exists(
                                evidence.last_revision.attachment.name
                            )
                        ):
                            with default_storage.open(
                                evidence.last_revision.attachment.name
                            ) as attachment_file:
                                zipf.writestr(
                                    os.path.join(
                                        "evidences",
                                        os.path.basename(
                                            evidence.last_revision.attachment.name
                                        ),
                                    ),
                                    attachment_file.read(),
                                )
                    zipf.writestr("index.html", index_content)

                # Seek to beginning for reading
                temp_file.seek(0)

                # Create response - FileResponse will handle closing the temp_file
                response = FileResponse(
                    temp_file, as_attachment=True, filename=zip_name
                )
                return response

            except Exception:
                # Clean up on error
                temp_file.close()
                raise

        else:
            return Response({"error": "Permission denied"})

    @action(detail=True, methods=["get"])
    def donut_data(self, request, pk):
        compliance_assessment = ComplianceAssessment.objects.get(id=pk)
        return Response(compliance_assessment.donut_render())

    @staticmethod
    @api_view(["POST"])
    @renderer_classes([JSONRenderer])
    def create_suggested_applied_controls(request, pk):
        compliance_assessment = ComplianceAssessment.objects.get(id=pk)
        if not RoleAssignment.is_access_allowed(
            user=request.user,
            perm=Permission.objects.get(codename="add_appliedcontrol"),
            folder=compliance_assessment.folder,
        ):
            return Response(status=status.HTTP_403_FORBIDDEN)
        requirement_assessments = compliance_assessment.requirement_assessments.all()
        controls = []
        for requirement_assessment in requirement_assessments:
            controls.append(
                requirement_assessment.create_applied_controls_from_suggestions()
            )
        return Response(
            AppliedControlReadSerializer(chain.from_iterable(controls), many=True).data,
            status=status.HTTP_200_OK,
        )

    @action(
        detail=True,
        methods=["get", "post"],
        url_path="syncToActions",
    )
    def sync_to_applied_controls(self, request, pk):
        dry_run = request.query_params.get("dry_run", True)
        if dry_run == "false":
            dry_run = False
        compliance_assessment = ComplianceAssessment.objects.get(id=pk)

        if not RoleAssignment.is_access_allowed(
            user=request.user,
            perm=Permission.objects.get(codename="change_requirementassessment"),
            folder=compliance_assessment.folder,
        ):
            return Response(status=status.HTTP_403_FORBIDDEN)

        changes = compliance_assessment.sync_to_applied_controls(dry_run=dry_run)
        return Response({"changes": changes})

    @action(detail=True, methods=["get"], url_path="progress_ts")
    def progress_ts(self, request, pk):
        try:
            raw = (
                HistoricalMetric.objects.filter(
                    model="ComplianceAssessment", object_id=pk
                )
                .annotate(progress=F("data__reqs__progress_perc"))
                .values("date", "progress")
                .order_by("date")
            )

            # Transform the data into the required format
            formatted_data = [
                [entry["date"].isoformat(), entry["progress"]] for entry in raw
            ]

            return Response({"data": formatted_data})

        except HistoricalMetric.DoesNotExist:
            return Response(
                {"error": "No metrics found for this assessment"},
                status=status.HTTP_404_NOT_FOUND,
            )

    @action(detail=True, methods=["get"])
    def threats_metrics(self, request, pk=None):
        compliance_assessment = self.get_object()
        self.check_object_permissions(request, compliance_assessment)

        threat_metrics = compliance_assessment.get_threats_metrics()
        if threat_metrics.get("total_unique_threats") == 0:
            return Response(threat_metrics, status=status.HTTP_200_OK)
        children = []
        for th in threat_metrics["threats"]:
            children.append(
                {
                    "name": th["name"],
                    "children": [
                        ra["requirement_name"] for ra in th["requirement_assessments"]
                    ],
                    "value": len(th["requirement_assessments"]),
                }
            )
        tree = {"name": "Threats", "children": children}
        nodes = []
        for th in threat_metrics["threats"]:
            nodes.append(
                {
                    "name": th["name"],
                    "value": len(th["requirement_assessments"]),
                    "items": [
                        f"{ra['requirement_name']} ({ra['result']})"
                        for ra in th["requirement_assessments"]
                    ],
                }
            )
        threat_metrics.update({"tree": tree, "graph": {"nodes": nodes}})

        return Response(threat_metrics, status=status.HTTP_200_OK)

    @action(detail=False, methods=["get"], name="Get compliance analytics")
    def analytics(self, request):
        """
        Returns compliance analytics data grouped by framework and domain
        """
        folder_id = request.query_params.get("folder", None)
        analytics_data = get_compliance_analytics(request.user, folder_id)
        return Response(analytics_data, status=status.HTTP_200_OK)


class RequirementAssessmentViewSet(BaseModelViewSet):
    """
    API endpoint that allows requirement assessments to be viewed or edited.
    """

    model = RequirementAssessment
    filterset_fields = [
        "folder",
        "folder__name",
        "evidences",
        "compliance_assessment",
        "applied_controls",
        "security_exceptions",
        "requirement__ref_id",
        "result",
        "compliance_assessment__ref_id",
        "compliance_assessment__perimeter",
        "compliance_assessment__perimeter__name",
        "compliance_assessment__assets__ref_id",
        "requirement__assessable",
    ]
    search_fields = [
        "requirement__name",
        "requirement__description",
        "requirement__ref_id",
    ]

    def get_queryset(self):
        """Optimize queries for table view and serializer - high-impact due to many nested relationships"""
        return (
            super()
            .get_queryset()
            .select_related(
                "folder",
                "folder__parent_folder",  # For get_folder_full_path() optimization
                "compliance_assessment",  # Displayed in table and serialized
                "compliance_assessment__perimeter",  # perimeter field uses compliance_assessment.perimeter
                "compliance_assessment__perimeter__folder",  # Nested FieldsRelatedField optimization
                "requirement",  # Used for name (__str__), description, assessable in table
            )
            .prefetch_related(
                "evidences",  # ManyToManyField serialized as FieldsRelatedField
                "applied_controls",  # ManyToManyField to AppliedControl
                "security_exceptions",  # ManyToManyField serialized as FieldsRelatedField
            )
        )

    def update(self, request, *args, **kwargs):
        response = super().update(request, *args, **kwargs)
        cache.clear()
        return response

    @action(detail=False, name="Get updatable measures")
    def updatables(self, request):
        (_, object_ids_change, _) = RoleAssignment.get_accessible_object_ids(
            Folder.get_root_folder(), request.user, AppliedControl
        )

        return Response({"results": object_ids_change})

    @action(
        detail=False, name="Something"
    )  # Write a good name for the "name" keyword argument
    def per_status(self, request):
        data = applied_control_per_status(request.user)
        return Response({"results": data})

    @action(detail=False, name="Get the ordered todo applied controls")
    def todo(self, request):
        (object_ids_view, _, _) = RoleAssignment.get_accessible_object_ids(
            Folder.get_root_folder(), request.user, AppliedControl
        )

        measures = sorted(
            AppliedControl.objects.filter(id__in=object_ids_view)
            .exclude(status="done")
            .order_by("eta"),
            key=lambda mtg: mtg.get_ranking_score(),
            reverse=True,
        )

        """measures = [{
            key: getattr(mtg,key)
            for key in [
                "id","folder","reference_control","type","status","effort","cost","name","description","eta","link","created_at","updated_at"
            ]
        } for mtg in measures]
        for i in range(len(measures)) :
            measures[i]["id"] = str(measures[i]["id"])
            measures[i]["folder"] = str(measures[i]["folder"].name)
            for key in ["created_at","updated_at","eta"] :
                measures[i][key] = str(measures[i][key])"""

        ranking_scores = {str(mtg.id): mtg.get_ranking_score() for mtg in measures}

        measures = [AppliedControlReadSerializer(mtg).data for mtg in measures]

        for i in range(len(measures)):
            measures[i]["ranking_score"] = ranking_scores[measures[i]["id"]]

        """
        The serializer of AppliedControl isn't applied automatically for this function
        """

        return Response({"results": measures})

    @action(detail=False, name="Get the secuity measures to review")
    def to_review(self, request):
        measures = measures_to_review(request.user)
        measures = [AppliedControlReadSerializer(mtg).data for mtg in measures]

        """
        The serializer of AppliedControl isn't applied automatically for this function
        """

        return Response({"results": measures})

    @method_decorator(cache_page(60 * LONG_CACHE_TTL))
    @action(detail=False, name="Get status choices")
    def status(self, request):
        return Response(dict(RequirementAssessment.Status.choices))

    @method_decorator(cache_page(60 * LONG_CACHE_TTL))
    @action(detail=False, name="Get result choices")
    def result(self, request):
        return Response(dict(RequirementAssessment.Result.choices))

    @staticmethod
    @api_view(["POST"])
    @renderer_classes([JSONRenderer])
    def create_suggested_applied_controls(request, pk):
        requirement_assessment = RequirementAssessment.objects.get(id=pk)
        if not RoleAssignment.is_access_allowed(
            user=request.user,
            perm=Permission.objects.get(codename="add_appliedcontrol"),
            folder=requirement_assessment.folder,
        ):
            return Response(status=status.HTTP_403_FORBIDDEN)
        controls = requirement_assessment.create_applied_controls_from_suggestions()
        return Response(
            AppliedControlReadSerializer(controls, many=True).data,
            status=status.HTTP_200_OK,
        )


class RequirementMappingSetViewSet(BaseModelViewSet):
    model = RequirementMappingSet

    filterset_fields = ["target_framework", "source_framework", "library__provider"]

    @action(detail=False, name="Get provider choices")
    def provider(self, request):
        providers = set(
            LoadedLibrary.objects.filter(
                provider__isnull=False, requirement_mapping_sets__isnull=False
            ).values_list("provider", flat=True)
        )
        return Response({p: p for p in providers})

    @action(detail=True, methods=["get"], url_path="graph_data")
    def graph_data(self, request, pk=None):
        mapping_set_id = pk
        mapping_set = get_object_or_404(RequirementMappingSet, id=mapping_set_id)

        nodes = []
        links = []
        snodes_idx = dict()
        tnodes_idx = dict()
        categories = [
            {
                "name": mapping_set.source_framework.name,
            },
            {
                "name": mapping_set.target_framework.name,
            },
        ]
        N = 0
        for req in RequirementNode.objects.filter(
            framework=mapping_set.source_framework
        ).filter(assessable=True):
            nodes.append(
                {
                    "name": req.ref_id,
                    "category": 0,
                    "value": req.name if req.name else req.description,
                }
            )
            snodes_idx[req.ref_id] = N
            N += 1

        for req in RequirementNode.objects.filter(
            framework=mapping_set.target_framework
        ).filter(assessable=True):
            nodes.append(
                {
                    "name": req.ref_id,
                    "category": 1,
                    "value": req.name if req.name else req.description,
                }
            )
            tnodes_idx[req.ref_id] = N
            N += 1
        req_mappings = RequirementMapping.objects.filter(mapping_set=mapping_set_id)
        for item in req_mappings:
            if (
                item.source_requirement.assessable
                and item.target_requirement.assessable
            ):
                links.append(
                    {
                        "source": snodes_idx[item.source_requirement.ref_id],
                        "target": tnodes_idx[item.target_requirement.ref_id],
                        "value": item.coverage,
                    }
                )

        meta = {
            "display_name": f"{mapping_set.source_framework.name} ➜ {mapping_set.target_framework.name}"
        }

        return Response(
            {"nodes": nodes, "links": links, "categories": categories, "meta": meta}
        )


@api_view(["GET"])
@permission_classes([permissions.AllowAny])
def get_csrf_token(request):
    """
    API endpoint that returns the CSRF token.
    """
    return Response({"csrfToken": csrf.get_token(request)})


def get_disk_usage():
    try:
        path = Path(settings.BASE_DIR) / "db"
        usage = shutil.disk_usage(path)
        return usage
    except PermissionError:
        logger.error(
            "Permission issue: cannot access the path to retrieve the disk_usage info"
        )
        return None
    except FileNotFoundError:
        logger.error(
            "Path issue: cannot access the path to retrieve the disk_usage info"
        )
        return None


@api_view(["GET"])
@permission_classes([permissions.AllowAny])
def healthcheck(request):
    return Response({"status": "ok"})


@api_view(["GET"])
def get_build(request):
    """
    API endpoint that returns the build version of the application.
    """
    BUILD = settings.BUILD
    VERSION = settings.VERSION
    default_db_engine = settings.DATABASES["default"]["ENGINE"]
    if "postgresql" in default_db_engine:
        database_type = "P-FS"
    elif "sqlite" in default_db_engine:
        database_type = "S-FS"
    else:
        database_type = "Unknown"

    disk_info = get_disk_usage()

    if disk_info:
        total, used, free = disk_info
        disk_response = {
            "Disk space": f"{humanize.naturalsize(total)}",
            "Used": f"{humanize.naturalsize(used)} ({int((used / total) * 100)} %)",
        }
    else:
        disk_response = {
            "Disk space": "Unable to retrieve disk usage",
        }

    return Response(
        {
            "version": VERSION,
            "build": BUILD,
            **disk_response,
            "infrastructure": database_type,
        }
    )


# NOTE: Important functions/classes from old views.py, to be reviewed


def generate_html(
    compliance_assessment: ComplianceAssessment,
) -> Tuple[str, list[Evidence]]:
    selected_evidences = []

    requirement_nodes = RequirementNode.objects.filter(
        framework=compliance_assessment.framework
    )

    assessments = RequirementAssessment.objects.filter(
        compliance_assessment=compliance_assessment,
    ).all()

    implementation_groups = compliance_assessment.selected_implementation_groups
    graph = get_sorted_requirement_nodes(
        list(requirement_nodes),
        list(assessments),
        compliance_assessment.framework.max_score,
    )
    graph = filter_graph_by_implementation_groups(graph, implementation_groups)
    flattened_graph = flatten_dict(graph)

    requirement_nodes = requirement_nodes.filter(urn__in=flattened_graph.values())
    assessments = assessments.filter(requirement__urn__in=flattened_graph.values())

    node_per_urn = {r.urn: r for r in requirement_nodes}
    ancestors = {}
    for a in assessments:
        ancestors[a] = set()
        req = a.requirement
        while req:
            ancestors[a].add(req)
            p = req.parent_urn
            req = None if not (p) else node_per_urn[p]

    def generate_data_rec(requirement_node: RequirementNode):
        selected_evidences = []
        children_nodes = [
            req for req in requirement_nodes if req.parent_urn == requirement_node.urn
        ]

        node_data = {
            "requirement_node": requirement_node,
            "children": [],
            "assessments": None,
            "bar_graph": None,
            "direct_evidences": [],
            "applied_controls": [],
            "result": "",
            "status": "",
            "color_class": "",
        }

        node_data["bar_graph"] = True if children_nodes else False

        if requirement_node.assessable:
            assessment = RequirementAssessment.objects.filter(
                requirement__urn=requirement_node.urn,
                compliance_assessment=compliance_assessment,
            ).first()

            if assessment:
                node_data["assessments"] = assessment
                node_data["result"] = assessment.get_result_display()
                node_data["status"] = assessment.get_status_display()
                node_data["result_color_class"] = color_css_class(assessment.result)
                node_data["status_color_class"] = color_css_class(assessment.status)
                direct_evidences = assessment.evidences.all()
                if direct_evidences:
                    selected_evidences += direct_evidences
                    node_data["direct_evidences"] = direct_evidences

                measures = assessment.applied_controls.all()
                if measures:
                    applied_controls = []
                    for measure in measures:
                        evidences = measure.evidences.all()
                        applied_controls.append(
                            {
                                "measure": measure,
                                "evidences": evidences,
                            }
                        )
                        selected_evidences += evidences
                    node_data["applied_controls"] = applied_controls

        for child_node in children_nodes:
            child_data, child_evidences = generate_data_rec(child_node)
            node_data["children"].append(child_data)
            selected_evidences += child_evidences

        return node_data, selected_evidences

    top_level_nodes = [req for req in requirement_nodes if not req.parent_urn]
    update_translations_in_object(top_level_nodes)
    top_level_nodes_data = []
    for requirement_node in top_level_nodes:
        node_data, node_evidences = generate_data_rec(requirement_node)
        top_level_nodes_data.append(node_data)
        selected_evidences += node_evidences

    data = {
        "compliance_assessment": compliance_assessment,
        "top_level_nodes": top_level_nodes_data,
        "assessments": assessments,
        "ancestors": ancestors,
    }

    return render_to_string("core/audit_report.html", data), list(
        set(selected_evidences)
    )


def export_mp_csv(request):
    response = HttpResponse(content_type="text/csv")
    response["Content-Disposition"] = 'attachment; filename="MP.csv"'

    writer = csv.writer(response, delimiter=";")
    columns = [
        "measure_id",
        "measure_name",
        "measure_desc",
        "category",
        "csf_function",
        "reference_control",
        "eta",
        "priority",
        "effort",
        "control_impact",
        "annual_cost",
        "link",
        "status",
    ]
    writer.writerow(columns)
    (
        object_ids_view,
        object_ids_change,
        object_ids_delete,
    ) = RoleAssignment.get_accessible_object_ids(
        Folder.get_root_folder(), request.user, AppliedControl
    )
    for mtg in AppliedControl.objects.filter(id__in=object_ids_view):
        row = [
            mtg.id,
            mtg.name,
            mtg.description,
            mtg.category,
            mtg.csf_function,
            mtg.priority,
            mtg.reference_control,
            mtg.eta,
            mtg.effort,
            mtg.control_impact,
            mtg.annual_cost,
            mtg.link,
            mtg.status,
        ]
        writer.writerow(row)

    return response


class SecurityExceptionViewSet(BaseModelViewSet):
    """
    API endpoint that allows security exceptions to be viewed or edited.
    """

    model = SecurityException
    filterset_fields = [
        "requirement_assessments",
        "risk_scenarios",
        "owners",
        "approver",
        "folder",
        "severity",
        "status",
        "genericcollection",
    ]
    search_fields = ["name", "description", "ref_id"]

    @action(detail=False, name="Get severity choices")
    def severity(self, request):
        return Response(dict(Severity.choices))

    @method_decorator(cache_page(60 * LONG_CACHE_TTL))
    @action(detail=False, name="Get status choices")
    def status(self, request):
        return Response(dict(SecurityException.Status.choices))

    @action(detail=False, name="Export security exceptions as CSV")
    def export_csv(self, request):
        try:
            (viewable_ids, _, _) = RoleAssignment.get_accessible_object_ids(
                Folder.get_root_folder(), request.user, SecurityException
            )
            response = HttpResponse(content_type="text/csv")
            response["Content-Disposition"] = (
                'attachment; filename="security_exceptions_export.csv"'
            )

            writer = csv.writer(response, delimiter=";")
            columns = [
                "internal_id",
                "ref_id",
                "name",
                "description",
                "severity",
                "status",
                "expiration_date",
                "owners",
                "approver",
                "folder",
            ]
            writer.writerow(columns)

            for exception in SecurityException.objects.filter(
                id__in=viewable_ids
            ).iterator():
                row = [
                    exception.id,
                    exception.ref_id,
                    exception.name,
                    exception.description,
                    exception.get_severity_display(),
                    exception.get_status_display(),
                    exception.expiration_date,
                    ",".join([o.email for o in exception.owners.all()]),
                    exception.approver.email if exception.approver else "",
                    exception.folder.name if exception.folder else "",
                ]
                writer.writerow(row)

            return response

        except Exception as e:
            logger.error(f"Error exporting security exceptions to CSV: {str(e)}")
            return HttpResponse(
                status=500, content="An error occurred while generating the CSV export."
            )

    def get_queryset(self):
        return (
            super()
            .get_queryset()
            .select_related("folder")
            .prefetch_related(
                "assets",
                "applied_controls",
                "vulnerabilities",
                "risk_scenarios",
                "requirement_assessments",
                "owners",
            )
        )

    @action(detail=False, name="Get security exception Sankey data")
    def sankey_data(self, request):
        folder_id = request.query_params.get("folder", None)
        (viewable_objects, _, _) = RoleAssignment.get_accessible_object_ids(
            Folder.get_root_folder(), request.user, SecurityException
        )
        queryset = SecurityException.objects.filter(id__in=viewable_objects)

        if folder_id:
            folder = Folder.objects.get(id=folder_id)
            queryset = queryset.filter(folder=folder)

        # Get severity and status combinations
        from django.db.models import Count

        combinations = (
            queryset.values("severity", "status")
            .annotate(count=Count("id"))
            .filter(count__gt=0, status__isnull=False)
            .exclude(status="")
        )

        # Build Sankey data structure
        nodes = []
        links = []
        node_names = set()

        # Create maps for severity and status labels
        severity_choice_map = {choice[0]: choice[1] for choice in Severity.choices}
        status_choice_map = {
            choice[0]: choice[1] for choice in SecurityException.Status.choices
        }

        # Create severity and status nodes only for data that exists
        severity_map = {}
        status_map = {}

        for combo in combinations:
            # Create severity node if not already created
            if combo["severity"] not in severity_map:
                severity_label = f"Severity: {severity_choice_map.get(combo['severity'], 'Unknown').title()}"
                severity_map[combo["severity"]] = severity_label
                node_names.add(severity_label)

            # Create status node if not already created
            if combo["status"] not in status_map:
                status_label = f"Status: {status_choice_map.get(combo['status'], 'Unknown').title()}"
                status_map[combo["status"]] = status_label
                node_names.add(status_label)

        # Convert node names to indexed list
        nodes = [{"name": name} for name in sorted(node_names)]
        node_index = {name: i for i, name in enumerate(sorted(node_names))}

        # Create links
        for combo in combinations:
            severity_name = severity_map[combo["severity"]]
            status_name = status_map[combo["status"]]

            links.append(
                {
                    "source": node_index[severity_name],
                    "target": node_index[status_name],
                    "value": combo["count"],
                }
            )

        return Response({"results": {"nodes": nodes, "links": links}})


class FindingsAssessmentViewSet(BaseModelViewSet):
    model = FindingsAssessment
    filterset_fields = [
        "owner",
        "category",
        "perimeter",
        "folder",
        "authors",
        "status",
        "evidences",
        "genericcollection",
    ]
    search_fields = ["name", "description", "ref_id"]

    def get_queryset(self):
        return (
            super()
            .get_queryset()
            .select_related("folder", "perimeter")
            .prefetch_related(
                "evidences",
                "authors",
                "owner",
            )
        )

    @method_decorator(cache_page(60 * LONG_CACHE_TTL))
    @action(detail=False, name="Get status choices")
    def status(self, request):
        return Response(dict(FindingsAssessment.Status.choices))

    @method_decorator(cache_page(60 * LONG_CACHE_TTL))
    @action(detail=False, name="Get category choices")
    def category(self, request):
        return Response(dict(FindingsAssessment.Category.choices))

    @action(detail=True, name="Get Follow up metrics")
    def metrics(self, request, pk=None):
        assessment = self.get_object()
        raw_metrics = assessment.get_findings_metrics()

        def format_severity_data(metrics):
            severity_colors = {
                "info": "#3B82F6",
                "low": "#59BBB2",
                "medium": "#F5C481",
                "high": "#E6686D",
                "critical": "#C71E1D",
                "undefined": "#CCCCCC",
            }

            severity_chart_data = []
            for severity, count in metrics["severity_distribution"].items():
                severity_chart_data.append(
                    {
                        "name": severity.capitalize(),
                        "value": count,
                        "color": severity_colors.get(severity, "#CCCCCC"),
                    }
                )

            return severity_chart_data

        def format_status_data(metrics):
            status_mapping = {
                "identified": {"localName": "identified", "color": "#F5C481"},
                "confirmed": {"localName": "confirmed", "color": "#E6686D"},
                "assigned": {"localName": "assigned", "color": "#fab998"},
                "in_progress": {"localName": "inProgress", "color": "#fac858"},
                "mitigated": {
                    "localName": "mitigated",
                    "color": "hsl(80deg, 80%, 60%)",
                },
                "resolved": {"localName": "resolved", "color": "hsl(120deg, 80%, 45%)"},
                "dismissed": {"localName": "dismissed", "color": "#5470c6"},
                "deprecated": {"localName": "deprecated", "color": "#91cc75"},
                "--": {"localName": "undefined", "color": "#CCCCCC"},
            }

            grouped_status_counts = {}

            for status, count in metrics["status_distribution"].items():
                mapping_info = status_mapping.get(
                    status, {"localName": "other", "color": "#CCCCCC"}
                )
                local_name = mapping_info["localName"]
                color = mapping_info["color"]

                if local_name in grouped_status_counts:
                    grouped_status_counts[local_name]["value"] += count
                else:
                    grouped_status_counts[local_name] = {
                        "value": count,
                        "localName": local_name,
                        "itemStyle": {"color": color},
                    }

            status_values = list(grouped_status_counts.values())

            expected_statuses = ["open", "mitigate", "accept", "avoid", "transfer"]
            for status in expected_statuses:
                if not any(item["localName"] == status for item in status_values):
                    status_values.append(
                        {
                            "value": 0,
                            "localName": status,
                            "itemStyle": {"color": "#CCCCCC"},
                        }
                    )

            return {"values": status_values}

        formatted_metrics = {
            "raw_metrics": raw_metrics,
            "severity_chart_data": format_severity_data(raw_metrics),
            "status_chart_data": format_status_data(raw_metrics),
        }

        return Response(formatted_metrics)

    @action(detail=True, methods=["get"], name="Findings Assessment as Excel")
    def xlsx(self, request, pk):
        (viewable_objects, _, _) = RoleAssignment.get_accessible_object_ids(
            Folder.get_root_folder(), request.user, FindingsAssessment
        )
        if UUID(pk) not in viewable_objects:
            return Response(
                {"error": "Permission denied"}, status=status.HTTP_403_FORBIDDEN
            )

        findings_assessment = FindingsAssessment.objects.get(id=pk)
        findings = Finding.objects.filter(findings_assessment=pk).order_by("ref_id")

        # Prepare data for Excel export
        entries = []
        for finding in findings:
            entry = {
                "ref_id": finding.ref_id,
                "name": finding.name,
                "description": finding.description,
                "status": finding.get_status_display(),
                "severity": finding.get_severity_display(),
                "folder": finding.folder.name if finding.folder else "",
                "owner": ", ".join([user.email for user in finding.owner.all()]),
                "applied_controls": "\n".join(
                    [
                        f"{ac.name} [{ac.get_status_display().lower()}]"
                        for ac in finding.applied_controls.all()
                    ]
                ),
                "evidences": "\n".join([ev.name for ev in finding.evidences.all()]),
                "created_at": finding.created_at.strftime("%Y-%m-%d %H:%M:%S")
                if finding.created_at
                else "",
                "eta": finding.eta.strftime("%Y-%m-%d") if finding.eta else "",
                "due_date": finding.due_date.strftime("%Y-%m-%d")
                if finding.due_date
                else "",
            }
            entries.append(entry)

        df = pd.DataFrame(entries)
        buffer = io.BytesIO()

        # Create ExcelWriter with openpyxl engine
        with pd.ExcelWriter(buffer, engine="openpyxl") as writer:
            df.to_excel(writer, index=False, sheet_name="Findings")

            # Get the worksheet
            worksheet = writer.sheets["Findings"]

            # Apply text wrapping to columns with line breaks
            wrap_columns = ["name", "description", "applied_controls", "evidences"]
            wrap_indices = [
                df.columns.get_loc(col) + 1 for col in wrap_columns if col in df.columns
            ]

            for col_idx in wrap_indices:
                for row_idx in range(2, len(df) + 2):
                    cell = worksheet.cell(row=row_idx, column=col_idx)
                    cell.alignment = Alignment(wrap_text=True)

            # Adjust column widths
            for idx, col in enumerate(df.columns):
                column_width = 40 if col in wrap_columns else 20
                worksheet.column_dimensions[
                    worksheet.cell(row=1, column=idx + 1).column_letter
                ].width = column_width

        buffer.seek(0)
        response = HttpResponse(
            buffer.getvalue(),
            content_type="application/vnd.openxmlformats-officedocument.spreadsheetml.sheet",
        )
        response["Content-Disposition"] = (
            f'attachment; filename="{findings_assessment.name}_findings.xlsx"'
        )
        return response

    @action(detail=True, methods=["get"], name="Findings Assessment as Markdown")
    def md(self, request, pk):
        (viewable_objects, _, _) = RoleAssignment.get_accessible_object_ids(
            Folder.get_root_folder(), request.user, FindingsAssessment
        )
        if UUID(pk) not in viewable_objects:
            return Response(
                {"error": "Permission denied"}, status=status.HTTP_403_FORBIDDEN
            )

        findings_assessment = (
            FindingsAssessment.objects.select_related("folder")
            .prefetch_related("owner", "authors", "reviewers")
            .get(id=pk)
        )
        findings = (
            Finding.objects.filter(findings_assessment_id=pk)
            .select_related("folder")
            .prefetch_related("owner", "applied_controls", "evidences")
            .order_by("ref_id")
        )

        # Calculate closed and open findings counts
        closed_statuses = [
            Finding.Status.DISMISSED,
            Finding.Status.MITIGATED,
            Finding.Status.RESOLVED,
            Finding.Status.CLOSED,
            Finding.Status.DEPRECATED,
        ]
        open_statuses = [
            Finding.Status.UNDEFINED,
            Finding.Status.IDENTIFIED,
            Finding.Status.CONFIRMED,
            Finding.Status.ASSIGNED,
            Finding.Status.IN_PROGRESS,
        ]

        closed_findings_count = findings.filter(status__in=closed_statuses).count()
        open_findings_count = findings.filter(status__in=open_statuses).count()

        # Generate Markdown content
        md_content = f"# {findings_assessment.name}\n\n"

        # Assessment metadata
        md_content += "## Assessment Information\n\n"
        md_content += f"- **Name**: {findings_assessment.name}\n"
        md_content += f"- **Reference ID**: {findings_assessment.ref_id or 'N/A'}\n"
        md_content += f"- **Description**: {findings_assessment.description or 'N/A'}\n"
        md_content += f"- **Category**: {findings_assessment.get_category_display()}\n"
        md_content += f"- **Status**: {findings_assessment.get_status_display()}\n"
        md_content += f"- **Folder**: {findings_assessment.folder.name if findings_assessment.folder else 'N/A'}\n"
        if findings_assessment.owner.exists():
            md_content += f"- **Owners**: {', '.join([user.email for user in findings_assessment.owner.all()])}\n"
        if findings_assessment.authors.exists():
            md_content += f"- **Authors**: {', '.join([user.email for user in findings_assessment.authors.all()])}\n"
        if findings_assessment.reviewers.exists():
            md_content += f"- **Reviewers**: {', '.join([user.email for user in findings_assessment.reviewers.all()])}\n"
        md_content += f"- **Created**: {findings_assessment.created_at.strftime('%Y-%m-%d %H:%M:%S') if findings_assessment.created_at else 'N/A'}\n\n"

        # Metrics summary
        metrics = findings_assessment.get_findings_metrics()
        md_content += "## Summary\n\n"
        md_content += "| Metric | Count |\n"
        md_content += "|--------|-------|\n"
        md_content += f"| Total Findings | {metrics['total_count']} |\n"
        md_content += f"| Closed Findings | {closed_findings_count} |\n"
        md_content += f"| Open Findings | {open_findings_count} |\n\n"

        # Severity distribution
        if metrics["severity_distribution"]:
            md_content += "### Severity Distribution\n\n"
            md_content += "| Severity | Count |\n"
            md_content += "|----------|-------|\n"
            for severity, count in metrics["severity_distribution"].items():
                if count > 0:
                    md_content += f"| {severity.capitalize()} | {count} |\n"
            md_content += "\n"

        # Status distribution
        if metrics["status_distribution"]:
            md_content += "### Status Distribution\n\n"
            md_content += "| Status | Count |\n"
            md_content += "|--------|-------|\n"
            status_choices = dict(Finding.Status.choices)
            for status, count in metrics["status_distribution"].items():
                if count > 0:
                    status_display = status_choices.get(
                        status, status.replace("_", " ").title()
                    )
                    md_content += f"| {status_display} | {count} |\n"
            md_content += "\n"

        # Findings details
        md_content += "## Findings\n\n"
        for finding in findings:
            md_content += f"### {finding.ref_id or 'N/A'} - {finding.name}\n\n"
            md_content += f"- **Status**: {finding.get_status_display()}\n"
            md_content += f"- **Severity**: {finding.get_severity_display()}\n"
            md_content += f"- **Description**: {finding.description or 'N/A'}\n"
            md_content += f"- **Observation**: {finding.observation or 'N/A'}\n"
            if finding.owner.exists():
                md_content += f"- **Owner**: {', '.join([user.email for user in finding.owner.all()])}\n"
            if finding.applied_controls.exists():
                md_content += "- **Applied Controls**:\n"
                for ac in finding.applied_controls.all():
                    md_content += f"  - {ac.name} [{ac.get_status_display().lower()}]\n"
            if finding.evidences.exists():
                md_content += f"- **Evidences**: {', '.join([ev.name for ev in finding.evidences.all()])}\n"
            if finding.eta:
                md_content += f"- **ETA**: {finding.eta.strftime('%Y-%m-%d')}\n"
            if finding.due_date:
                md_content += (
                    f"- **Due Date**: {finding.due_date.strftime('%Y-%m-%d')}\n"
                )
            md_content += "\n"

        response = HttpResponse(md_content, content_type="text/markdown")
        safe_name = slugify(findings_assessment.name) or "findings_assessment"
        response["Content-Disposition"] = (
            f'attachment; filename="{safe_name}_findings.md"'
        )
        return response

    @action(detail=True, methods=["get"], name="Findings Assessment as PDF")
    def pdf(self, request, pk):
        (viewable_objects, _, _) = RoleAssignment.get_accessible_object_ids(
            Folder.get_root_folder(), request.user, FindingsAssessment
        )
        if UUID(pk) not in viewable_objects:
            return Response(
                {"error": "Permission denied"}, status=status.HTTP_403_FORBIDDEN
            )

        findings_assessment = (
            FindingsAssessment.objects.select_related("folder")
            .prefetch_related("owner", "authors", "reviewers")
            .get(id=pk)
        )
        findings = (
            Finding.objects.filter(findings_assessment_id=pk)
            .select_related("folder")
            .prefetch_related("owner", "applied_controls", "evidences")
            .order_by("ref_id")
        )
        metrics = findings_assessment.get_findings_metrics()

        # Calculate closed and open findings counts
        closed_statuses = [
            Finding.Status.DISMISSED,
            Finding.Status.MITIGATED,
            Finding.Status.RESOLVED,
            Finding.Status.CLOSED,
            Finding.Status.DEPRECATED,
        ]
        open_statuses = [
            Finding.Status.UNDEFINED,
            Finding.Status.IDENTIFIED,
            Finding.Status.CONFIRMED,
            Finding.Status.ASSIGNED,
            Finding.Status.IN_PROGRESS,
        ]

        closed_findings_count = findings.filter(status__in=closed_statuses).count()
        open_findings_count = findings.filter(status__in=open_statuses).count()

        # Process status distribution with display names
        status_choices = dict(Finding.Status.choices)
        processed_status_distribution = []
        for status, count in metrics["status_distribution"].items():
            if count > 0:
                display_name = status_choices.get(
                    status, status.replace("_", " ").title()
                )
                processed_status_distribution.append(
                    {"status": status, "display_name": display_name, "count": count}
                )

        context = {
            "findings_assessment": findings_assessment,
            "findings": findings,
            "metrics": metrics,
            "total_findings": metrics["total_count"],
            "closed_findings_count": closed_findings_count,
            "open_findings_count": open_findings_count,
            "unresolved_important": metrics["unresolved_important_count"],
            "severity_distribution": metrics["severity_distribution"],
            "status_distribution": metrics["status_distribution"],
            "processed_status_distribution": processed_status_distribution,
            "finding_status_choices": dict(Finding.Status.choices),
        }

        html = render_to_string("core/findings_assessment_pdf.html", context)
        pdf_file = HTML(string=html).write_pdf()
        response = HttpResponse(pdf_file, content_type="application/pdf")
        safe_name = slugify(findings_assessment.name) or "findings_assessment"
        response["Content-Disposition"] = (
            f'attachment; filename="{safe_name}_findings.pdf"'
        )
        return response


class FindingViewSet(BaseModelViewSet):
    model = Finding
    filterset_fields = [
        "owner",
        "folder",
        "status",
        "severity",
        "findings_assessment",
        "filtering_labels",
        "applied_controls",
        "evidences",
    ]
    ordering = ["ref_id"]

    def get_queryset(self) -> models.query.QuerySet:
        return (
            super()
            .get_queryset()
            .select_related("folder", "findings_assessment")
            .prefetch_related("filtering_labels", "applied_controls", "evidences")
        )

    @method_decorator(cache_page(60 * LONG_CACHE_TTL))
    @action(detail=False, name="Get status choices")
    def status(self, request):
        return Response(dict(Finding.Status.choices))

    @method_decorator(cache_page(60 * LONG_CACHE_TTL))
    @action(detail=False, name="Get severity choices")
    def severity(self, request):
        return Response(dict(Severity.choices))

    @action(detail=False, name="Get all findings owners")
    def owner(self, request):
        return Response(
            UserReadSerializer(
                User.objects.filter(findings__isnull=False).distinct(),
                many=True,
            ).data
        )


class IncidentViewSet(BaseModelViewSet):
    model = Incident
    search_fields = ["name", "description", "ref_id"]
    filterset_fields = [
        "folder",
        "status",
        "severity",
        "qualifications",
        "detection",
        "owners",
        "entities",
    ]

    @method_decorator(cache_page(60 * LONG_CACHE_TTL))
    @action(detail=False, name="Get status choices")
    def status(self, request):
        return Response(dict(Incident.Status.choices))

    @method_decorator(cache_page(60 * LONG_CACHE_TTL))
    @action(detail=False, name="Get severity choices")
    def severity(self, request):
        return Response(dict(Incident.Severity.choices))

    @method_decorator(cache_page(60 * LONG_CACHE_TTL))
    @action(detail=False, name="Get detection channel choices")
    def detection(self, request):
        return Response(dict(Incident.Detection.choices))

    @action(detail=False, name="Export incidents as CSV")
    def export_csv(self, request):
        try:
            (viewable_ids, _, _) = RoleAssignment.get_accessible_object_ids(
                Folder.get_root_folder(), request.user, Incident
            )
            response = HttpResponse(content_type="text/csv")
            response["Content-Disposition"] = (
                'attachment; filename="incidents_export.csv"'
            )

            writer = csv.writer(response, delimiter=";")
            columns = [
                "internal_id",
                "ref_id",
                "name",
                "description",
                "status",
                "severity",
                "detection",
                "reported_at",
                "owners",
                "folder",
                "qualifications",
                "threats",
                "assets",
                "entities",
                "link",
            ]
            writer.writerow(columns)

            for incident in Incident.objects.filter(id__in=viewable_ids).iterator():
                row = [
                    incident.id,
                    incident.ref_id,
                    incident.name,
                    incident.description,
                    incident.get_status_display(),
                    incident.get_severity_display(),
                    incident.get_detection_display() if incident.detection else "",
                    incident.reported_at,
                    ",".join([o.email for o in incident.owners.all()]),
                    incident.folder.name if incident.folder else "",
                    ",".join([q.name for q in incident.qualifications.all()]),
                    ",".join([t.name for t in incident.threats.all()]),
                    ",".join([a.name for a in incident.assets.all()]),
                    ",".join([e.name for e in incident.entities.all()]),
                    incident.link,
                ]
                writer.writerow(row)

            return response

        except Exception as e:
            logger.error(f"Error exporting incidents to CSV: {str(e)}")
            return HttpResponse(
                status=500, content="An error occurred while generating the CSV export."
            )

    def perform_update(self, serializer):
        previous_instance = self.get_object()
        previous_status = previous_instance.status
        previous_severity = previous_instance.severity

        instance = serializer.save()

        if previous_status != instance.status and previous_status is not None:
            TimelineEntry.objects.create(
                incident=instance,
                entry=f"{previous_instance.get_status_display()}->{instance.get_status_display()}",
                entry_type=TimelineEntry.EntryType.STATUS_CHANGED,
                author=self.request.user,
                timestamp=now(),
            )

        if previous_severity != instance.severity and previous_severity is not None:
            TimelineEntry.objects.create(
                incident=instance,
                entry=f"{previous_instance.get_severity_display()}->{instance.get_severity_display()}",
                entry_type=TimelineEntry.EntryType.SEVERITY_CHANGED,
                author=self.request.user,
                timestamp=now(),
            )

        return super().perform_update(serializer)

    @action(detail=True, methods=["get"], name="Incident as PDF")
    def pdf(self, request, pk):
        (viewable_objects, _, _) = RoleAssignment.get_accessible_object_ids(
            Folder.get_root_folder(), request.user, Incident
        )
        if UUID(pk) not in viewable_objects:
            return Response(
                {"error": "Permission denied"}, status=status.HTTP_403_FORBIDDEN
            )

        incident = (
            Incident.objects.select_related("folder")
            .prefetch_related("owners", "entities", "assets", "threats")
            .get(id=pk)
        )

        timeline_entries = (
            TimelineEntry.objects.filter(incident_id=pk)
            .select_related("author")
            .prefetch_related("evidences")
            .order_by("timestamp")
        )

        # Count timeline entry types
        detection_count = timeline_entries.filter(
            entry_type=TimelineEntry.EntryType.DETECTION
        ).count()
        mitigation_count = timeline_entries.filter(
            entry_type=TimelineEntry.EntryType.MITIGATION
        ).count()

        context = {
            "incident": incident,
            "timeline_entries": timeline_entries,
            "detection_count": detection_count,
            "mitigation_count": mitigation_count,
        }

        html = render_to_string("core/incident_pdf.html", context)
        pdf_file = HTML(string=html).write_pdf()
        response = HttpResponse(pdf_file, content_type="application/pdf")
        safe_name = slugify(incident.name) or "incident"
        response["Content-Disposition"] = (
            f'attachment; filename="{safe_name}_report.pdf"'
        )
        return response

    @action(detail=True, methods=["get"], name="Incident as Markdown")
    def md(self, request, pk):
        (viewable_objects, _, _) = RoleAssignment.get_accessible_object_ids(
            Folder.get_root_folder(), request.user, Incident
        )
        if UUID(pk) not in viewable_objects:
            return Response(
                {"error": "Permission denied"}, status=status.HTTP_403_FORBIDDEN
            )

        incident = (
            Incident.objects.select_related("folder")
            .prefetch_related("owners", "entities", "assets", "threats")
            .get(id=pk)
        )

        timeline_entries = (
            TimelineEntry.objects.filter(incident_id=pk)
            .select_related("author")
            .prefetch_related("evidences")
            .order_by("timestamp")
        )

        # Generate Markdown content
        md_content = f"# {incident.name}\n\n"

        # Incident metadata
        md_content += "## Incident Information\n\n"
        md_content += f"- **Name**: {incident.name}\n"
        md_content += f"- **Reference ID**: {incident.ref_id or 'N/A'}\n"
        md_content += f"- **Description**: {incident.description or 'N/A'}\n"
        md_content += f"- **Status**: {incident.get_status_display()}\n"
        md_content += f"- **Severity**: {incident.get_severity_display()}\n"
        md_content += f"- **Detection**: {incident.get_detection_display() or 'N/A'}\n"
        md_content += (
            f"- **Domain**: {incident.folder.name if incident.folder else 'N/A'}\n"
        )

        if incident.owners.exists():
            md_content += f"- **Owners**: {', '.join([user.email for user in incident.owners.all()])}\n"

        if incident.entities.exists():
            md_content += f"- **Related Entities**: {', '.join([entity.name for entity in incident.entities.all()])}\n"

        md_content += f"- **Created**: {incident.created_at.strftime('%Y-%m-%d %H:%M:%S') if incident.created_at else 'N/A'}\n"
        md_content += f"- **Last Updated**: {incident.updated_at.strftime('%Y-%m-%d %H:%M:%S') if incident.updated_at else 'N/A'}\n\n"

        # Affected Assets
        if incident.assets.exists():
            md_content += "## Affected Assets\n\n"
            md_content += "| Name | Type |\n"
            md_content += "|------|------|\n"
            for asset in incident.assets.all():
                md_content += f"| {asset.name} | {asset.get_type_display()} |\n"
            md_content += "\n"

        # Related Threats
        if incident.threats.exists():
            md_content += "## Related Threats\n\n"
            md_content += "| Name | Type |\n"
            md_content += "|------|------|\n"
            for threat in incident.threats.all():
                md_content += (
                    f"| {threat.name} | {threat.get_category_display() or 'N/A'} |\n"
                )
            md_content += "\n"

        # Timeline
        if timeline_entries:
            md_content += "## Timeline\n\n"
            md_content += "*Events are listed in chronological order*\n\n"

            for entry in timeline_entries:
                md_content += f"### {entry.timestamp.strftime('%Y-%m-%d %H:%M:%S')} - {entry.entry}\n\n"
                md_content += f"**Type**: {entry.get_entry_type_display()}\n\n"

                if entry.author:
                    md_content += f"**Author**: {entry.author.email}\n\n"

                if entry.observation:
                    md_content += f"**Observation**: {entry.observation}\n\n"

                if entry.evidences.exists():
                    md_content += "**Associated Evidence**:\n"
                    for evidence in entry.evidences.all():
                        md_content += f"- {evidence.name}\n"
                    md_content += "\n"

                md_content += "---\n\n"
        else:
            md_content += "## Timeline\n\n"
            md_content += "*No timeline events found for this incident.*\n\n"

        response = HttpResponse(md_content, content_type="text/markdown")
        safe_name = slugify(incident.name) or "incident"
        response["Content-Disposition"] = (
            f'attachment; filename="{safe_name}_report.md"'
        )
        return response

    @action(detail=False, name="Get incident detection breakdown")
    def detection_breakdown(self, request):
        folder_id = request.query_params.get("folder", None)
        (viewable_objects, _, _) = RoleAssignment.get_accessible_object_ids(
            Folder.get_root_folder(), request.user, Incident
        )
        queryset = Incident.objects.filter(id__in=viewable_objects)

        if folder_id:
            folder = Folder.objects.get(id=folder_id)
            queryset = queryset.filter(folder=folder)

        detection_stats = []
        for detection_choice in Incident.Detection.choices:
            count = queryset.filter(detection=detection_choice[0]).count()
            detection_stats.append(
                {
                    "name": detection_choice[1],
                    "value": count,
                    "itemStyle": {
                        "color": "#3B82F6"
                        if detection_choice[0] == "internally_detected"
                        else "#EF4444"
                    },
                }
            )

        return Response({"results": detection_stats})

    @action(detail=False, name="Get monthly incident metrics")
    def monthly_metrics(self, request):
        folder_id = request.query_params.get("folder", None)
        (viewable_objects, _, _) = RoleAssignment.get_accessible_object_ids(
            Folder.get_root_folder(), request.user, Incident
        )
        queryset = Incident.objects.filter(id__in=viewable_objects)

        if folder_id:
            folder = Folder.objects.get(id=folder_id)
            queryset = queryset.filter(folder=folder)

        # Get incidents with reported_at dates
        incidents_with_dates = queryset.filter(reported_at__isnull=False).order_by(
            "reported_at"
        )

        if not incidents_with_dates.exists():
            return Response(
                {
                    "results": {
                        "months": [],
                        "monthly_counts": [],
                        "cumulative_counts": [],
                    }
                }
            )

        # Group by month
        from collections import defaultdict
        from datetime import datetime

        monthly_counts = defaultdict(int)

        for incident in incidents_with_dates:
            month_key = incident.reported_at.strftime("%Y-%m")
            monthly_counts[month_key] += 1

        # Sort months and calculate cumulative
        sorted_months = sorted(monthly_counts.keys())
        cumulative_count = 0
        cumulative_counts = []

        for month in sorted_months:
            cumulative_count += monthly_counts[month]
            cumulative_counts.append(cumulative_count)

        # Format months for display
        formatted_months = []
        for month in sorted_months:
            date_obj = datetime.strptime(month, "%Y-%m")
            formatted_months.append(date_obj.strftime("%b %Y"))

        return Response(
            {
                "results": {
                    "months": formatted_months,
                    "monthly_counts": [
                        monthly_counts[month] for month in sorted_months
                    ],
                    "cumulative_counts": cumulative_counts,
                }
            }
        )

    @action(detail=False, name="Get incident summary statistics")
    def summary_stats(self, request):
        folder_id = request.query_params.get("folder", None)
        (viewable_objects, _, _) = RoleAssignment.get_accessible_object_ids(
            Folder.get_root_folder(), request.user, Incident
        )
        queryset = Incident.objects.filter(id__in=viewable_objects)

        if folder_id:
            folder = Folder.objects.get(id=folder_id)
            queryset = queryset.filter(folder=folder)

        # Total incidents
        total_incidents = queryset.count()

        # Incidents this month
        from datetime import datetime, date
        import calendar

        today = date.today()
        first_day = today.replace(day=1)
        last_day = today.replace(day=calendar.monthrange(today.year, today.month)[1])

        incidents_this_month = queryset.filter(
            reported_at__date__gte=first_day, reported_at__date__lte=last_day
        ).count()

        # Currently open incidents (not closed or dismissed)
        open_incidents = queryset.exclude(
            status__in=[Incident.Status.CLOSED, Incident.Status.DISMISSED]
        ).count()

        return Response(
            {
                "results": {
                    "total_incidents": total_incidents,
                    "incidents_this_month": incidents_this_month,
                    "open_incidents": open_incidents,
                }
            }
        )

    @action(detail=False, name="Get incident severity breakdown")
    def severity_breakdown(self, request):
        folder_id = request.query_params.get("folder", None)
        (viewable_objects, _, _) = RoleAssignment.get_accessible_object_ids(
            Folder.get_root_folder(), request.user, Incident
        )
        queryset = Incident.objects.filter(id__in=viewable_objects)

        if folder_id:
            folder = Folder.objects.get(id=folder_id)
            queryset = queryset.filter(folder=folder)

        # Define severity colors
        severity_colors = {
            1: "#DC2626",  # Critical - Red
            2: "#EA580C",  # Major - Orange
            3: "#D97706",  # Moderate - Amber
            4: "#65A30D",  # Minor - Lime
            5: "#16A34A",  # Low - Green
            6: "#6B7280",  # Unknown - Gray
        }

        severity_stats = []
        for severity_choice in Incident.Severity.choices:
            count = queryset.filter(severity=severity_choice[0]).count()
            severity_stats.append(
                {
                    "name": severity_choice[1],
                    "value": count,
                    "itemStyle": {
                        "color": severity_colors.get(severity_choice[0], "#6B7280")
                    },
                }
            )

        return Response({"results": severity_stats})

    @action(detail=False, name="Get incident qualifications breakdown")
    def qualifications_breakdown(self, request):
        folder_id = request.query_params.get("folder", None)
        (viewable_objects, _, _) = RoleAssignment.get_accessible_object_ids(
            Folder.get_root_folder(), request.user, Incident
        )
        queryset = Incident.objects.filter(id__in=viewable_objects)

        if folder_id:
            folder = Folder.objects.get(id=folder_id)
            queryset = queryset.filter(folder=folder)

        # Get all unique qualifications used in incidents
        from django.db.models import Count

        qualifications_stats = []

        # Get qualification counts
        qualification_counts = (
            queryset.values("qualifications__name")
            .annotate(count=Count("id", distinct=True))
            .filter(qualifications__name__isnull=False)
            .order_by("-count")
        )

        # Format for radar chart
        labels = []
        values = []
        for item in qualification_counts:
            if item["qualifications__name"]:
                values.append(item["count"])

        # Create labels with proper format for radar chart
        max_offset = max(values, default=0)
        for item in qualification_counts:
            if item["qualifications__name"]:
                labels.append({"name": item["qualifications__name"], "max": max_offset})

        return Response({"results": {"labels": labels, "values": values}})


class TimelineEntryViewSet(BaseModelViewSet):
    model = TimelineEntry
    filterset_fields = ["incident"]
    search_fields = ["entry", "entry_type"]
    ordering = ["-timestamp"]

    def get_queryset(self):
        return (
            super()
            .get_queryset()
            .select_related("folder", "incident", "author")
            .prefetch_related("evidences")
        )

    @action(detail=False, name="Get entry type choices")
    def entry_type(self, request):
        return Response(dict(TimelineEntry.EntryType.get_manual_entry_types()))

    def perform_create(self, serializer):
        serializer.save(author=self.request.user)
        return

    def perform_destroy(self, instance):
        if instance.entry_type in [
            TimelineEntry.EntryType.SEVERITY_CHANGED,
            TimelineEntry.EntryType.STATUS_CHANGED,
        ]:
            raise ValidationError({"error": "cannotDeleteAutoTimelineEntry"})
        return super().perform_destroy(instance)


class TaskTemplateFilter(GenericFilterSet):
    next_occurrence_status = df.MultipleChoiceFilter(
        choices=TaskNode.TASK_STATUS_CHOICES, method="filter_next_occurrence_status"
    )
    last_occurrence_status = df.MultipleChoiceFilter(
        choices=TaskNode.TASK_STATUS_CHOICES, method="filter_last_occurrence_status"
    )

    class Meta:
        model = TaskTemplate
        fields = [
            "assigned_to",
            "is_recurrent",
            "folder",
            "applied_controls",
            "last_occurrence_status",
            "next_occurrence_status",
        ]

    def filter_last_occurrence_status(self, queryset, name, values):
        start = timezone.now().date()
        status_subquery = (
            TaskNode.objects.filter(task_template=OuterRef("pk"), due_date__lt=start)
            .order_by("-due_date")
            .values("status")[:1]
        )

        return queryset.annotate(last_status=Subquery(status_subquery)).filter(
            last_status__in=values
        )

    def filter_next_occurrence_status(self, queryset, name, values):
        start = timezone.now().date()
        status_subquery = (
            TaskNode.objects.filter(task_template=OuterRef("pk"), due_date__gte=start)
            .order_by("due_date")
            .values("status")[:1]
        )

        return queryset.annotate(next_status=Subquery(status_subquery)).filter(
            next_status__in=values
        )


class TaskTemplateViewSet(BaseModelViewSet):
    model = TaskTemplate
    filterset_fields = ["assigned_to", "is_recurrent", "folder", "applied_controls"]
    filterset_class = TaskTemplateFilter

    def get_queryset(self):
        qs = super().get_queryset()
        ordering = self.request.query_params.get("ordering", "")

        if any(
            f in ordering
            for f in (
                "next_occurrence",
                "last_occurrence_status",
                "next_occurrence_status",
            )
        ):
            today = timezone.localdate()
            qs = qs.annotate(
                next_occurrence=Case(
                    When(is_recurrent=False, then=Min("tasknode__due_date")),
                    When(
                        is_recurrent=True,
                        then=Min(
                            "tasknode__due_date",
                            filter=Q(tasknode__due_date__gte=today),
                        ),
                    ),
                    default=Value(None),
                    output_field=models.DateField(),
                ),
                last_occurrence_status=Subquery(
                    TaskNode.objects.filter(
                        task_template=OuterRef("pk"), due_date__lt=today
                    )
                    .order_by("-due_date")
                    .values("status")[:1]
                ),
                next_occurrence_status=Case(
                    When(
                        is_recurrent=False,
                        then=Subquery(
                            TaskNode.objects.filter(task_template=OuterRef("pk"))
                            .order_by("due_date")
                            .values("status")[:1]
                        ),
                    ),
                    When(
                        is_recurrent=True,
                        then=Subquery(
                            TaskNode.objects.filter(
                                task_template=OuterRef("pk"),
                                due_date__gte=today,
                            )
                            .order_by("due_date")
                            .values("status")[:1]
                        ),
                    ),
                    default=Value(None),
                    output_field=models.CharField(),
                ),
            )

        return qs

    def task_calendar(self, task_templates, start=None, end=None):
        """Generate calendar of tasks for the given templates."""
        tasks_list = []
        for template in task_templates:
            if not template.is_recurrent:
                tasks_list.append(_create_task_dict(template, template.task_date))
                continue

            start_date_param = start or template.task_date or datetime.now().date()
            end_date_param = end or template.schedule.get("end_date")

            if not end_date_param:
                start_date = datetime.strptime(str(start_date_param), "%Y-%m-%d").date()
                end_date_param = (start_date + rd.relativedelta(months=1)).strftime(
                    "%Y-%m-%d"
                )

            try:
                start_date = datetime.strptime(str(start_date_param), "%Y-%m-%d").date()
                end_date = datetime.strptime(str(end_date_param), "%Y-%m-%d").date()
            except ValueError:
                return {"error": "Invalid date format. Use YYYY-MM-DD"}

            tasks = _generate_occurrences(template, start_date, end_date)
            tasks_list.extend(tasks)

        processed_tasks_identifiers = set()  # Track tasks we've already processed

        # Sort tasks by due date
        sorted_tasks = sorted(tasks_list, key=lambda x: x["due_date"])

        # Process all past tasks and next 10 upcoming tasks
        current_date = datetime.now().date()

        # First separate past and future tasks
        past_tasks = [task for task in sorted_tasks if task["due_date"] <= current_date]
        next_tasks = [task for task in sorted_tasks if task["due_date"] > current_date]

        # Combined list of tasks to process (past and next 10)
        tasks_to_process = past_tasks + next_tasks

        # Directly modify tasks in the original tasks_list
        for i in range(len(tasks_list)):
            task = tasks_list[i]
            task_date = task["due_date"]
            task_template_id = task["task_template"]

            # Create a unique identifier for this task to avoid duplication
            task_identifier = (task_template_id, task_date)

            # Skip if we've already processed this task
            if task_identifier in processed_tasks_identifiers:
                continue

            # Check if this task should be processed (is in past or next 10)
            if task in tasks_to_process:
                processed_tasks_identifiers.add(task_identifier)

                # Get or create the TaskNode
                task_template = TaskTemplate.objects.get(id=task_template_id)
                task_node, created = TaskNode.objects.get_or_create(
                    task_template=task_template,
                    due_date=task_date,
                    defaults={
                        "status": "pending",
                        "folder": task_template.folder,
                    },
                )
                task_node.to_delete = False
                task_node.save(update_fields=["to_delete"])
                # Replace the task dictionary with the actual TaskNode in the original list
                tasks_list[i] = TaskNodeReadSerializer(task_node).data

        return tasks_list

    def _sync_task_nodes(self, task_template: TaskTemplate):
        if task_template.is_recurrent:
            with transaction.atomic():
                # Soft-delete all existing TaskNode instances associated with this TaskTemplate
                TaskNode.objects.filter(task_template=task_template).update(
                    to_delete=True
                )
                # Determine the end date based on the frequency
                start_date = task_template.task_date
                if task_template.is_recurrent:
                    if task_template.schedule["frequency"] == "DAILY":
                        delta = rd.relativedelta(months=2)
                    elif task_template.schedule["frequency"] == "WEEKLY":
                        delta = rd.relativedelta(months=4)
                    elif task_template.schedule["frequency"] == "MONTHLY":
                        delta = rd.relativedelta(years=1)
                    elif task_template.schedule["frequency"] == "YEARLY":
                        delta = rd.relativedelta(years=5)

                    end_date_param = task_template.schedule.get("end_date")
                    if end_date_param:
                        end_date = datetime.strptime(end_date_param, "%Y-%m-%d").date()
                    else:
                        end_date = datetime.now().date() + delta
                    # Ensure end_date is not before the calculated delta
                    if end_date < datetime.now().date() + delta:
                        end_date = datetime.now().date() + delta
                else:
                    end_date = start_date
                # Generate the task nodes
                self.task_calendar(
                    task_templates=TaskTemplate.objects.filter(id=task_template.id),
                    start=start_date,
                    end=end_date,
                )

                # garbage-collect
                TaskNode.objects.filter(to_delete=True).delete()

    @action(
        detail=False,
        name="Get tasks for the calendar",
        url_path="calendar/(?P<start>.+)/(?P<end>.+)",
    )
    def calendar(
        self,
        request,
        start=None,
        end=None,
    ):
        if start is None:
            start = timezone.now().date()
        if end is None:
            end = timezone.now().date() + relativedelta.relativedelta(months=1)
        return Response(
            self.task_calendar(
                task_templates=TaskTemplate.objects.filter(enabled=True),
                start=start,
                end=end,
            )
        )

    def perform_update(self, serializer):
        task_template = serializer.save()
        self._sync_task_nodes(task_template)

    def perform_create(self, serializer):
        super().perform_create(serializer)
        self._sync_task_nodes(serializer.instance)

    @action(detail=True, name="Get write data")
    def object(self, request, pk):
        serializer_class = self.get_serializer_class(action="update")
        self._sync_task_nodes(
            self.get_object()
        )  # Synchronize task nodes when fetching a task template
        return Response(serializer_class(super().get_object()).data)

    @action(detail=False, name="Get all task template assigned_to users")
    def assigned_to(self, request):
        return Response(
            UserReadSerializer(
                User.objects.filter(task_templates__isnull=False).distinct(),
                many=True,
            ).data
        )

    @method_decorator(cache_page(60 * LONG_CACHE_TTL))
    @action(detail=False, name="Get Task Node status choices")
    def status(srlf, request):
        return Response(dict(TaskNode.TASK_STATUS_CHOICES))


class TaskNodeViewSet(BaseModelViewSet):
    model = TaskNode
    filterset_fields = ["status", "task_template"]
    ordering = ["due_date"]

    @method_decorator(cache_page(60 * LONG_CACHE_TTL))
    @action(detail=False, name="Get Task Node status choices")
    def status(srlf, request):
        return Response(dict(TaskNode.TASK_STATUS_CHOICES))

    def perform_create(self, serializer):
        instance: TaskNode = serializer.save()
        instance.save()
        return super().perform_create(serializer)


class TerminologyViewSet(BaseModelViewSet):
    model = Terminology
    filterset_fields = ["field_path", "folder", "is_visible", "builtin"]
    search_fields = ["name", "description"]
    ordering = ["field_path", "name"]

    @method_decorator(cache_page(60 * LONG_CACHE_TTL))
    @action(detail=False, name="Get class name choices")
    def field_path(self, request):
        return Response(dict(Terminology.FieldPath.choices))<|MERGE_RESOLUTION|>--- conflicted
+++ resolved
@@ -3210,10 +3210,6 @@
         return super().destroy(request, *args, **kwargs)
 
 
-<<<<<<< HEAD
-class UserGroupOrderingFilter(CustomOrderingFilter):
-    ordering_mapping = {"localization_dict": "folder__name"}
-=======
 class UserGroupOrderingFilter(filters.OrderingFilter):
     """
     Custom ordering filter:
@@ -3274,7 +3270,6 @@
 
         # Default case: fall back to SQL ordering
         return super().filter_queryset(request, queryset, view)
->>>>>>> 85672d64
 
 
 class UserGroupViewSet(BaseModelViewSet):
