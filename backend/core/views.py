import csv
import json
import mimetypes
import re
import os
import uuid
import zipfile
from datetime import date, datetime, timedelta
from typing import Dict, Any, List, Tuple
import time
from django.db.models import F, Count, Avg, Q, ExpressionWrapper, FloatField
from collections import defaultdict
from django_filters.filterset import filterset_factory
import pytz
from uuid import UUID
from itertools import chain, cycle
import django_filters as df
from ciso_assistant.settings import (
    EMAIL_HOST,
    EMAIL_HOST_RESCUE,
)

import shutil
from pathlib import Path
import humanize

from wsgiref.util import FileWrapper

import pandas as pd
import io

import random
from django.db.models.functions import Lower

from docxtpl import DocxTemplate
from .generators import gen_audit_context

from django.utils import timezone
from django.utils.text import slugify
from django.utils.decorators import method_decorator
from django.views.decorators.cache import cache_page
from django.views.decorators.vary import vary_on_cookie
from django.core.cache import cache

from django.db.models import F, Q

from django.apps import apps
from django.contrib.auth.models import Permission
from django.contrib.auth import get_user_model
from django.conf import settings
from django.core.files.storage import default_storage
from django.db import models, transaction
from django.forms import ValidationError
from django.http import FileResponse, HttpResponse, StreamingHttpResponse
from django.middleware import csrf
from django.template.loader import render_to_string
from django.utils.functional import Promise
from django.shortcuts import get_object_or_404
from django_filters.rest_framework import DjangoFilterBackend
from iam.models import Folder, RoleAssignment, UserGroup
from rest_framework import filters, generics, permissions, status, viewsets
from django.utils.translation import gettext_lazy as _
from rest_framework.decorators import (
    action,
    api_view,
    permission_classes,
    renderer_classes,
)
from rest_framework.parsers import (
    FileUploadParser,
)
from rest_framework.renderers import JSONRenderer
from rest_framework.request import Request
from rest_framework.response import Response
from rest_framework.utils.serializer_helpers import ReturnDict
from rest_framework.views import APIView
from rest_framework.exceptions import PermissionDenied


from weasyprint import HTML

from core.helpers import *
from core.models import (
    AppliedControl,
    ComplianceAssessment,
    RequirementMappingSet,
    RiskAssessment,
)
from core.serializers import ComplianceAssessmentReadSerializer
from core.utils import (
    RoleCodename,
    UserGroupCodename,
    compare_schema_versions,
)

from ebios_rm.models import (
    EbiosRMStudy,
    FearedEvent,
    RoTo,
    StrategicScenario,
    Stakeholder,
    AttackPath,
)

from tprm.models import Entity

from .models import *
from .serializers import *

from serdes.utils import (
    get_domain_export_objects,
    import_export_serializer_class,
    topological_sort,
    build_dependency_graph,
    get_self_referencing_field,
    sort_objects_by_self_reference,
)
from serdes.serializers import ExportSerializer

import structlog

logger = structlog.get_logger(__name__)

User = get_user_model()

SHORT_CACHE_TTL = 2  # mn
MED_CACHE_TTL = 5  # mn
LONG_CACHE_TTL = 60  # mn

SETTINGS_MODULE = __import__(os.environ.get("DJANGO_SETTINGS_MODULE"))
MODULE_PATHS = SETTINGS_MODULE.settings.MODULE_PATHS


class GenericFilterSet(df.FilterSet):
    class Meta:
        model = None  # This will be set dynamically via filterset_factory.
        fields = "__all__"
        filter_overrides = {
            models.CharField: {
                "filter_class": df.MultipleChoiceFilter,
                "extra": lambda f: {
                    "lookup_expr": "icontains",
                    # If your model field defines choices, they will be used:
                    "choices": f.choices if hasattr(f, "choices") else None,
                },
            },
        }


class BaseModelViewSet(viewsets.ModelViewSet):
    filter_backends = [
        DjangoFilterBackend,
        filters.SearchFilter,
        filters.OrderingFilter,
    ]
    ordering = ["created_at"]
    ordering_fields = "__all__"
    search_fields = ["name", "description"]
    filterset_fields = []
    model = None

    serializers_module = "core.serializers"

    # @property
    # def filterset_class(self):
    #     # If you have defined filterset_fields, build the FilterSet on the fly.
    #     if self.filterset_fields:
    #         return filterset_factory(
    #             model=self.model,
    #             filterset=GenericFilterSet,
    #             fields=self.filterset_fields,
    #         )
    #     return None

    def get_queryset(self):
        """the scope_folder_id query_param allows scoping the objects to retrieve"""
        if not self.model:
            return None
        object_ids_view = None
        if self.request.method == "GET":
            if q := re.match(
                r"/api/[\w-]+/([\w-]+/)?([0-9a-fA-F]{8}(-[0-9a-fA-F]{4}){3}-[0-9a-fA-F]{12}(,[0-9a-fA-F]{8}(-[0-9a-fA-F]{4}){3}-[0-9a-fA-F]{12})+)",
                self.request.path,
            ):
                """"get_queryset is called by Django even for an individual object via get_object
                https://stackoverflow.com/questions/74048193/why-does-a-retrieve-request-end-up-calling-get-queryset"""
                id = UUID(q.group(1))
                if RoleAssignment.is_object_readable(self.request.user, self.model, id):
                    object_ids_view = [id]
        if not object_ids_view:
            scope_folder_id = self.request.query_params.get("scope_folder_id")
            scope_folder = (
                get_object_or_404(Folder, id=scope_folder_id)
                if scope_folder_id
                else Folder.get_root_folder()
            )
            object_ids_view = RoleAssignment.get_accessible_object_ids(
                scope_folder, self.request.user, self.model
            )[0]
        queryset = self.model.objects.filter(id__in=object_ids_view)
        return queryset

    def get_serializer_class(self, **kwargs):
        serializer_factory = SerializerFactory(
            self.serializers_module, MODULE_PATHS.get("serializers", [])
        )
        serializer_class = serializer_factory.get_serializer(
            self.model.__name__, kwargs.get("action", self.action)
        )
        logger.debug(
            "Serializer class",
            serializer_class=serializer_class,
            action=kwargs.get("action", self.action),
            viewset=self,
            module_paths=MODULE_PATHS,
        )

        return serializer_class

    COMMA_SEPARATED_UUIDS_REGEX = r"^[0-9a-fA-F]{8}(-[0-9a-fA-F]{4}){3}-[0-9a-fA-F]{12}(,[0-9a-fA-F]{8}(-[0-9a-fA-F]{4}){3}-[0-9a-fA-F]{12})*$"

    def _process_request_data(self, request: Request) -> None:
        """
        Process the request data to split comma-separated UUIDs into a list
        and handle empty list scenarios.
        """
        for field in request.data:
            # NOTE: This is due to sveltekit-superforms not coercing the value into a list when
            # the form's dataType is "form", rather than "json".
            # Typically, dataType is "form" when the form contains a file input (e.g. for evidence attachments).
            # I am not ruling out the possibility that I am doing something wrong in the frontend. (Nassim)
            # TODO: Come back to this once superForms v2 is out of alpha. https://github.com/ciscoheat/sveltekit-superforms/releases
            if isinstance(request.data[field], list) and len(request.data[field]) == 1:
                if isinstance(request.data[field][0], str) and re.match(
                    self.COMMA_SEPARATED_UUIDS_REGEX, request.data[field][0]
                ):
                    request.data[field] = request.data[field][0].split(",")
                elif not request.data[field][0]:
                    request.data[field] = []

    def _process_labels(self, labels):
        """
        Creates a FilteringLabel and replaces the value with the ID of the newly created label.
        """
        new_labels = []
        for label in labels:
            try:
                uuid.UUID(label, version=4)
                new_labels.append(label)
            except ValueError:
                new_label = FilteringLabel(label=label)
                new_label.full_clean()
                new_label.save()
                new_labels.append(str(new_label.id))
        return new_labels

    def create(self, request: Request, *args, **kwargs) -> Response:
        self._process_request_data(request)
        if request.data.get("filtering_labels"):
            request.data["filtering_labels"] = self._process_labels(
                request.data["filtering_labels"]
            )
        return super().create(request, *args, **kwargs)

    def update(self, request: Request, *args, **kwargs) -> Response:
        self._process_request_data(request)
        if request.data.get("filtering_labels"):
            request.data["filtering_labels"] = self._process_labels(
                request.data["filtering_labels"]
            )
        return super().update(request, *args, **kwargs)

    def partial_update(self, request: Request, *args, **kwargs) -> Response:
        self._process_request_data(request)
        return super().partial_update(request, *args, **kwargs)

    def destroy(self, request: Request, *args, **kwargs) -> Response:
        self._process_request_data(request)
        return super().destroy(request, *args, **kwargs)

    class Meta:
        abstract = True

    @action(detail=True, name="Get write data")
    def object(self, request, pk):
        serializer_class = self.get_serializer_class(action="update")

        return Response(serializer_class(super().get_object()).data)


# Risk Assessment


class PerimeterFilter(df.FilterSet):
    folder = df.ModelMultipleChoiceFilter(
        queryset=Folder.objects.all(),
    )
    lc_status = df.MultipleChoiceFilter(
        choices=Perimeter.PRJ_LC_STATUS, lookup_expr="icontains"
    )

    class Meta:
        model = Perimeter
        fields = ["folder", "lc_status"]


class PerimeterViewSet(BaseModelViewSet):
    """
    API endpoint that allows perimeters to be viewed or edited.
    """

    model = Perimeter
    filterset_class = PerimeterFilter
    search_fields = ["name", "ref_id", "description"]

    @action(detail=False, name="Get status choices")
    def lc_status(self, request):
        return Response(dict(Perimeter.PRJ_LC_STATUS))

    @action(detail=False, methods=["get"])
    def names(self, request):
        uuid_list = request.query_params.getlist("id[]", [])
        queryset = Perimeter.objects.filter(id__in=uuid_list)

        return Response({str(perimeter.id): perimeter.name for perimeter in queryset})

    @action(detail=False, methods=["get"])
    def quality_check(self, request):
        """
        Returns the quality check of the perimeters
        """
        (viewable_objects, _, _) = RoleAssignment.get_accessible_object_ids(
            folder=Folder.get_root_folder(), user=request.user, object_type=Perimeter
        )
        perimeters = Perimeter.objects.filter(id__in=viewable_objects)
        res = {
            str(p.id): {
                "perimeter": PerimeterReadSerializer(p).data,
                "compliance_assessments": {"objects": {}},
                "risk_assessments": {"objects": {}},
            }
            for p in perimeters
        }
        for compliance_assessment in ComplianceAssessment.objects.filter(
            perimeter__in=perimeters
        ):
            res[str(compliance_assessment.perimeter.id)]["compliance_assessments"][
                "objects"
            ][str(compliance_assessment.id)] = {
                "object": ComplianceAssessmentReadSerializer(
                    compliance_assessment
                ).data,
                "quality_check": compliance_assessment.quality_check(),
            }
        for risk_assessment in RiskAssessment.objects.filter(perimeter__in=perimeters):
            res[str(risk_assessment.perimeter.id)]["risk_assessments"]["objects"][
                str(risk_assessment.id)
            ] = {
                "object": RiskAssessmentReadSerializer(risk_assessment).data,
                "quality_check": risk_assessment.quality_check(),
            }
        return Response({"results": res})

    @action(detail=True, methods=["get"], url_path="quality_check")
    def quality_check_detail(self, request, pk):
        """
        Returns the quality check of the perimeter
        """
        (viewable_objects, _, _) = RoleAssignment.get_accessible_object_ids(
            folder=Folder.get_root_folder(), user=request.user, object_type=Perimeter
        )
        if UUID(pk) in viewable_objects:
            perimeter = self.get_object()
            res = {
                "perimeter": PerimeterReadSerializer(perimeter).data,
                "compliance_assessments": {"objects": {}},
                "risk_assessments": {"objects": {}},
            }
            for compliance_assessment in ComplianceAssessment.objects.filter(
                perimeter=perimeter
            ):
                res["compliance_assessments"]["objects"][
                    str(compliance_assessment.id)
                ] = {
                    "object": ComplianceAssessmentReadSerializer(
                        compliance_assessment
                    ).data,
                    "quality_check": compliance_assessment.quality_check(),
                }
            for risk_assessment in RiskAssessment.objects.filter(perimeter=perimeter):
                res["risk_assessments"]["objects"][str(risk_assessment.id)] = {
                    "object": RiskAssessmentReadSerializer(risk_assessment).data,
                    "quality_check": risk_assessment.quality_check(),
                }
            return Response(res)
        else:
            return Response(status=status.HTTP_403_FORBIDDEN)

    @action(detail=False, methods=["get"])
    def ids(self, request):
        my_map = dict()

        (viewable_items, _, _) = RoleAssignment.get_accessible_object_ids(
            folder=Folder.get_root_folder(),
            user=request.user,
            object_type=Perimeter,
        )
        for item in Perimeter.objects.filter(id__in=viewable_items):
            if my_map.get(item.folder.name) is None:
                my_map[item.folder.name] = {}
            my_map[item.folder.name].update({item.name: item.id})

        return Response(my_map)


class ThreatViewSet(BaseModelViewSet):
    """
    API endpoint that allows threats to be viewed or edited.
    """

    model = Threat
    filterset_fields = ["folder", "provider", "risk_scenarios"]
    search_fields = ["name", "provider", "description"]

    def list(self, request, *args, **kwargs):
        return super().list(request, *args, **kwargs)

    def retrieve(self, request, *args, **kwargs):
        return super().retrieve(request, *args, **kwargs)

    @action(detail=False, name="Get provider choices")
    def provider(self, request):
        providers = set(
            Threat.objects.filter(provider__isnull=False).values_list(
                "provider", flat=True
            )
        )
        return Response({p: p for p in providers})

    @action(detail=False, name="Get threats count")
    def threats_count(self, request):
        return Response({"results": threats_count_per_name(request.user)})

    @action(detail=False, methods=["get"])
    def ids(self, request):
        my_map = dict()

        (viewable_items, _, _) = RoleAssignment.get_accessible_object_ids(
            folder=Folder.get_root_folder(),
            user=request.user,
            object_type=Threat,
        )
        for item in Threat.objects.filter(id__in=viewable_items):
            if my_map.get(item.folder.name) is None:
                my_map[item.folder.name] = {}
            my_map[item.folder.name].update({item.name: item.id})
        return Response(my_map)


class AssetFilter(df.FilterSet):
    exclude_childrens = df.ModelChoiceFilter(
        queryset=Asset.objects.all(),
        method="filter_exclude_childrens",
        label="Exclude childrens",
    )

    def filter_exclude_childrens(self, queryset, name, value):
        print(value.get_descendants())
        descendants = value.get_descendants()
        return queryset.exclude(id__in=[descendant.id for descendant in descendants])

    class Meta:
        model = Asset
        fields = [
            "folder",
            "type",
            "parent_assets",
            "exclude_childrens",
            "ebios_rm_studies",
            "risk_scenarios",
            "security_exceptions",
        ]


class AssetViewSet(BaseModelViewSet):
    """
    API endpoint that allows assets to be viewed or edited.
    """

    model = Asset
    filterset_class = AssetFilter
    search_fields = ["name", "description", "business_value"]

    def _perform_write(self, serializer):
        type = serializer.validated_data.get("type")
        if type == Asset.Type.PRIMARY:
            serializer.validated_data["parent_assets"] = []
        serializer.save()

    def perform_create(self, serializer):
        return self._perform_write(serializer)

    def perform_update(self, serializer):
        return self._perform_write(serializer)

    @action(detail=False, name="Get type choices")
    def type(self, request):
        return Response(dict(Asset.Type.choices))

    @action(detail=False, name="Get assets graph")
    def graph(self, request):
        nodes = []
        links = []
        nodes_idx = dict()
        categories = []
        N = 0
        (viewable_folders, _, _) = RoleAssignment.get_accessible_object_ids(
            folder=Folder.get_root_folder(),
            user=request.user,
            object_type=Folder,
        )
        (viewable_assets, _, _) = RoleAssignment.get_accessible_object_ids(
            folder=Folder.get_root_folder(),
            user=request.user,
            object_type=Asset,
        )
        for domain in Folder.objects.filter(id__in=viewable_folders):
            categories.append({"name": domain.name})
            nodes_idx[domain.name] = N
            nodes.append(
                {
                    "name": domain.name,
                    "category": N,
                    "symbol": "roundRect",
                    "symbolSize": 30,
                    "value": "Domain",
                }
            )
            N += 1
        for asset in Asset.objects.filter(id__in=viewable_assets):
            symbol = "circle"
            if asset.type == "PR":
                symbol = "diamond"
            nodes.append(
                {
                    "name": asset.name,
                    "symbol": symbol,
                    "symbolSize": 25,
                    "category": nodes_idx[asset.folder.name],
                    "value": "Primary" if asset.type == "PR" else "Support",
                }
            )
            nodes_idx[asset.name] = N
            links.append(
                {"source": nodes_idx[asset.folder.name], "target": N, "value": "scope"}
            )
            N += 1
        for asset in Asset.objects.filter(id__in=viewable_assets):
            for relationship in asset.parent_assets.all():
                links.append(
                    {
                        "source": nodes_idx[relationship.name],
                        "target": nodes_idx[asset.name],
                        "value": "parent",
                    }
                )
        meta = {"display_name": "Assets Explorer"}

        return Response(
            {"nodes": nodes, "links": links, "categories": categories, "meta": meta}
        )

    @action(detail=False, methods=["get"])
    def ids(self, request):
        my_map = dict()

        (viewable_items, _, _) = RoleAssignment.get_accessible_object_ids(
            folder=Folder.get_root_folder(),
            user=request.user,
            object_type=Asset,
        )
        for item in Asset.objects.filter(id__in=viewable_items):
            if my_map.get(item.folder.name) is None:
                my_map[item.folder.name] = {}
            my_map[item.folder.name].update({item.name: item.id})
        return Response(my_map)

    @action(detail=False, name="Get security objectives")
    def security_objectives(self, request):
        return Response({"results": Asset.DEFAULT_SECURITY_OBJECTIVES})

    @action(detail=False, name="Get disaster recovery objectives")
    def disaster_recovery_objectives(self, request):
        return Response({"results": Asset.DEFAULT_DISASTER_RECOVERY_OBJECTIVES})

    @action(detail=False, name="Export assets as CSV")
    def export_csv(self, request):
        try:
            (viewable_assets_ids, _, _) = RoleAssignment.get_accessible_object_ids(
                Folder.get_root_folder(), request.user, Asset
            )
            response = HttpResponse(content_type="text/csv")
            response["Content-Disposition"] = 'attachment; filename="assets_export.csv"'

            writer = csv.writer(response, delimiter=";")
            columns = [
                "internal_id",
                "name",
                "description",
                "type",
                "security_objectives",
                "disaster_recovery_objectives",
                "link",
                "owners",
                "parent_assets",
                "labels",
            ]
            writer.writerow(columns)

            for asset in Asset.objects.filter(id__in=viewable_assets_ids).iterator():
                row = [
                    asset.id,
                    asset.name,
                    asset.description,
                    asset.type,
                    ",".join(
                        [i["str"] for i in asset.get_security_objectives_display()]
                    ),
                    ",".join(
                        [
                            i["str"]
                            for i in asset.get_disaster_recovery_objectives_display()
                        ]
                    ),
                    asset.reference_link,
                    ",".join([o.email for o in asset.owner.all()]),
                    ",".join([o.name for o in asset.parent_assets.all()]),
                    ",".join([o.label for o in asset.filtering_labels.all()]),
                ]
                writer.writerow(row)

            return response

        except Exception as e:
            logger.error(f"Error exporting assets to CSV: {str(e)}")
            return HttpResponse(
                status=500, content="An error occurred while generating the CSV export."
            )


class ReferenceControlViewSet(BaseModelViewSet):
    """
    API endpoint that allows reference controls to be viewed or edited.
    """

    model = ReferenceControl
    filterset_fields = [
        "folder",
        "category",
        "csf_function",
        "provider",
        "findings",
    ]
    search_fields = ["name", "description", "provider"]

    @action(detail=False, name="Get provider choices")
    def provider(self, request):
        providers = set(
            ReferenceControl.objects.filter(provider__isnull=False).values_list(
                "provider", flat=True
            )
        )
        return Response({p: p for p in providers})

    @method_decorator(cache_page(60 * LONG_CACHE_TTL))
    @action(detail=False, name="Get category choices")
    def category(self, request):
        return Response(dict(ReferenceControl.CATEGORY))

    @method_decorator(cache_page(60 * LONG_CACHE_TTL))
    @action(detail=False, name="Get function choices")
    def csf_function(self, request):
        return Response(dict(ReferenceControl.CSF_FUNCTION))


class RiskMatrixViewSet(BaseModelViewSet):
    """
    API endpoint that allows risk matrices to be viewed or edited.
    """

    model = RiskMatrix
    filterset_fields = ["folder", "is_enabled", "provider"]

    @action(detail=False)  # Set a name there
    def colors(self, request):
        return Response({"results": get_risk_color_ordered_list(request.user)})

    @action(detail=False, name="Get provider choices")
    def provider(self, request):
        providers = set(
            RiskMatrix.objects.filter(provider__isnull=False).values_list(
                "provider", flat=True
            )
        )
        return Response({p: p for p in providers})

    @action(detail=False, name="Get risk level choices")
    def risk(self, request):
        viewable_matrices: list[RiskMatrix] = RoleAssignment.get_accessible_object_ids(
            Folder.get_root_folder(), request.user, RiskMatrix
        )[0]
        undefined = {-1: "--"}
        options = []
        for matrix in RiskMatrix.objects.filter(id__in=viewable_matrices):
            _choices = {
                i: name
                for i, name in enumerate(
                    x["name"] for x in matrix.json_definition["risk"]
                )
            }
            choices = undefined | _choices
            options = options | choices.items()
        return Response(
            [{k: v for k, v in zip(("value", "label"), o)} for o in options]
        )

    @action(detail=False, name="Get impact choices")
    def impact(self, request):
        viewable_matrices: list[RiskMatrix] = RoleAssignment.get_accessible_object_ids(
            Folder.get_root_folder(), request.user, RiskMatrix
        )[0]
        impacts = [
            m.impact for m in RiskMatrix.objects.filter(id__in=viewable_matrices)
        ]
        return Response(chain.from_iterable(impacts))

    @action(detail=False, name="Get probability choices")
    def probability(self, request):
        viewable_matrices: list[RiskMatrix] = RoleAssignment.get_accessible_object_ids(
            Folder.get_root_folder(), request.user, RiskMatrix
        )[0]
        undefined = {-1: "--"}
        options = []
        for matrix in RiskMatrix.objects.filter(id__in=viewable_matrices):
            _choices = {
                i: name
                for i, name in enumerate(
                    x["name"] for x in matrix.json_definition["probability"]
                )
            }
            choices = undefined | _choices
            options = options | choices.items()
        return Response(
            [{k: v for k, v in zip(("value", "label"), o)} for o in options]
        )

    @action(detail=False, name="Get used risk matrices")
    def used(self, request):
        viewable_matrices = RoleAssignment.get_accessible_object_ids(
            Folder.get_root_folder(), request.user, RiskMatrix
        )[0]
        viewable_assessments = RoleAssignment.get_accessible_object_ids(
            Folder.get_root_folder(), request.user, RiskAssessment
        )[0]
        _used_matrices = (
            RiskMatrix.objects.filter(riskassessment__isnull=False)
            .filter(id__in=viewable_matrices)
            .filter(riskassessment__id__in=viewable_assessments)
            .distinct()
        )
        used_matrices = _used_matrices.values("id", "name")
        for i in range(len(used_matrices)):
            used_matrices[i]["risk_assessments_count"] = (
                RiskAssessment.objects.filter(risk_matrix=_used_matrices[i].id)
                .filter(id__in=viewable_assessments)
                .count()
            )
        return Response({"results": used_matrices})

    @action(detail=False, methods=["get"])
    def ids(self, request):
        my_map = dict()

        (viewable_items, _, _) = RoleAssignment.get_accessible_object_ids(
            folder=Folder.get_root_folder(),
            user=request.user,
            object_type=RiskMatrix,
        )
        for item in RiskMatrix.objects.filter(id__in=viewable_items):
            if my_map.get(item.folder.name) is None:
                my_map[item.folder.name] = {}
            my_map[item.folder.name].update({item.name: item.id})

        return Response(my_map)


class VulnerabilityViewSet(BaseModelViewSet):
    """
    API endpoint that allows vulnerabilities to be viewed or edited.
    """

    model = Vulnerability
    filterset_fields = [
        "folder",
        "status",
        "severity",
        "risk_scenarios",
        "applied_controls",
        "security_exceptions",
        "filtering_labels",
        "findings",
    ]
    search_fields = ["name", "description"]

    @method_decorator(cache_page(60 * LONG_CACHE_TTL))
    @action(detail=False, name="Get status choices")
    def status(self, request):
        return Response(dict(Vulnerability.Status.choices))


class FilteringLabelViewSet(BaseModelViewSet):
    """
    API endpoint that allows labels to be viewed or edited.
    """

    model = FilteringLabel
    filterset_fields = ["folder"]
    search_fields = ["label"]
    ordering = ["label"]


class RiskAssessmentViewSet(BaseModelViewSet):
    """
    API endpoint that allows risk assessments to be viewed or edited.
    """

    model = RiskAssessment
    filterset_fields = [
        "perimeter",
        "perimeter__folder",
        "authors",
        "risk_matrix",
        "status",
        "ebios_rm_study",
    ]

    def perform_create(self, serializer):
        instance: RiskAssessment = serializer.save()
        if instance.ebios_rm_study:
            instance.risk_matrix = instance.ebios_rm_study.risk_matrix
            ebios_rm_study = EbiosRMStudy.objects.get(id=instance.ebios_rm_study.id)
            for operational_scenario in [
                operational_scenario
                for operational_scenario in ebios_rm_study.operational_scenarios.all()
                if operational_scenario.is_selected
            ]:
                risk_scenario = RiskScenario.objects.create(
                    risk_assessment=instance,
                    name=operational_scenario.name,
                    ref_id=operational_scenario.ref_id
                    if operational_scenario.ref_id
                    else RiskScenario.get_default_ref_id(instance),
                    description="\n\n".join(
                        filter(
                            None,
                            [
                                operational_scenario.attack_path.strategic_scenario.description,
                                operational_scenario.attack_path.description,
                                operational_scenario.operating_modes_description,
                            ],
                        )
                    ),
                    current_proba=operational_scenario.likelihood,
                    current_impact=operational_scenario.gravity,
                )
                risk_scenario.assets.set(operational_scenario.get_assets())
                risk_scenario.threats.set(operational_scenario.threats.all())
                risk_scenario.existing_applied_controls.set(
                    operational_scenario.get_applied_controls()
                )
                risk_scenario.save()
        instance.save()
        return super().perform_create(serializer)

    @action(detail=False, name="Risk assessments per status")
    def per_status(self, request):
        data = assessment_per_status(request.user, RiskAssessment)
        return Response({"results": data})

    @method_decorator(cache_page(60 * LONG_CACHE_TTL))
    @action(detail=False, name="Get status choices")
    def status(self, request):
        return Response(dict(RiskAssessment.Status.choices))

    @action(detail=False, name="Get quality check")
    def quality_check(self, request):
        """
        Returns the quality check of the risk assessments
        """
        (viewable_objects, _, _) = RoleAssignment.get_accessible_object_ids(
            folder=Folder.get_root_folder(),
            user=request.user,
            object_type=RiskAssessment,
        )
        risk_assessments = RiskAssessment.objects.filter(id__in=viewable_objects)
        res = [
            {"id": a.id, "name": a.name, "quality_check": a.quality_check()}
            for a in risk_assessments
        ]
        return Response({"results": res})

    @action(detail=True, methods=["get"], url_path="quality_check")
    def quality_check_detail(self, request, pk):
        """
        Returns the quality check of the risk_assessment
        """
        (viewable_objects, _, _) = RoleAssignment.get_accessible_object_ids(
            folder=Folder.get_root_folder(),
            user=request.user,
            object_type=RiskAssessment,
        )
        if UUID(pk) in viewable_objects:
            risk_assessment = self.get_object()
            return Response(risk_assessment.quality_check())
        else:
            return Response(status=status.HTTP_403_FORBIDDEN)

    @action(detail=True, methods=["get"], name="Get treatment plan data")
    def plan(self, request, pk):
        (viewable_objects, _, _) = RoleAssignment.get_accessible_object_ids(
            folder=Folder.get_root_folder(),
            user=request.user,
            object_type=RiskAssessment,
        )
        if UUID(pk) in viewable_objects:
            risk_assessment_object = self.get_object()
            risk_scenarios_objects = risk_assessment_object.risk_scenarios.all()
            risk_assessment = RiskAssessmentReadSerializer(risk_assessment_object).data
            risk_scenarios = RiskScenarioReadSerializer(
                risk_scenarios_objects, many=True
            ).data
            [
                risk_scenario.update(
                    {
                        "applied_controls": AppliedControlReadSerializer(
                            AppliedControl.objects.filter(
                                risk_scenarios__id=risk_scenario["id"]
                            ),
                            many=True,
                        ).data
                    }
                )
                for risk_scenario in risk_scenarios
            ]
            risk_assessment.update({"risk_scenarios": risk_scenarios})
            return Response(risk_assessment)

        else:
            return Response(status=status.HTTP_403_FORBIDDEN)

    @action(detail=True, name="Get treatment plan CSV")
    def treatment_plan_csv(self, request, pk):
        (object_ids_view, _, _) = RoleAssignment.get_accessible_object_ids(
            Folder.get_root_folder(), request.user, RiskAssessment
        )
        if UUID(pk) in object_ids_view:
            risk_assessment = self.get_object()

            response = HttpResponse(content_type="text/csv")

            writer = csv.writer(response, delimiter=";")
            columns = [
                "risk_scenarios",
                "measure_id",
                "measure_name",
                "measure_desc",
                "category",
                "csf_function",
                "priority",
                "reference_control",
                "eta",
                "effort",
                "cost",
                "link",
                "status",
            ]
            writer.writerow(columns)
            (object_ids_view, _, _) = RoleAssignment.get_accessible_object_ids(
                Folder.get_root_folder(), request.user, AppliedControl
            )
            for mtg in AppliedControl.objects.filter(id__in=object_ids_view).filter(
                risk_scenarios__risk_assessment=risk_assessment
            ):
                risk_scenarios = ",".join(
                    [
                        f"{scenario.ref_id}: {scenario.name}"
                        for scenario in mtg.risk_scenarios.all()
                    ]
                )
                row = [
                    risk_scenarios,
                    mtg.id,
                    mtg.name,
                    mtg.description,
                    mtg.get_category_display(),
                    mtg.get_csf_function_display(),
                    mtg.reference_control,
                    mtg.eta,
                    mtg.effort,
                    mtg.priority,
                    mtg.cost,
                    mtg.link,
                    mtg.status,
                ]
                writer.writerow(row)

            return response
        else:
            return Response(
                {"error": "Permission denied"}, status=status.HTTP_403_FORBIDDEN
            )

    @action(detail=True, name="Get risk assessment CSV")
    def risk_assessment_csv(self, request, pk):
        (object_ids_view, _, _) = RoleAssignment.get_accessible_object_ids(
            Folder.get_root_folder(), request.user, RiskAssessment
        )
        if UUID(pk) in object_ids_view:
            risk_assessment = self.get_object()

            response = HttpResponse(content_type="text/csv")

            writer = csv.writer(response, delimiter=";")
            columns = [
                "ref_id",
                "assets",
                "threats",
                "name",
                "description",
                "existing_controls",
                "current_impact",
                "current_proba",
                "current_risk",
                "additional_controls",
                "residual_impact",
                "residual_proba",
                "residual_risk",
                "treatment",
            ]
            writer.writerow(columns)

            for scenario in risk_assessment.risk_scenarios.all().order_by("ref_id"):
                additional_controls = ",".join(
                    [m.name for m in scenario.applied_controls.all()]
                )
                existing_controls = ",".join(
                    [m.name for m in scenario.existing_applied_controls.all()]
                )

                threats = ",".join([t.name for t in scenario.threats.all()])
                assets = ",".join([t.name for t in scenario.assets.all()])

                row = [
                    scenario.ref_id,
                    assets,
                    threats,
                    scenario.name,
                    scenario.description,
                    existing_controls,
                    scenario.get_current_impact()["name"],
                    scenario.get_current_proba()["name"],
                    scenario.get_current_risk()["name"],
                    additional_controls,
                    scenario.get_residual_impact()["name"],
                    scenario.get_residual_proba()["name"],
                    scenario.get_residual_risk()["name"],
                    scenario.treatment,
                ]
                writer.writerow(row)

            return response
        else:
            return Response(
                {"error": "Permission denied"}, status=status.HTTP_403_FORBIDDEN
            )

    @action(detail=True, name="Get risk assessment PDF")
    def risk_assessment_pdf(self, request, pk):
        (object_ids_view, _, _) = RoleAssignment.get_accessible_object_ids(
            Folder.get_root_folder(), request.user, RiskAssessment
        )
        if UUID(pk) in object_ids_view:
            risk_assessment = self.get_object()
            context = RiskScenario.objects.filter(
                risk_assessment=risk_assessment
            ).order_by("ref_id")
            data = {
                "context": context,
                "risk_assessment": risk_assessment,
                "ri_clusters": build_scenario_clusters(risk_assessment),
                "risk_matrix": risk_assessment.risk_matrix,
            }
            html = render_to_string("core/ra_pdf.html", data)
            pdf_file = HTML(string=html).write_pdf()
            response = HttpResponse(pdf_file, content_type="application/pdf")
            return response
        else:
            return Response({"error": "Permission denied"})

    @action(detail=True, name="Get treatment plan PDF")
    def treatment_plan_pdf(self, request, pk):
        (object_ids_view, _, _) = RoleAssignment.get_accessible_object_ids(
            Folder.get_root_folder(), request.user, RiskAssessment
        )
        if UUID(pk) in object_ids_view:
            risk_assessment = self.get_object()
            context = RiskScenario.objects.filter(
                risk_assessment=risk_assessment
            ).order_by("created_at")
            data = {"context": context, "risk_assessment": risk_assessment}
            html = render_to_string("core/mp_pdf.html", data)
            pdf_file = HTML(string=html).write_pdf()
            response = HttpResponse(pdf_file, content_type="application/pdf")
            return response
        else:
            return Response({"error": "Permission denied"})

    @action(
        detail=True,
        name="Duplicate risk assessment",
        methods=["post"],
        serializer_class=RiskAssessmentDuplicateSerializer,
    )
    def duplicate(self, request, pk):
        (object_ids_view, _, _) = RoleAssignment.get_accessible_object_ids(
            Folder.get_root_folder(), request.user, RiskAssessment
        )

        if UUID(pk) in object_ids_view:
            risk_assessment = self.get_object()
            data = request.data

            duplicate_risk_assessment = RiskAssessment.objects.create(
                name=data["name"],
                description=data["description"],
                perimeter=Perimeter.objects.get(id=data["perimeter"]),
                version=data["version"],
                risk_matrix=risk_assessment.risk_matrix,
                eta=risk_assessment.eta,
                due_date=risk_assessment.due_date,
                status=risk_assessment.status,
            )

            duplicate_risk_assessment.authors.set(risk_assessment.authors.all())
            duplicate_risk_assessment.reviewers.set(risk_assessment.reviewers.all())

            for scenario in risk_assessment.risk_scenarios.all():
                duplicate_scenario = RiskScenario.objects.create(
                    risk_assessment=duplicate_risk_assessment,
                    name=scenario.name,
                    description=scenario.description,
                    existing_controls=scenario.existing_controls,
                    treatment=scenario.treatment,
                    qualifications=scenario.qualifications,
                    current_proba=scenario.current_proba,
                    current_impact=scenario.current_impact,
                    residual_proba=scenario.residual_proba,
                    residual_impact=scenario.residual_impact,
                    strength_of_knowledge=scenario.strength_of_knowledge,
                    justification=scenario.justification,
                    ref_id=scenario.ref_id,
                )

                for field in ["applied_controls", "threats", "assets"]:
                    duplicate_related_objects(
                        scenario,
                        duplicate_scenario,
                        duplicate_risk_assessment.folder,
                        field,
                    )

                if duplicate_risk_assessment.folder in [risk_assessment.folder] + [
                    folder for folder in risk_assessment.folder.get_sub_folders()
                ]:
                    duplicate_scenario.owner.set(scenario.owner.all())

                duplicate_scenario.save()

            duplicate_risk_assessment.save()
            return Response({"results": "risk assessment duplicated"})


def convert_date_to_timestamp(date):
    """
    Converts a date object (datetime.date) to a Linux timestamp.
    It creates a datetime object for the date at midnight and makes it timezone-aware.
    """
    if date:
        date_as_datetime = datetime.combine(date, datetime.min.time())
        aware_datetime = pytz.UTC.localize(date_as_datetime)
        return int(time.mktime(aware_datetime.timetuple())) * 1000
    return None


class AppliedControlFilterSet(df.FilterSet):
    todo = df.BooleanFilter(method="filter_todo")
    to_review = df.BooleanFilter(method="filter_to_review")
    compliance_assessments = df.ModelMultipleChoiceFilter(
        method="filter_compliance_assessments",
        queryset=ComplianceAssessment.objects.all(),
    )
    risk_assessments = df.ModelMultipleChoiceFilter(
        method="filter_risk_assessments",
        queryset=RiskAssessment.objects.all(),
    )
    findings_assessments = df.ModelMultipleChoiceFilter(
        method="filter_findings_assessments",
        queryset=FindingsAssessment.objects.all(),
    )
    status = df.MultipleChoiceFilter(
        choices=AppliedControl.Status.choices, lookup_expr="icontains"
    )

    def filter_findings_assessments(self, queryset, name, value):
        if value:
            findings_assessments = FindingsAssessment.objects.filter(
                id__in=[x.id for x in value]
            )
            if len(findings_assessments) == 0:
                return queryset
            findings = chain.from_iterable(
                [fa.findings.all() for fa in findings_assessments]
            )
            return queryset.filter(findings__in=findings).distinct()
        return queryset

    def filter_risk_assessments(self, queryset, name, value):
        if value:
            risk_assessments = RiskAssessment.objects.filter(
                id__in=[x.id for x in value]
            )
            if len(risk_assessments) == 0:
                return queryset
            risk_scenarios = chain.from_iterable(
                [ra.risk_scenarios.all() for ra in risk_assessments]
            )
            return queryset.filter(risk_scenarios__in=risk_scenarios).distinct()
        return queryset

    def filter_compliance_assessments(self, queryset, name, value):
        if value:
            compliance_assessments = ComplianceAssessment.objects.filter(
                id__in=[x.id for x in value]
            )
            if len(compliance_assessments) == 0:
                return queryset
            requirement_assessments = chain.from_iterable(
                [ca.requirement_assessments.all() for ca in compliance_assessments]
            )
            return queryset.filter(
                requirement_assessments__in=requirement_assessments
            ).distinct()
        return queryset

    def filter_todo(self, queryset, name, value):
        if value:
            return (
                queryset.filter(eta__lte=date.today() + timedelta(days=30))
                .exclude(status="active")
                .order_by("eta")
            )

        return queryset

    def filter_to_review(self, queryset, name, value):
        if value:
            return queryset.filter(
                expiry_date__lte=date.today() + timedelta(days=30)
            ).order_by("expiry_date")
        return queryset

    class Meta:
        model = AppliedControl
<<<<<<< HEAD
        fields = [
            "folder",
            "category",
            "csf_function",
            "priority",
            "status",
            "reference_control",
            "effort",
            "cost",
            "risk_scenarios",
            "risk_scenarios_e",
            "requirement_assessments",
            "evidences",
            "progress_field",
            "security_exceptions",
            "owner",
            "todo",
            "to_review",
            "compliance_assessments",
            "risk_assessments",
            "findings",
            "findings_assessments",
            "ref_id",
        ]
=======
        fields = {
            "folder": ["exact"],
            "category": ["exact"],
            "csf_function": ["exact"],
            "priority": ["exact"],
            "reference_control": ["exact"],
            "effort": ["exact"],
            "cost": ["exact"],
            "risk_scenarios": ["exact"],
            "risk_scenarios_e": ["exact"],
            "requirement_assessments": ["exact"],
            "evidences": ["exact"],
            "progress_field": ["exact"],
            "security_exceptions": ["exact"],
            "owner": ["exact"],
            "findings": ["exact"],
            "eta": ["exact", "lte", "gte", "lt", "gt"],
        }
>>>>>>> 97a5a96b


class AppliedControlViewSet(BaseModelViewSet):
    """
    API endpoint that allows applied controls to be viewed or edited.
    """

    model = AppliedControl
    filterset_class = AppliedControlFilterSet
    search_fields = ["name", "description"]

    @method_decorator(cache_page(60 * LONG_CACHE_TTL))
    @action(detail=False, name="Get status choices")
    def status(self, request):
        return Response(dict(AppliedControl.Status.choices))

    @method_decorator(cache_page(60 * LONG_CACHE_TTL))
    @action(detail=False, name="Get category choices")
    def category(self, request):
        return Response(dict(AppliedControl.CATEGORY))

    @method_decorator(cache_page(60 * LONG_CACHE_TTL))
    @action(detail=False, name="Get csf_function choices")
    def csf_function(self, request):
        return Response(dict(AppliedControl.CSF_FUNCTION))

    @method_decorator(cache_page(60 * LONG_CACHE_TTL))
    @action(detail=False, name="Get priority choices")
    def priority(self, request):
        return Response(dict(AppliedControl.PRIORITY))

    @method_decorator(cache_page(60 * LONG_CACHE_TTL))
    @action(detail=False, name="Get effort choices")
    def effort(self, request):
        return Response(dict(AppliedControl.EFFORT))

    @action(detail=False, name="Get all applied controls owners")
    def owner(self, request):
        return Response(
            UserReadSerializer(
                User.objects.filter(applied_controls__isnull=False).distinct(),
                many=True,
            ).data
        )

    @action(detail=False, name="Get updatable measures")
    def updatables(self, request):
        (_, object_ids_change, _) = RoleAssignment.get_accessible_object_ids(
            Folder.get_root_folder(), request.user, AppliedControl
        )

        return Response({"results": object_ids_change})

    @action(
        detail=False, name="Something"
    )  # Write a good name for the "name" keyword argument
    def per_status(self, request):
        data = applied_control_per_status(request.user)
        return Response({"results": data})

    @action(detail=False, name="Get the ordered todo applied controls")
    def todo(self, request):
        (object_ids_view, _, _) = RoleAssignment.get_accessible_object_ids(
            Folder.get_root_folder(), request.user, AppliedControl
        )

        measures = sorted(
            AppliedControl.objects.filter(id__in=object_ids_view)
            .filter(eta__lte=date.today() + timedelta(days=30))
            .exclude(status="active")
            .order_by("eta"),
            key=lambda mtg: mtg.get_ranking_score(),
            reverse=True,
        )

        ranking_scores = {str(mtg.id): mtg.get_ranking_score() for mtg in measures}

        measures = [AppliedControlReadSerializer(mtg).data for mtg in measures]

        # How to add ranking_score directly in the serializer ?

        for i in range(len(measures)):
            measures[i]["ranking_score"] = ranking_scores[measures[i]["id"]]

        """
        The serializer of AppliedControl isn't applied automatically for this function
        """

        return Response({"results": measures})

    @action(detail=False, name="Get the secuity measures to review")
    def to_review(self, request):
        measures = measures_to_review(request.user)

        measures = [AppliedControlReadSerializer(mtg).data for mtg in measures]

        """
        The serializer of AppliedControl isn't applied automatically for this function
        """

        return Response({"results": measures})

    @action(detail=False, name="Export controls as CSV")
    def export_csv(self, request):
        (viewable_controls_ids, _, _) = RoleAssignment.get_accessible_object_ids(
            Folder.get_root_folder(), request.user, AppliedControl
        )
        response = HttpResponse(content_type="text/csv")
        response["Content-Disposition"] = 'attachment; filename="audit_export.csv"'

        writer = csv.writer(response, delimiter=";")
        columns = [
            "internal_id",
            "name",
            "description",
            "category",
            "csf_function",
            "status",
            "eta",
            "priority",
            "owner",
        ]
        writer.writerow(columns)

        for control in AppliedControl.objects.filter(id__in=viewable_controls_ids):
            row = [
                control.id,
                control.name,
                control.description,
                control.category,
                control.csf_function,
                control.status,
                control.eta,
                control.priority,
            ]
            if len(control.owner.all()) > 0:
                owners = ",".join([o.email for o in control.owner.all()])
                row += [owners]
            writer.writerow(row)
        return response

    @action(detail=False, methods=["get"])
    def get_controls_info(self, request):
        nodes = list()
        links = list()
        for ac in AppliedControl.objects.all():
            related_items_count = 0
            for ca in ComplianceAssessment.objects.filter(
                requirement_assessments__applied_controls=ac
            ).distinct():
                audit_coverage = (
                    RequirementAssessment.objects.filter(compliance_assessment=ca)
                    .filter(applied_controls=ac)
                    .count()
                )
                related_items_count += audit_coverage
                links.append(
                    {
                        "source": ca.id,
                        "target": ac.id,
                        "coverage": audit_coverage,
                    }
                )
            for ra in RiskAssessment.objects.filter(
                risk_scenarios__applied_controls=ac
            ).distinct():
                risk_coverage = (
                    RiskScenario.objects.filter(risk_assessment=ra)
                    .filter(applied_controls=ac)
                    .count()
                )
                related_items_count += risk_coverage
                links.append(
                    {
                        "source": ra.id,
                        "target": ac.id,
                        "coverage": risk_coverage,
                    }
                )
            nodes.append(
                {
                    "id": ac.id,
                    "label": ac.name,
                    "shape": "hexagon",
                    "counter": related_items_count,
                    "color": "#47e845",
                }
            )
        for audit in ComplianceAssessment.objects.all():
            nodes.append(
                {
                    "id": audit.id,
                    "label": audit.name,
                    "shape": "circle",
                    "color": "#5D4595",
                }
            )
        for ra in RiskAssessment.objects.all():
            nodes.append(
                {
                    "id": ra.id,
                    "label": ra.name,
                    "shape": "square",
                    "color": "#E6499F",
                }
            )
        return Response(
            {
                "nodes": nodes,
                "links": links,
            }
        )

    @action(detail=False, name="Get priority chart data")
    def priority_chart_data(self, request):
        qs = AppliedControl.objects.exclude(status="active")

        data = {
            "--": [],
            "to_do": [],
            "in_progress": [],
            "on_hold": [],
            "deprecated": [],
        }
        angle_offsets = {"4": 0, "3": 90, "1": 180, "2": 270}
        status_offset = {
            "--": 4,
            "to_do": 12,
            "in_progress": 20,
            "on_hold": 28,
            "deprecated": 36,
        }

        not_displayed_cnt = 0

        p_dict = qs.aggregate(
            p1=Count("priority", filter=Q(priority=1)),
            p2=Count("priority", filter=Q(priority=2)),
            p3=Count("priority", filter=Q(priority=3)),
            p4=Count("priority", filter=Q(priority=4)),
        )
        for ac in qs:
            if ac.priority:
                if ac.eta:
                    days_countdown = min(100, ac.days_until_eta)
                    # how many days until the ETA
                else:
                    days_countdown = 100
                impact_factor = 5 + ac.links_count

                # angle = angle_offsets[str(ac.priority)]+ (next(offsets) % 80) + random.randint(1,4)
                angle = (
                    angle_offsets[str(ac.priority)]
                    + status_offset[ac.status]
                    + random.randint(1, 40)
                )
                # angle = angle_offsets[str(ac.priority)] + next(offsets)

                vector = [
                    days_countdown,
                    angle,
                    impact_factor,
                    f"[{ac.priority}] {str(ac)}",
                    ac.status,
                    ac.id,
                ]
                if ac.status:
                    data[ac.status].append(vector)
                else:
                    data["unclassified"].append(vector)
            else:
                print("priority unset - add it to triage lot")
                not_displayed_cnt += 1

        data["not_displayed"] = not_displayed_cnt
        data["priority_cnt"] = p_dict

        return Response(data)

    @action(detail=False, methods=["get"])
    def get_timeline_info(self, request):
        entries = []
        COLORS_PALETTE = [
            "#F72585",
            "#7209B7",
            "#3A0CA3",
            "#4361EE",
            "#4CC9F0",
            "#A698DC",
        ]
        colorMap = {}
        (viewable_controls_ids, _, _) = RoleAssignment.get_accessible_object_ids(
            Folder.get_root_folder(), request.user, AppliedControl
        )

        applied_controls = AppliedControl.objects.filter(
            id__in=viewable_controls_ids
        ).select_related("folder")

        for ac in applied_controls:
            if ac.eta:
                endDate = convert_date_to_timestamp(ac.eta)
                startDate = (
                    convert_date_to_timestamp(ac.start_date)
                    if ac.start_date
                    else endDate
                )
                entries.append(
                    {
                        "startDate": startDate,
                        "endDate": endDate,
                        "name": ac.name,
                        "description": ac.description
                        if ac.description
                        else "(no description)",
                        "domain": ac.folder.name,
                    }
                )
        color_cycle = cycle(COLORS_PALETTE)
        for domain in Folder.objects.all():
            colorMap[domain.name] = next(color_cycle)
        return Response({"entries": entries, "colorMap": colorMap})

    @action(
        detail=True,
        name="Duplicate applied control",
        methods=["post"],
        serializer_class=AppliedControlDuplicateSerializer,
    )
    def duplicate(self, request, pk):
        (object_ids_view, _, _) = RoleAssignment.get_accessible_object_ids(
            Folder.get_root_folder(), request.user, AppliedControl
        )
        if UUID(pk) not in object_ids_view:
            return Response(
                {"results": "applied control duplicated"},
                status=status.HTTP_404_NOT_FOUND,
            )

        applied_control = self.get_object()
        data = request.data
        new_folder = Folder.objects.get(id=data["folder"])
        duplicate_applied_control = AppliedControl.objects.create(
            reference_control=applied_control.reference_control,
            name=data["name"],
            description=data["description"],
            folder=new_folder,
            ref_id=applied_control.ref_id,
            category=applied_control.category,
            csf_function=applied_control.csf_function,
            priority=applied_control.priority,
            status=applied_control.status,
            start_date=applied_control.start_date,
            eta=applied_control.eta,
            expiry_date=applied_control.expiry_date,
            link=applied_control.link,
            effort=applied_control.effort,
            cost=applied_control.cost,
            progress_field=applied_control.progress_field,
        )
        duplicate_applied_control.owner.set(applied_control.owner.all())
        if data["duplicate_evidences"]:
            duplicate_related_objects(
                applied_control, duplicate_applied_control, new_folder, "evidences"
            )
            duplicate_applied_control.save()

        return Response(
            {"results": AppliedControlReadSerializer(duplicate_applied_control).data}
        )

    @action(detail=False, methods=["get"])
    def ids(self, request):
        my_map = dict()

        (viewable_items, _, _) = RoleAssignment.get_accessible_object_ids(
            folder=Folder.get_root_folder(),
            user=request.user,
            object_type=AppliedControl,
        )
        for item in AppliedControl.objects.filter(id__in=viewable_items):
            if my_map.get(item.folder.name) is None:
                my_map[item.folder.name] = {}
            my_map[item.folder.name].update({item.name: item.id})

        return Response(my_map)

    @action(detail=False, name="Generate data for applied controls impact graph")
    def impact_graph(self, request):
        (viewable_controls_ids, _, _) = RoleAssignment.get_accessible_object_ids(
            Folder.get_root_folder(), request.user, AppliedControl
        )
        csf_functions_map = dict()
        categories = [{"name": "--"}]
        for i, option in enumerate(ReferenceControl.CSF_FUNCTION, 1):
            csf_functions_map[option[0]] = i
            categories.append({"name": option[1]})
        categories.append({"name": "requirements"})  # 7
        categories.append({"name": "scenarios"})  # 9
        categories.append({"name": "audits"})  # 8
        categories.append({"name": "risk assessments"})

        nodes = list()
        links = list()
        indexes = dict()
        idx_cnt = 0
        for ac in AppliedControl.objects.filter(id__in=viewable_controls_ids):
            nodes.append(
                {
                    "name": ac.name,
                    "value": ac.name,
                    "category": csf_functions_map.get(ac.csf_function, 0),
                }
            )
            indexes[ac.id] = idx_cnt
            idx_cnt += 1
            # attached requirement_assessments
            for req in RequirementAssessment.objects.filter(applied_controls__id=ac.id):
                nodes.append(
                    {
                        "name": req.requirement.ref_id,
                        "value": req.requirement.description,
                        "category": 7,
                        "symbol": "triangle",
                    }
                )
                indexes[req.id] = (
                    idx_cnt  # not good - even if the probability of collision is low
                )
                idx_cnt += 1

                audit = req.compliance_assessment
                if indexes.get(audit.id) is None:
                    nodes.append(
                        {
                            "name": audit.name,
                            "value": audit.framework.name,
                            "category": 9,
                            "symbol": "rect",
                        }
                    )
                    indexes[audit.id] = idx_cnt
                    idx_cnt += 1
                links.append({"source": indexes[audit.id], "target": indexes[req.id]})

                links.append({"source": indexes[ac.id], "target": indexes[req.id]})
            for sc in RiskScenario.objects.filter(applied_controls__id=ac.id):
                nodes.append(
                    {
                        "name": sc.ref_id,
                        "value": sc.name,
                        "category": 8,
                        "symbol": "diamond",
                    }
                )
                indexes[sc.id] = idx_cnt
                idx_cnt += 1

                ra = sc.risk_assessment
                if indexes.get(ra.id) is None:
                    nodes.append(
                        {
                            "name": ra.name,
                            "value": ra.name,
                            "category": 10,
                            "symbol": "rect",
                        }
                    )
                    indexes[ra.id] = idx_cnt
                    idx_cnt += 1
                links.append({"source": indexes[ra.id], "target": indexes[sc.id]})

                links.append({"source": indexes[ac.id], "target": indexes[sc.id]})

        return Response({"nodes": nodes, "categories": categories, "links": links})


class ComplianceAssessmentActionPlanList(generics.ListAPIView):
    filterset_fields = ["reference_control"]
    serializer_class = ComplianceAssessmentActionPlanSerializer
    filter_backends = [
        DjangoFilterBackend,
        filters.SearchFilter,
        filters.OrderingFilter,
    ]
    ordering_fields = "__all__"
    ordering = ["eta"]

    def get_serializer_context(self):
        context = super().get_serializer_context()
        context.update({"pk": self.kwargs["pk"]})
        return context

    def get_queryset(self):
        compliance_assessment: ComplianceAssessment = ComplianceAssessment.objects.get(
            id=self.kwargs["pk"]
        )
        requirement_assessments = compliance_assessment.get_requirement_assessments(
            include_non_assessable=True
        )
        return AppliedControl.objects.filter(
            requirement_assessments__in=requirement_assessments
        ).distinct()


class PolicyViewSet(AppliedControlViewSet):
    model = Policy
    filterset_fields = [
        "folder",
        "csf_function",
        "status",
        "reference_control",
        "effort",
        "risk_scenarios",
        "requirement_assessments",
        "evidences",
    ]
    search_fields = ["name", "description", "risk_scenarios", "requirement_assessments"]

    @method_decorator(cache_page(60 * LONG_CACHE_TTL))
    @action(detail=False, name="Get csf_function choices")
    def csf_function(self, request):
        return Response(dict(AppliedControl.CSF_FUNCTION))


class RiskScenarioViewSet(BaseModelViewSet):
    """
    API endpoint that allows risk scenarios to be viewed or edited.
    """

    model = RiskScenario
    filterset_fields = [
        "risk_assessment",
        "risk_assessment__perimeter",
        "risk_assessment__perimeter__folder",
        "current_impact",
        "current_proba",
        "current_level",
        "residual_impact",
        "residual_proba",
        "residual_level",
        "treatment",
        "threats",
        "assets",
        "applied_controls",
        "security_exceptions",
    ]
    ordering = ["ref_id"]

    def _perform_write(self, serializer):
        if not serializer.validated_data.get(
            "ref_id"
        ) and serializer.validated_data.get("risk_assessment"):
            risk_assessment = serializer.validated_data["risk_assessment"]
            ref_id = RiskScenario.get_default_ref_id(risk_assessment)
            serializer.validated_data["ref_id"] = ref_id
        serializer.save()

    def perform_create(self, serializer):
        return self._perform_write(serializer)

    def perform_update(self, serializer):
        return self._perform_write(serializer)

    @method_decorator(cache_page(60 * LONG_CACHE_TTL))
    @action(detail=False, name="Get treatment choices")
    def treatment(self, request):
        return Response(dict(RiskScenario.TREATMENT_OPTIONS))

    @method_decorator(cache_page(60 * LONG_CACHE_TTL))
    @action(detail=False, name="Get qualification choices")
    def qualifications(self, request):
        return Response(dict(RiskScenario.QUALIFICATIONS))

    @method_decorator(cache_page(60 * LONG_CACHE_TTL))
    @action(detail=True, name="Get probability choices")
    def probability(self, request, pk):
        undefined = {-1: "--"}
        _choices = {
            i: name
            for i, name in enumerate(
                x["name"] for x in self.get_object().get_matrix()["probability"]
            )
        }
        choices = undefined | _choices
        return Response(choices)

    @method_decorator(cache_page(60 * LONG_CACHE_TTL))
    @action(detail=True, name="Get impact choices")
    def impact(self, request, pk):
        undefined = dict([(-1, "--")])
        _choices = dict(
            zip(
                list(range(0, 64)),
                [x["name"] for x in self.get_object().get_matrix()["impact"]],
            )
        )
        choices = undefined | _choices
        return Response(choices)

    @method_decorator(cache_page(60 * LONG_CACHE_TTL))
    @action(detail=True, name="Get strength of knowledge choices")
    def strength_of_knowledge(self, request, pk):
        undefined = {-1: RiskScenario.DEFAULT_SOK_OPTIONS[-1]}
        _sok_choices = self.get_object().get_matrix().get("strength_of_knowledge")
        if _sok_choices is not None:
            sok_choices = dict(
                enumerate(
                    {
                        "name": x["name"],
                        "description": x.get("description"),
                        "symbol": x.get("symbol"),
                    }
                    for x in _sok_choices
                )
            )
        else:
            sok_choices = RiskScenario.DEFAULT_SOK_OPTIONS
        choices = undefined | sok_choices
        return Response(choices)

    @action(detail=False, name="Get risk count per level")
    def count_per_level(self, request):
        return Response({"results": risks_count_per_level(request.user)})

    @action(detail=False, name="Get risk scenarios count per status")
    def per_status(self, request):
        return Response({"results": risk_per_status(request.user)})

    @action(
        detail=False, methods=["get"], permission_classes=[permissions.IsAuthenticated]
    )
    def default_ref_id(self, request):
        risk_assessment_id = request.query_params.get("risk_assessment")
        if not risk_assessment_id:
            return Response(
                {"error": "Missing 'risk_assessment' parameter."}, status=400
            )
        try:
            risk_assessment = RiskAssessment.objects.get(pk=risk_assessment_id)

            # Use the class method to compute the default ref_id
            default_ref_id = RiskScenario.get_default_ref_id(risk_assessment)
            return Response({"results": default_ref_id})
        except Exception as e:
            logger.error("Error in default_ref_id: %s", str(e))
            return Response(
                {"error": "Error in default_ref_id has occurred."}, status=400
            )


class RiskAcceptanceFilterSet(df.FilterSet):
    to_review = df.BooleanFilter(method="filter_to_review")

    def filter_to_review(self, queryset, name, value):
        if value:
            return (
                queryset.filter(expiry_date__lte=date.today() + timedelta(days=30))
                .filter(state__in=["submitted", "accepted"])
                .order_by("expiry_date")
            )

        return queryset

    class Meta:
        model = RiskAcceptance
        fields = ["folder", "state", "approver", "risk_scenarios", "to_review"]


class RiskAcceptanceViewSet(BaseModelViewSet):
    """
    API endpoint that allows risk acceptance to be viewed or edited.
    """

    permission_overrides = {
        "accept": "approve_riskacceptance",
        "reject": "approve_riskacceptance",
        "revoke": "approve_riskacceptance",
    }

    model = RiskAcceptance
    serializer_class = RiskAcceptanceWriteSerializer
    filterset_class = RiskAcceptanceFilterSet
    search_fields = ["name", "description", "justification"]

    def update(self, request, *args, **kwargs):
        initial_data = self.get_object()
        updated_data = request.data
        if (
            updated_data.get("justification") != initial_data.justification
            and request.user != initial_data.approver
        ):
            _data = {
                "non_field_errors": "The justification can only be edited by the approver"
            }
            return Response(data=_data, status=status.HTTP_400_BAD_REQUEST)
        else:
            return super().update(request, *args, **kwargs)

    @action(detail=False, name="Get acceptances to review")
    def to_review(self, request):
        acceptances = acceptances_to_review(request.user)

        acceptances = [
            RiskAcceptanceReadSerializer(acceptance).data for acceptance in acceptances
        ]

        """
        The serializer of AppliedControl isn't applied automatically for this function
        """

        return Response({"results": acceptances})

    @action(detail=True, methods=["post"], name="Submit risk acceptance")
    def submit(self, request, pk):
        if self.get_object().approver:
            self.get_object().set_state("submitted")
            return Response({"results": "state updated to submitted"})
        else:
            return Response(
                {"error": "Missing 'approver' field"}, status=status.HTTP_403_FORBIDDEN
            )

    # This set back risk acceptance to "Created"
    @action(detail=True, methods=["post"], name="Draft risk acceptance")
    def draft(self, request, pk):
        self.get_object().set_state("created")
        return Response({"results": "state updated back to created"})

    @action(detail=True, methods=["post"], name="Accept risk acceptance")
    def accept(self, request, pk):
        if request.user != self.get_object().approver:
            logger.error(
                "Only the approver can accept the risk acceptance",
                user=request.user,
                approver=self.get_object().approver,
            )
            raise PermissionDenied(
                {"error": "Only the approver can accept the risk acceptance"}
            )
        self.get_object().set_state("accepted")
        return Response({"results": "state updated to accepted"})

    @action(detail=True, methods=["post"], name="Reject risk acceptance")
    def reject(self, request, pk):
        if request.user != self.get_object().approver:
            logger.error(
                "Only the approver can reject the risk acceptance",
                user=request.user,
                approver=self.get_object().approver,
            )
            raise PermissionDenied(
                {"error": "Only the approver can reject the risk acceptance"}
            )
        self.get_object().set_state("rejected")
        return Response({"results": "state updated to rejected"})

    @action(detail=True, methods=["post"], name="Revoke risk acceptance")
    def revoke(self, request, pk):
        if request.user != self.get_object().approver:
            logger.error(
                "Only the approver can revoke the risk acceptance",
                user=request.user,
                approver=self.get_object().approver,
            )
            raise PermissionDenied(
                {"error": "Only the approver can revoke the risk acceptance"}
            )
        self.get_object().set_state("revoked")
        return Response({"results": "state updated to revoked"})

    @action(detail=False, methods=["get"], name="Get waiting risk acceptances")
    def waiting(self, request):
        acceptance_count = RiskAcceptance.objects.filter(
            approver=request.user, state="submitted"
        ).count()
        return Response({"count": acceptance_count})

    def perform_update(self, serializer):
        risk_acceptance = serializer.validated_data

        if risk_acceptance.get("approver"):
            for scenario in risk_acceptance.get("risk_scenarios"):
                if not RoleAssignment.is_access_allowed(
                    risk_acceptance.get("approver"),
                    Permission.objects.get(codename="approve_riskacceptance"),
                    scenario.risk_assessment.perimeter.folder,
                ):
                    raise ValidationError(
                        "The approver is not allowed to approve this risk acceptance"
                    )
        risk_acceptance = serializer.save()

    @action(detail=False, name="Get state choices")
    def state(self, request):
        return Response(dict(RiskAcceptance.ACCEPTANCE_STATE))


class UserFilter(df.FilterSet):
    is_approver = df.BooleanFilter(method="filter_approver", label="Approver")
    is_applied_control_owner = df.BooleanFilter(
        method="filter_applied_control_owner", label="Applied control owner"
    )

    def filter_approver(self, queryset, name, value):
        """we don't know yet which folders will be used, so filter on any folder"""
        approvers_id = []
        for candidate in User.objects.all():
            if "approve_riskacceptance" in candidate.permissions:
                approvers_id.append(candidate.id)
        if value:
            return queryset.filter(id__in=approvers_id)
        return queryset.exclude(id__in=approvers_id)

    def filter_applied_control_owner(self, queryset, name, value):
        return queryset.filter(applied_controls__isnull=not value)

    class Meta:
        model = User
        fields = [
            "email",
            "first_name",
            "last_name",
            "is_active",
            "is_approver",
            "is_third_party",
        ]


class UserViewSet(BaseModelViewSet):
    """
    API endpoint that allows users to be viewed or edited
    """

    model = User
    ordering = ["-is_active", "-is_superuser", "email", "id"]
    filterset_class = UserFilter
    search_fields = ["email", "first_name", "last_name"]

    def get_queryset(self):
        # TODO: Implement a proper filter for the queryset
        return User.objects.all()

    def update(self, request: Request, *args, **kwargs) -> Response:
        user = self.get_object()
        if user.is_admin():
            number_of_admin_users = User.get_admin_users().count()
            admin_group = UserGroup.objects.get(name="BI-UG-ADM")
            if number_of_admin_users == 1:
                new_user_groups = set(request.data["user_groups"])
                if str(admin_group.pk) not in new_user_groups:
                    return Response(
                        {"error": "attemptToRemoveOnlyAdminUserGroup"},
                        status=status.HTTP_403_FORBIDDEN,
                    )

        return super().update(request, *args, **kwargs)

    def destroy(self, request, *args, **kwargs):
        user = self.get_object()
        if user.is_admin():
            number_of_admin_users = User.get_admin_users().count()
            if number_of_admin_users == 1:
                return Response(
                    {"error": "attemptToDeleteOnlyAdminAccountError"},
                    status=status.HTTP_403_FORBIDDEN,
                )

        return super().destroy(request, *args, **kwargs)


class UserGroupViewSet(BaseModelViewSet):
    """
    API endpoint that allows user groups to be viewed or edited
    """

    model = UserGroup
    ordering = ["builtin", "name"]
    filterset_fields = ["folder"]


class RoleViewSet(BaseModelViewSet):
    """
    API endpoint that allows roles to be viewed or edited
    """

    model = Role
    ordering = ["builtin", "name"]


class RoleAssignmentViewSet(BaseModelViewSet):
    """
    API endpoint that allows role assignments to be viewed or edited.
    """

    model = RoleAssignment
    ordering = ["builtin", "folder"]
    filterset_fields = ["folder"]


class FolderFilter(df.FilterSet):
    owned = df.BooleanFilter(method="get_owned_folders", label="owned")
    content_type = df.MultipleChoiceFilter(
        choices=Folder.ContentType, lookup_expr="icontains"
    )

    def get_owned_folders(self, queryset, name, value):
        owned_folders_id = []
        for folder in Folder.objects.all():
            if folder.owner.all().first():
                owned_folders_id.append(folder.id)
        if value:
            return queryset.filter(id__in=owned_folders_id)
        return queryset.exclude(id__in=owned_folders_id)

    class Meta:
        model = Folder
        fields = ["parent_folder", "content_type", "owner", "owned"]


class FolderViewSet(BaseModelViewSet):
    """
    API endpoint that allows folders to be viewed or edited.
    """

    model = Folder
    filterset_class = FolderFilter
    search_fields = ["name"]
    batch_size = 100  # Configurable batch size for processing domain import

    def perform_create(self, serializer):
        """
        Create the default user groups after domain creation
        """
        serializer.save()
        folder = Folder.objects.get(id=serializer.data["id"])
        if folder.content_type == Folder.ContentType.DOMAIN:
            readers = UserGroup.objects.create(
                name=UserGroupCodename.READER, folder=folder, builtin=True
            )
            approvers = UserGroup.objects.create(
                name=UserGroupCodename.APPROVER, folder=folder, builtin=True
            )
            analysts = UserGroup.objects.create(
                name=UserGroupCodename.ANALYST, folder=folder, builtin=True
            )
            managers = UserGroup.objects.create(
                name=UserGroupCodename.DOMAIN_MANAGER, folder=folder, builtin=True
            )
            ra1 = RoleAssignment.objects.create(
                user_group=readers,
                role=Role.objects.get(name=RoleCodename.READER),
                builtin=True,
                folder=Folder.get_root_folder(),
                is_recursive=True,
            )
            ra1.perimeter_folders.add(folder)
            ra2 = RoleAssignment.objects.create(
                user_group=approvers,
                role=Role.objects.get(name=RoleCodename.APPROVER),
                builtin=True,
                folder=Folder.get_root_folder(),
                is_recursive=True,
            )
            ra2.perimeter_folders.add(folder)
            ra3 = RoleAssignment.objects.create(
                user_group=analysts,
                role=Role.objects.get(name=RoleCodename.ANALYST),
                builtin=True,
                folder=Folder.get_root_folder(),
                is_recursive=True,
            )
            ra3.perimeter_folders.add(folder)
            ra4 = RoleAssignment.objects.create(
                user_group=managers,
                role=Role.objects.get(name=RoleCodename.DOMAIN_MANAGER),
                builtin=True,
                folder=Folder.get_root_folder(),
                is_recursive=True,
            )
            ra4.perimeter_folders.add(folder)
            # Clear the cache after a new folder is created - purposely clearing everything

    def list(self, request, *args, **kwargs):
        return super().list(request, *args, **kwargs)

    def retrieve(self, request, *args, **kwargs):
        return super().retrieve(request, *args, **kwargs)

    @action(detail=False, methods=["get"])
    def org_tree(self, request):
        """
        Returns the tree of domains and perimeters
        """
        tree = {"name": "Global", "children": []}

        (viewable_objects, _, _) = RoleAssignment.get_accessible_object_ids(
            folder=Folder.get_root_folder(),
            user=request.user,
            object_type=Folder,
        )
        folders_list = list()
        for folder in (
            Folder.objects.exclude(content_type="GL")
            .filter(id__in=viewable_objects, parent_folder=Folder.get_root_folder())
            .distinct()
        ):
            entry = {"name": folder.name, "children": get_folder_content(folder)}
            folders_list.append(entry)
        tree.update({"children": folders_list})

        return Response(tree)

    @action(detail=False, methods=["get"])
    def ids(self, request):
        my_map = dict()

        (viewable_items, _, _) = RoleAssignment.get_accessible_object_ids(
            folder=Folder.get_root_folder(),
            user=request.user,
            object_type=Folder,
        )
        for item in Folder.objects.filter(id__in=viewable_items):
            my_map[item.name] = item.id
        return Response(my_map)

    @action(detail=False, methods=["get"])
    def my_assignments(self, request):
        risk_assessments = RiskAssessment.objects.filter(
            Q(authors=request.user) | Q(reviewers=request.user)
        ).distinct()

        audits = (
            ComplianceAssessment.objects.filter(
                Q(authors=request.user) | Q(reviewers=request.user)
            )
            .order_by(F("eta").asc(nulls_last=True))
            .distinct()
        )

        sum = 0
        avg_progress = 0
        audits_count = audits.count()
        if audits_count > 0:
            for audit in audits:
                sum += audit.progress()
            avg_progress = int(sum / audits.count())

        controls = (
            AppliedControl.objects.filter(owner=request.user)
            .order_by(F("eta").asc(nulls_last=True))
            .distinct()
        )
        non_active_controls = controls.exclude(status="active")
        risk_scenarios = RiskScenario.objects.filter(owner=request.user).distinct()
        controls_progress = 0
        evidences_progress = 0
        tot_ac = controls.count()
        if tot_ac > 0:
            alive_ac = controls.filter(status="active").count()
            controls_progress = int((alive_ac / tot_ac) * 100)

            with_evidences = 0
            for ctl in controls:
                with_evidences += 1 if ctl.has_evidences() else 0

            evidences_progress = int((with_evidences / tot_ac) * 100)

        RA_serializer = RiskAssessmentReadSerializer(risk_assessments[:10], many=True)
        CA_serializer = ComplianceAssessmentReadSerializer(audits[:6], many=True)
        AC_serializer = AppliedControlReadSerializer(
            non_active_controls[:10], many=True
        )
        RS_serializer = RiskScenarioReadSerializer(risk_scenarios[:10], many=True)

        return Response(
            {
                "risk_assessments": RA_serializer.data,
                "audits": CA_serializer.data,
                "controls": AC_serializer.data,
                "risk_scenarios": RS_serializer.data,
                "metrics": {
                    "progress": {
                        "audits": avg_progress,
                        "controls": controls_progress,
                        "evidences": evidences_progress,
                    }
                },
            }
        )

    @action(detail=True, methods=["get"])
    def export(self, request, pk):
        include_attachments = True
        instance = self.get_object()

        logger.info(
            "Starting domain export",
            domain_id=instance.id,
            domain_name=instance.name,
            include_attachments=include_attachments,
            user=request.user.username,
        )

        objects = get_domain_export_objects(instance)

        for model in objects.keys():
            if not RoleAssignment.is_access_allowed(
                user=request.user,
                perm=Permission.objects.get(codename=f"view_{model}"),
                folder=instance,
            ):
                logger.error(
                    "User does not have permission to export object",
                    user=request.user,
                    model=model,
                )
                raise PermissionDenied(
                    {"error": "userDoesNotHavePermissionToExportDomain"}
                )

        logger.debug(
            "Retrieved domain objects for export",
            object_types=list(objects.keys()),
            total_objects=sum(len(queryset) for queryset in objects.values()),
            objects_per_model={
                model: len(queryset) for model, queryset in objects.items()
            },
        )

        # Create in-memory zip file
        zip_buffer = io.BytesIO()

        with zipfile.ZipFile(zip_buffer, "w", zipfile.ZIP_DEFLATED) as zipf:
            if include_attachments:
                evidences = objects.get("evidence", Evidence.objects.none()).filter(
                    attachment__isnull=False
                )
                logger.info(
                    "Processing evidence attachments",
                    total_evidences=evidences.count(),
                    domain_id=instance.id,
                )

                for evidence in evidences:
                    if evidence.attachment and default_storage.exists(
                        evidence.attachment.name
                    ):
                        # Read file directly into memory
                        with default_storage.open(evidence.attachment.name) as file:
                            file_content = file.read()
                            # Write the file content directly to the zip
                            zipf.writestr(
                                os.path.join(
                                    "attachments",
                                    os.path.basename(evidence.attachment.name),
                                ),
                                file_content,
                            )

            # Add the JSON dump to the zip file
            dumpfile_name = (
                f"ciso-assistant-{slugify(instance.name)}-domain-{timezone.now()}"
            )
            dump_data = ExportSerializer.dump_data(scope=[*objects.values()])

            logger.debug(
                "Adding JSON dump to zip",
                json_size=len(json.dumps(dump_data).encode("utf-8")),
                filename=f"{dumpfile_name}.json",
            )

            zipf.writestr("data.json", json.dumps(dump_data).encode("utf-8"))

        # Reset buffer position to the start
        zip_buffer.seek(0)
        final_size = len(zip_buffer.getvalue())

        # Create the response with the in-memory zip file
        response = HttpResponse(zip_buffer.getvalue(), content_type="application/zip")
        response["Content-Disposition"] = f'attachment; filename="{dumpfile_name}.zip"'

        logger.info(
            "Domain export completed successfully",
            domain_id=instance.id,
            domain_name=instance.name,
            zip_size=final_size,
            filename=f"{dumpfile_name}.zip",
        )

        return response

    @action(
        detail=False,
        methods=["post"],
        url_path="import",
        parser_classes=(FileUploadParser,),
    )
    def import_domain(self, request):
        """Handle file upload and initiate import process."""
        load_missing_libraries = (
            request.query_params.get("load_missing_libraries", "false").lower()
            == "true"
        )
        try:
            if not RoleAssignment.is_access_allowed(
                user=request.user,
                perm=Permission.objects.get(codename="add_folder"),
                folder=Folder.get_root_folder(),
            ):
                raise PermissionDenied()
            domain_name = request.headers.get(
                "X-CISOAssistantDomainName", str(uuid.uuid4())
            )
            parsed_data = self._process_uploaded_file(request.data["file"])
            result = self._import_objects(
                parsed_data, domain_name, load_missing_libraries, user=request.user
            )
            return Response(result, status=status.HTTP_200_OK)

        except PermissionDenied:
            logger.error(
                "User does not have permission to import domain",
                user=request.user,
                exc_info=True,
            )
            return Response(
                {"error": "userDoesNotHavePermissionToImportDomain"},
                status=status.HTTP_403_FORBIDDEN,
            )

        except KeyError:
            logger.error("No file provided in the request", exc_info=True)
            return Response(
                {"errors": ["No file provided"]}, status=status.HTTP_400_BAD_REQUEST
            )

        except json.JSONDecodeError:
            logger.error("Invalid JSON format in uploaded file", exc_info=True)
            return Response(
                {"errors": ["Invalid JSON format"]}, status=status.HTTP_400_BAD_REQUEST
            )

    @action(
        detail=False,
        methods=["post"],
        url_path="import-dummy",
    )
    def import_dummy_domain(self, request):
        domain_name = f"DEMO"
        try:
            dummy_fixture_path = (
                Path(settings.BASE_DIR) / "fixtures" / "dummy-domain.bak"
            )
            if not dummy_fixture_path.exists():
                logger.error("Dummy domain fixture not found", path=dummy_fixture_path)
                return Response(
                    {"error": "dummyDomainFixtureNotFound"},
                    status=status.HTTP_500_INTERNAL_SERVER_ERROR,
                )
            parsed_data = self._process_uploaded_file(dummy_fixture_path)
            result = self._import_objects(
                parsed_data, domain_name, load_missing_libraries=True, user=request.user
            )
            logger.info("Dummy domain imported successfully", domain_name=domain_name)
            return Response(result, status=status.HTTP_200_OK)

        except json.JSONDecodeError:
            logger.error("Invalid JSON format in dummy fixture file")
            return Response(
                {"errors": ["Invalid JSON format"]},
                status=status.HTTP_500_INTERNAL_SERVER_ERROR,
            )
        except Exception:
            logger.error("Error importing dummy domain")
            return Response(
                {"error": "failedToImportDummyDomain"},
                status=status.HTTP_500_INTERNAL_SERVER_ERROR,
            )

    def _process_uploaded_file(self, dump_file: str | Path) -> Any:
        """Process the uploaded file and return parsed data."""
        if not zipfile.is_zipfile(dump_file):
            logger.error("Invalid ZIP file format")
            raise ValidationError({"file": "invalidZipFileFormat"})

        with zipfile.ZipFile(dump_file, mode="r") as zipf:
            if "data.json" not in zipf.namelist():
                logger.error(
                    "No data.json file found in uploaded file", files=zipf.namelist()
                )
                raise ValidationError({"file": "noDataJsonFileFound"})
            infolist = zipf.infolist()
            directories = list(set([Path(f.filename).parent.name for f in infolist]))
            decompressed_data = zipf.read("data.json")
            # Decode bytes to string if necessary
            if isinstance(decompressed_data, bytes):
                decompressed_data = decompressed_data.decode("utf-8")
            try:
                json_dump = json.loads(decompressed_data)
                import_version = json_dump["meta"]["media_version"]
                schema_version = json_dump["meta"].get("schema_version")
            except json.JSONDecodeError:
                logger.error("Invalid JSON format in uploaded file", exc_info=True)
                raise
            if "objects" not in json_dump:
                raise ValidationError("badly formatted json")

            # Check backup and local version

            try:
                schema_version_int = int(schema_version)
            except (ValueError, TypeError) as e:
                logger.error(
                    "Invalid schema version format",
                    schema_version=schema_version,
                    exc_info=e,
                )
                raise ValidationError({"error": "invalidSchemaVersionFormat"})
            compare_schema_versions(schema_version_int, import_version)

            if "attachments" in directories:
                attachments = {
                    f for f in infolist if Path(f.filename).parent.name == "attachments"
                }
                logger.info(
                    "Attachments found in uploaded file",
                    attachments_count=len(attachments),
                )
                for attachment in attachments:
                    try:
                        content = zipf.read(attachment)
                        current_name = Path(attachment.filename).name
                        new_name = default_storage.save(
                            current_name, io.BytesIO(content)
                        )
                        if new_name != current_name:
                            for x in json_dump["objects"]:
                                if (
                                    x["model"] == "core.evidence"
                                    and x["fields"]["attachment"] == current_name
                                ):
                                    x["fields"]["attachment"] = new_name

                    except Exception:
                        logger.error("Error extracting attachment", exc_info=True)

        return json_dump

    def _get_models_map(self, objects):
        """Build a map of model names to model classes."""
        model_names = {obj["model"] for obj in objects}
        return {name: apps.get_model(name) for name in model_names}

    def _resolve_dependencies(self, all_models):
        """Resolve model dependencies and detect cycles."""
        logger.debug("Resolving model dependencies", all_models=all_models)

        graph = build_dependency_graph(all_models)

        logger.debug("Dependency graph", graph=graph)

        try:
            return topological_sort(graph)
        except ValueError as e:
            logger.error("Cyclic dependency detected", error=str(e))
            raise ValidationError({"error": "Cyclic dependency detected"})

    def _import_objects(
        self, parsed_data: dict, domain_name: str, load_missing_libraries: bool, user
    ):
        """
        Import and validate objects using appropriate serializers.
        Handles both validation and creation in separate phases within a transaction.
        """
        validation_errors = []
        required_libraries = []
        missing_libraries = []
        link_dump_database_ids = {}

        # First check if objects exist
        objects = parsed_data.get("objects")
        if not objects:
            logger.error("No objects found in the dump")
            raise ValidationError({"error": "No objects found in the dump"})

        try:
            # Validate models and check for domain
            models_map = self._get_models_map(objects)
            if Folder in models_map.values():
                logger.error("Dump contains a domain")
                raise ValidationError({"error": "Dump contains a domain"})

            # check that user has permission to create all objects to import
            error_dict = {}
            for model in filter(
                lambda x: x not in [RequirementAssessment], models_map.values()
            ):
                if not RoleAssignment.is_access_allowed(
                    user=user,
                    perm=Permission.objects.get(
                        codename=f"add_{model._meta.model_name}"
                    ),
                    folder=Folder.get_root_folder(),
                ):
                    error_dict[model._meta.model_name] = "permission_denied"
            if error_dict:
                logger.error(
                    "User does not have permission to import objects",
                    error_dict=error_dict,
                )
                raise PermissionDenied()

            # Validation phase (outside transaction since it doesn't modify database)
            creation_order = self._resolve_dependencies(list(models_map.values()))

            logger.debug("Resolved creation order", creation_order=creation_order)
            logger.debug("Starting objects validation", objects_count=len(objects))

            # Validate all objects first
            for model in creation_order:
                self._validate_model_objects(
                    model=model,
                    objects=objects,
                    validation_errors=validation_errors,
                    required_libraries=required_libraries,
                )

            logger.debug("required_libraries", required_libraries=required_libraries)

            # If validation errors exist, raise them immediately
            if validation_errors:
                logger.error(
                    "Failed to validate objects", validation_errors=validation_errors
                )
                raise ValidationError({"validation_errors": validation_errors})

            # Creation phase - wrap in transaction
            with transaction.atomic():
                # Create base folder and store its ID
                base_folder = Folder.objects.create(
                    name=domain_name, content_type=Folder.ContentType.DOMAIN
                )
                link_dump_database_ids["base_folder"] = base_folder

                # Check for missing libraries after folder creation
                for library in required_libraries:
                    if not LoadedLibrary.objects.filter(
                        urn=library["urn"], version=library["version"]
                    ).exists():
                        if (
                            StoredLibrary.objects.filter(
                                urn=library["urn"], version__gte=library["version"]
                            ).exists()
                            and load_missing_libraries
                        ):
                            StoredLibrary.objects.get(
                                urn=library["urn"], version__gte=library["version"]
                            ).load()
                        else:
                            missing_libraries.append(library)

                logger.debug("missing_libraries", missing_libraries=missing_libraries)

                # If missing libraries exist, raise specific error
                if missing_libraries:
                    logger.warning(f"Missing libraries: {missing_libraries}")
                    raise ValidationError({"missing_libraries": missing_libraries})

                logger.info(
                    "Starting objects creation",
                    objects_count=len(objects),
                    creation_order=creation_order,
                )

                # Create all objects within the transaction
                for model in creation_order:
                    self._create_model_objects(
                        model=model,
                        objects=objects,
                        link_dump_database_ids=link_dump_database_ids,
                    )

            return {"message": "Import successful"}

        except ValidationError as e:
            logger.error(f"error: {e}")
            raise
        except Exception as e:
            # Handle unexpected errors with a generic message
            logger.exception(f"Failed to import objects: {str(e)}")
            raise ValidationError({"non_field_errors": "errorOccuredDuringImport"})

    def _validate_model_objects(
        self, model, objects, validation_errors, required_libraries
    ):
        """Validate all objects for a model before creation."""
        model_name = f"{model._meta.app_label}.{model._meta.model_name}"
        model_objects = [obj for obj in objects if obj["model"] == model_name]

        if not model_objects:
            return

        # Process validation in batches
        for i in range(0, len(model_objects), self.batch_size):
            batch = model_objects[i : i + self.batch_size]
            self._validate_batch(
                model=model,
                batch=batch,
                validation_errors=validation_errors,
                required_libraries=required_libraries,
            )

    def _validate_batch(self, model, batch, validation_errors, required_libraries):
        """Validate a batch of objects."""
        model_name = f"{model._meta.app_label}.{model._meta.model_name}"

        for obj in batch:
            obj_id = obj.get("id")
            fields = obj.get("fields", {}).copy()

            try:
                # Handle library objects
                if model == LoadedLibrary:
                    required_libraries.append(
                        {"urn": fields["urn"], "version": fields["version"]}
                    )
                    logger.info(
                        "Adding library to required libraries", urn=fields["urn"]
                    )
                    continue
                if fields.get("library"):
                    continue

                # Validate using serializer
                serializer_class = import_export_serializer_class(model)
                serializer = serializer_class(data=fields)

                if not serializer.is_valid():
                    validation_errors.append(
                        {
                            "model": model_name,
                            "id": obj_id,
                            "errors": serializer.errors,
                        }
                    )

            except Exception as e:
                logger.error(
                    f"Error validating object {obj_id} in {model_name}: {str(e)}",
                    exc_info=True,
                )
                validation_errors.append(
                    {
                        "model": model_name,
                        "id": obj_id,
                        "errors": [str(e)],
                    }
                )

    def _create_model_objects(self, model, objects, link_dump_database_ids):
        """Create all objects for a model after validation."""
        logger.debug("Creating objects for model", model=model)

        model_name = f"{model._meta.app_label}.{model._meta.model_name}"
        model_objects = [obj for obj in objects if obj["model"] == model_name]

        logger.debug("Model objects", model=model, count=len(model_objects))

        if not model_objects:
            return

        # Handle self-referencing dependencies
        self_ref_field = get_self_referencing_field(model)
        if self_ref_field:
            try:
                model_objects = sort_objects_by_self_reference(
                    model_objects, self_ref_field
                )
            except ValueError as e:
                logger.error(f"Cyclic dependency detected in {model_name}: {str(e)}")
                raise ValidationError(
                    {"error": f"Cyclic dependency detected in {model_name}"}
                )

        # Process creation in batches
        for i in range(0, len(model_objects), self.batch_size):
            batch = model_objects[i : i + self.batch_size]
            self._create_batch(
                model=model,
                batch=batch,
                link_dump_database_ids=link_dump_database_ids,
            )

    def _create_batch(self, model, batch, link_dump_database_ids):
        """Create a batch of objects with proper relationship handling."""
        # Create all objects in the batch within a single transaction
        with transaction.atomic():
            for obj in batch:
                obj_id = obj.get("id")
                fields = obj.get("fields", {}).copy()

                try:
                    # Handle library objects
                    if fields.get("library") or model == LoadedLibrary:
                        logger.info(f"Skipping creation of library object {obj_id}")
                        link_dump_database_ids[obj_id] = fields.get("urn")
                        continue

                    # Handle folder reference
                    if fields.get("folder"):
                        fields["folder"] = link_dump_database_ids.get("base_folder")

                    # Process model-specific relationships
                    many_to_many_map_ids = {}
                    fields = self._process_model_relationships(
                        model=model,
                        fields=fields,
                        link_dump_database_ids=link_dump_database_ids,
                        many_to_many_map_ids=many_to_many_map_ids,
                    )

                    try:
                        # Run clean to validate unique constraints
                        model(**fields).clean()
                    except ValidationError as e:
                        for field, error in e.error_dict.items():
                            fields[field] = f"{fields[field]} {uuid.uuid4()}"

                    logger.debug("Creating object", fields=fields)

                    # Create the object
                    obj_created = model.objects.create(**fields)
                    link_dump_database_ids[obj_id] = obj_created.id

                    # Handle many-to-many relationships
                    self._set_many_to_many_relations(
                        model=model,
                        obj=obj_created,
                        many_to_many_map_ids=many_to_many_map_ids,
                    )

                except Exception as e:
                    logger.error("Error creating object", obj=obj, exc_info=True)
                    # This will trigger a rollback of the entire batch
                    raise ValidationError(
                        f"Error creating {model._meta.model_name}: {str(e)}"
                    )

    def _process_model_relationships(
        self,
        model,
        fields,
        link_dump_database_ids,
        many_to_many_map_ids,
    ):
        """Process model-specific relationships."""

        def get_mapped_ids(
            ids: List[str], link_dump_database_ids: Dict[str, str]
        ) -> List[str]:
            return [
                link_dump_database_ids[id] for id in ids if id in link_dump_database_ids
            ]

        model_name = model._meta.model_name
        _fields = fields.copy()

        logger.debug(
            "Processing model relationships", model=model_name, _fields=_fields
        )

        match model_name:
            case "asset":
                many_to_many_map_ids["parent_ids"] = get_mapped_ids(
                    _fields.pop("parent_assets", []), link_dump_database_ids
                )

            case "riskassessment":
                _fields["perimeter"] = Perimeter.objects.get(
                    id=link_dump_database_ids.get(_fields["perimeter"])
                )
                _fields["risk_matrix"] = RiskMatrix.objects.get(
                    urn=_fields.get("risk_matrix")
                )
                _fields["ebios_rm_study"] = (
                    EbiosRMStudy.objects.get(
                        id=link_dump_database_ids.get(_fields["ebios_rm_study"])
                    )
                    if _fields.get("ebios_rm_study")
                    else None
                )

            case "complianceassessment":
                _fields["perimeter"] = Perimeter.objects.get(
                    id=link_dump_database_ids.get(_fields["perimeter"])
                )
                _fields["framework"] = Framework.objects.get(urn=_fields["framework"])

            case "appliedcontrol":
                many_to_many_map_ids["evidence_ids"] = get_mapped_ids(
                    _fields.pop("evidences", []), link_dump_database_ids
                )
                ref_control_id = link_dump_database_ids.get(
                    _fields["reference_control"]
                )
                _fields["reference_control"] = ReferenceControl.objects.filter(
                    urn=ref_control_id
                ).first()

            case "evidence":
                _fields.pop("size", None)
                _fields.pop("attachment_hash", None)

            case "requirementassessment":
                logger.debug("Looking for requirement", urn=_fields.get("requirement"))
                _fields["requirement"] = RequirementNode.objects.get(
                    urn=_fields.get("requirement")
                )
                _fields["compliance_assessment"] = ComplianceAssessment.objects.get(
                    id=link_dump_database_ids.get(_fields["compliance_assessment"])
                )
                many_to_many_map_ids.update(
                    {
                        "applied_controls": get_mapped_ids(
                            _fields.pop("applied_controls", []), link_dump_database_ids
                        ),
                        "evidence_ids": get_mapped_ids(
                            _fields.pop("evidences", []), link_dump_database_ids
                        ),
                    }
                )

            case "vulnerability":
                many_to_many_map_ids["applied_controls"] = get_mapped_ids(
                    _fields.pop("applied_controls", []), link_dump_database_ids
                )

            case "riskscenario":
                _fields["risk_assessment"] = RiskAssessment.objects.get(
                    id=link_dump_database_ids.get(_fields["risk_assessment"])
                )
                # Process all related _fields at once
                related__fields = [
                    "threats",
                    "vulnerabilities",
                    "assets",
                    "applied_controls",
                    "existing_applied_controls",
                ]
                for field in related__fields:
                    map_key = (
                        f"{field.rstrip('s')}_ids"
                        if not field.endswith("controls")
                        else f"{field}_ids"
                    )
                    many_to_many_map_ids[map_key] = get_mapped_ids(
                        _fields.pop(field, []), link_dump_database_ids
                    )

            case "entity":
                _fields.pop("owned_folders", None)

            case "ebiosrmstudy":
                _fields.update(
                    {
                        "risk_matrix": RiskMatrix.objects.get(
                            urn=_fields.get("risk_matrix")
                        ),
                        "reference_entity": Entity.objects.get(
                            id=link_dump_database_ids.get(_fields["reference_entity"])
                        ),
                    }
                )
                many_to_many_map_ids.update(
                    {
                        "asset_ids": get_mapped_ids(
                            _fields.pop("assets", []), link_dump_database_ids
                        ),
                        "compliance_assessment_ids": get_mapped_ids(
                            _fields.pop("compliance_assessments", []),
                            link_dump_database_ids,
                        ),
                    }
                )

            case "fearedevent":
                _fields["ebios_rm_study"] = EbiosRMStudy.objects.get(
                    id=link_dump_database_ids.get(_fields["ebios_rm_study"])
                )
                many_to_many_map_ids.update(
                    {
                        "qualifications_urn": get_mapped_ids(
                            _fields.pop("qualifications", []), link_dump_database_ids
                        ),
                        "asset_ids": get_mapped_ids(
                            _fields.pop("assets", []), link_dump_database_ids
                        ),
                    }
                )

            case "roto":
                _fields["ebios_rm_study"] = EbiosRMStudy.objects.get(
                    id=link_dump_database_ids.get(_fields["ebios_rm_study"])
                )
                many_to_many_map_ids["feared_event_ids"] = get_mapped_ids(
                    _fields.pop("feared_events", []), link_dump_database_ids
                )

            case "stakeholder":
                _fields.update(
                    {
                        "ebios_rm_study": EbiosRMStudy.objects.get(
                            id=link_dump_database_ids.get(_fields["ebios_rm_study"])
                        ),
                        "entity": Entity.objects.get(
                            id=link_dump_database_ids.get(_fields["entity"])
                        ),
                    }
                )
                many_to_many_map_ids["applied_controls"] = get_mapped_ids(
                    _fields.pop("applied_controls", []), link_dump_database_ids
                )

            case "strategicscenario":
                _fields.update(
                    {
                        "ebios_rm_study": EbiosRMStudy.objects.get(
                            id=link_dump_database_ids.get(_fields["ebios_rm_study"])
                        ),
                        "ro_to_couple": RoTo.objects.get(
                            id=link_dump_database_ids.get(_fields["ro_to_couple"])
                        ),
                    }
                )

            case "attackpath":
                _fields.update(
                    {
                        "ebios_rm_study": EbiosRMStudy.objects.get(
                            id=link_dump_database_ids.get(_fields["ebios_rm_study"])
                        ),
                        "strategic_scenario": StrategicScenario.objects.get(
                            id=link_dump_database_ids.get(_fields["strategic_scenario"])
                        ),
                    }
                )
                many_to_many_map_ids["stakeholder_ids"] = get_mapped_ids(
                    _fields.pop("stakeholders", []), link_dump_database_ids
                )

            case "operationalscenario":
                _fields.update(
                    {
                        "ebios_rm_study": EbiosRMStudy.objects.get(
                            id=link_dump_database_ids.get(_fields["ebios_rm_study"])
                        ),
                        "attack_path": AttackPath.objects.get(
                            id=link_dump_database_ids.get(_fields["attack_path"])
                        ),
                    }
                )
                many_to_many_map_ids["threat_ids"] = get_mapped_ids(
                    _fields.pop("threats", []), link_dump_database_ids
                )

        return _fields

    def _set_many_to_many_relations(self, model, obj, many_to_many_map_ids):
        """Set many-to-many relationships after object creation."""
        model_name = model._meta.model_name

        match model_name:
            case "asset":
                if parent_ids := many_to_many_map_ids.get("parent_ids"):
                    logger.debug(
                        "Setting parent assets", asset=obj, parent_ids=parent_ids
                    )
                    obj.parent_assets.set(Asset.objects.filter(id__in=parent_ids))

            case "appliedcontrol":
                if evidence_ids := many_to_many_map_ids.get("evidence_ids"):
                    obj.evidences.set(Evidence.objects.filter(id__in=evidence_ids))

            case "requirementassessment":
                if applied_control_ids := many_to_many_map_ids.get("applied_controls"):
                    obj.applied_controls.set(
                        AppliedControl.objects.filter(id__in=applied_control_ids)
                    )
                if evidence_ids := many_to_many_map_ids.get("evidence_ids"):
                    obj.evidences.set(Evidence.objects.filter(id__in=evidence_ids))

            case "vulnerability":
                if applied_control_ids := many_to_many_map_ids.get("applied_controls"):
                    obj.applied_controls.set(
                        AppliedControl.objects.filter(id__in=applied_control_ids)
                    )

            case "riskscenario":
                if threat_ids := many_to_many_map_ids.get("threat_ids"):
                    uuids, urns = self._split_uuids_urns(threat_ids)
                    obj.threats.set(
                        Threat.objects.filter(Q(id__in=uuids) | Q(urn__in=urns))
                    )

                for field, model_class in {
                    "vulnerability_ids": (Vulnerability, "vulnerabilities"),
                    "asset_ids": (Asset, "assets"),
                    "applied_control_ids": (AppliedControl, "applied_controls"),
                    "existing_applied_control_ids": (
                        AppliedControl,
                        "existing_applied_controls",
                    ),
                }.items():
                    if ids := many_to_many_map_ids.get(field):
                        getattr(obj, model_class[1]).set(
                            model_class[0].objects.filter(id__in=ids)
                        )

            case "ebiosrmstudy":
                if asset_ids := many_to_many_map_ids.get("asset_ids"):
                    obj.assets.set(Asset.objects.filter(id__in=asset_ids))
                if compliance_assessment_ids := many_to_many_map_ids.get(
                    "compliance_assessment_ids"
                ):
                    obj.compliance_assessments.set(
                        ComplianceAssessment.objects.filter(
                            id__in=compliance_assessment_ids
                        )
                    )

            case "fearedevent":
                if qualifications_urn := many_to_many_map_ids.get("qualifications_urn"):
                    obj.qualifications.set(
                        Qualification.objects.filter(urn__in=qualifications_urn)
                    )
                if asset_ids := many_to_many_map_ids.get("asset_ids"):
                    obj.assets.set(Asset.objects.filter(id__in=asset_ids))

            case "roto":
                if feared_event_ids := many_to_many_map_ids.get("feared_event_ids"):
                    obj.feared_events.set(
                        FearedEvent.objects.filter(id__in=feared_event_ids)
                    )

            case "stakeholder":
                if applied_control_ids := many_to_many_map_ids.get("applied_controls"):
                    obj.applied_controls.set(
                        AppliedControl.objects.filter(id__in=applied_control_ids)
                    )

            case "attackpath":
                if stakeholder_ids := many_to_many_map_ids.get("stakeholder_ids"):
                    obj.stakeholders.set(
                        Stakeholder.objects.filter(id__in=stakeholder_ids)
                    )

            case "operationalscenario":
                if threat_ids := many_to_many_map_ids.get("threat_ids"):
                    uuids, urns = self._split_uuids_urns(threat_ids)
                    obj.threats.set(
                        Threat.objects.filter(Q(id__in=uuids) | Q(urn__in=urns))
                    )

    def _split_uuids_urns(self, ids: List[str]) -> Tuple[List[str], List[str]]:
        """Split a list of strings into UUIDs and URNs."""
        uuids = []
        urns = []
        for item in ids:
            try:
                uuid = UUID(str(item))
                uuids.append(uuid)
            except ValueError:
                urns.append(item)
        return uuids, urns

    @action(detail=False, methods=["get"])
    def get_accessible_objects(self, request):
        (viewable_folders_ids, _, _) = RoleAssignment.get_accessible_object_ids(
            Folder.get_root_folder(), request.user, Folder
        )
        (viewable_perimeters_ids, _, _) = RoleAssignment.get_accessible_object_ids(
            Folder.get_root_folder(), request.user, Perimeter
        )
        (viewable_frameworks_ids, _, _) = RoleAssignment.get_accessible_object_ids(
            Folder.get_root_folder(), request.user, Framework
        )
        res = {
            "folders": [
                {"name": str(f), "id": f.id}
                for f in Folder.objects.filter(id__in=viewable_folders_ids).order_by(
                    Lower("name")
                )
            ],
            "perimeters": [
                {"name": str(p), "id": p.id}
                for p in Perimeter.objects.filter(
                    id__in=viewable_perimeters_ids
                ).order_by(Lower("name"))
            ],
            "frameworks": [
                {"name": f.name, "id": f.id}
                for f in Framework.objects.filter(
                    id__in=viewable_frameworks_ids
                ).order_by(Lower("name"))
            ],
        }
        return Response(res)


class UserPreferencesView(APIView):
    permission_classes = [permissions.IsAuthenticated]

    def get(self, request) -> Response:
        return Response(request.user.preferences, status=status.HTTP_200_OK)

    def patch(self, request) -> Response:
        new_language = request.data.get("lang")
        if new_language is None or new_language not in (
            lang[0] for lang in settings.LANGUAGES
        ):
            logger.error(
                f"Error in UserPreferencesView: new_language={new_language} available languages={[lang[0] for lang in settings.LANGUAGES]}"
            )
            return Response(
                {"error": "This language doesn't exist."},
                status=status.HTTP_400_BAD_REQUEST,
            )
        request.user.preferences["lang"] = new_language
        request.user.save()
        return Response({}, status=status.HTTP_200_OK)


@cache_page(60 * SHORT_CACHE_TTL)
@vary_on_cookie
@api_view(["GET"])
@permission_classes([permissions.IsAuthenticated])
def get_counters_view(request):
    """
    API endpoint that returns the counters
    """
    return Response({"results": get_counters(request.user)})


@api_view(["GET"])
@permission_classes([permissions.IsAuthenticated])
def get_metrics_view(request):
    """
    API endpoint that returns the counters
    """
    return Response({"results": get_metrics(request.user)})


# TODO: Add all the proper docstrings for the following list of functions


@cache_page(60 * SHORT_CACHE_TTL)
@vary_on_cookie
@api_view(["GET"])
@permission_classes([permissions.IsAuthenticated])
def get_agg_data(request):
    viewable_risk_assessments = RoleAssignment.get_accessible_object_ids(
        Folder.get_root_folder(), request.user, RiskAssessment
    )[0]
    data = risk_status(
        request.user, RiskAssessment.objects.filter(id__in=viewable_risk_assessments)
    )

    return Response({"results": data})


def serialize_nested(data: Any) -> dict:
    if isinstance(data, (list, tuple)):
        return [serialize_nested(i) for i in data]
    elif isinstance(data, dict):
        return {key: serialize_nested(value) for key, value in data.items()}
    elif isinstance(data, set):
        return {serialize_nested(i) for i in data}
    elif isinstance(data, ReturnDict):
        return dict(data)
    elif isinstance(data, models.query.QuerySet):
        return serialize_nested(list(data))
    elif isinstance(data, RiskAssessment):
        return RiskAssessmentReadSerializer(data).data
    elif isinstance(data, RiskScenario):
        return RiskScenarioReadSerializer(data).data
    elif isinstance(data, uuid.UUID):
        return str(data)
    elif isinstance(data, Promise):
        str_attr = {attr for attr in dir(str) if not attr.startswith("_")}
        proxy_attr = {attr for attr in dir(data) if not attr.startswith("_")}
        if len(str_attr - proxy_attr) == 0:
            return str(data)
    return data


@api_view(["GET"])
@permission_classes([permissions.IsAuthenticated])
def get_composer_data(request):
    risk_assessments = request.GET.get("risk_assessment")
    if risk_assessments is None:
        return Response(
            {"error": "This endpoint requires the 'risk_assessment' query parameter"},
            status=400,
        )

    risk_assessments = risk_assessments.split(",")
    if not all(
        re.fullmatch(
            # UUID REGEX
            r"([0-9a-f]{8}\-[0-9a-f]{4}\-[0-9a-f]{4}\-[0-9a-f]{4}\-[0-9a-f]{12})",
            risk_assessment,
        )
        for risk_assessment in risk_assessments
    ):
        return Response({"error": "Invalid UUID list"}, status=400)

    data = compile_risk_assessment_for_composer(request.user, risk_assessments)
    for _data in data["risk_assessment_objects"]:
        quality_check = serialize_nested(_data["risk_assessment"].quality_check())
        _data["risk_assessment"] = RiskAssessmentReadSerializer(
            _data["risk_assessment"]
        ).data
        _data["risk_assessment"]["quality_check"] = quality_check

    data = serialize_nested(data)
    return Response({"result": data})


# Compliance Assessment


class FrameworkFilter(df.FilterSet):
    baseline = df.ModelChoiceFilter(
        queryset=ComplianceAssessment.objects.all(),
        method="filter_framework",
        label="Baseline",
    )

    def filter_framework(self, queryset, name, value):
        if not value:
            return queryset
        source_framework = value.framework
        target_framework_ids = list(
            RequirementMappingSet.objects.filter(
                source_framework=source_framework
            ).values_list("target_framework__id", flat=True)
        )
        target_framework_ids.append(source_framework.id)
        return queryset.filter(id__in=target_framework_ids)

    class Meta:
        model = Framework
        fields = ["folder", "baseline", "provider"]


class FrameworkViewSet(BaseModelViewSet):
    """
    API endpoint that allows frameworks to be viewed or edited.
    """

    model = Framework
    filterset_class = FrameworkFilter
    search_fields = ["name", "description"]

    @method_decorator(cache_page(60 * LONG_CACHE_TTL))
    @method_decorator(vary_on_cookie)
    @action(detail=False, methods=["get"])
    def names(self, request):
        uuid_list = request.query_params.getlist("id[]", [])
        queryset = Framework.objects.filter(id__in=uuid_list)

        return Response(
            {
                str(framework.id): framework.get_name_translated()
                for framework in queryset
            }
        )

    @action(detail=True, methods=["get"])
    def tree(self, request, pk):
        _framework = Framework.objects.get(id=pk)
        return Response(
            get_sorted_requirement_nodes(
                RequirementNode.objects.filter(framework=_framework).all(),
                None,
                _framework.max_score,
            )
        )

    @action(detail=False, name="Get used frameworks")
    def used(self, request):
        viewable_framework = RoleAssignment.get_accessible_object_ids(
            Folder.get_root_folder(), request.user, Framework
        )[0]
        viewable_assessments = RoleAssignment.get_accessible_object_ids(
            Folder.get_root_folder(), request.user, ComplianceAssessment
        )[0]
        _used_frameworks = (
            Framework.objects.filter(complianceassessment__isnull=False)
            .filter(id__in=viewable_framework)
            .filter(complianceassessment__id__in=viewable_assessments)
            .distinct()
        )
        used_frameworks = _used_frameworks.values("id", "name")
        for i in range(len(used_frameworks)):
            used_frameworks[i]["compliance_assessments_count"] = (
                ComplianceAssessment.objects.filter(framework=_used_frameworks[i].id)
                .filter(id__in=viewable_assessments)
                .count()
            )
        return Response({"results": used_frameworks})

    @action(detail=True, methods=["get"], name="Get target frameworks from mappings")
    def mappings(self, request, pk):
        framework = self.get_object()
        available_target_frameworks_objects = [framework]
        mappings = RequirementMappingSet.objects.filter(source_framework=framework)
        for mapping in mappings:
            available_target_frameworks_objects.append(mapping.target_framework)
        available_target_frameworks = FrameworkReadSerializer(
            available_target_frameworks_objects, many=True
        ).data
        return Response({"results": available_target_frameworks})

    @action(detail=False, name="Get provider choices")
    def provider(self, request):
        providers = set(
            Framework.objects.filter(provider__isnull=False).values_list(
                "provider", flat=True
            )
        )
        return Response({p: p for p in providers})

    @action(detail=True, methods=["get"], name="Framework as an Excel template")
    def excel_template(self, request, pk):
        fwk = Framework.objects.get(id=pk)
        req_nodes = RequirementNode.objects.filter(framework=fwk)
        entries = []
        for rn in req_nodes:
            entry = {
                "urn": rn.urn,
                "assessable": rn.assessable,
                "ref_id": rn.ref_id,
                "name": rn.name,
                "description": rn.description,
                "compliance_result": "",
                "requirement_progress": "",
                "score": "",
                "observations": "",
            }
            entries.append(entry)

        # Create DataFrame from entries
        df = pd.DataFrame(entries)

        # Create BytesIO object
        buffer = io.BytesIO()

        # Create ExcelWriter with openpyxl engine
        with pd.ExcelWriter(buffer, engine="openpyxl") as writer:
            df.to_excel(writer, index=False)

            # Get the worksheet
            worksheet = writer.sheets["Sheet1"]

            # For text wrapping, we need to define which columns need wrapping
            # Assuming 'description' and 'observations' columns need text wrapping
            wrap_columns = ["name", "description", "observations"]

            # Find the indices of the columns that need wrapping
            wrap_indices = [
                df.columns.get_loc(col) + 1 for col in wrap_columns if col in df.columns
            ]

            # Apply text wrapping to those columns
            from openpyxl.styles import Alignment

            for col_idx in wrap_indices:
                for row_idx in range(
                    2, len(df) + 2
                ):  # +2 because of header row and 1-indexing
                    cell = worksheet.cell(row=row_idx, column=col_idx)
                    cell.alignment = Alignment(wrap_text=True)

            # Adjust column widths for better readability
            for idx, col in enumerate(df.columns):
                column_width = 40  # default width
                if col in wrap_columns:
                    column_width = 60  # wider for wrapped text columns
                worksheet.column_dimensions[
                    worksheet.cell(row=1, column=idx + 1).column_letter
                ].width = column_width

        # Get the value of the buffer and return as response
        buffer.seek(0)

        response = HttpResponse(
            buffer.getvalue(),
            content_type="application/vnd.openxmlformats-officedocument.spreadsheetml.sheet",
        )
        response["Content-Disposition"] = (
            f'attachment; filename="{fwk.name}_template.xlsx"'
        )

        return response


class RequirementNodeViewSet(BaseModelViewSet):
    """
    API endpoint that allows requirement groups to be viewed or edited.
    """

    model = RequirementNode
    filterset_fields = ["framework", "urn"]
    search_fields = ["name", "description"]

    def list(self, request, *args, **kwargs):
        return super().list(request, *args, **kwargs)


class RequirementViewSet(BaseModelViewSet):
    """
    API endpoint that allows requirements to be viewed or edited.
    """

    model = RequirementNode
    filterset_fields = ["framework", "urn"]
    search_fields = ["name"]

    def list(self, request, *args, **kwargs):
        return super().list(request, *args, **kwargs)

    @action(detail=True, methods=["get"], name="Inspect specific requirements")
    def inspect_requirement(self, request, pk):
        requirement = RequirementNode.objects.get(id=pk)
        requirement_assessments = RequirementAssessment.objects.filter(
            requirement=requirement
        ).prefetch_related("folder", "compliance_assessment__perimeter")
        serialized_requirement_assessments = RequirementAssessmentReadSerializer(
            requirement_assessments, many=True
        ).data

        # Group by Domain and Perimeter
        grouped_data = requirement_assessments.values(
            "folder__name", "compliance_assessment__perimeter__name"
        ).annotate(
            compliant_count=Count(
                "id", filter=Q(result=RequirementAssessment.Result.COMPLIANT)
            ),
            total_count=Count("id"),
            assessed_count=Count(
                "id", filter=~Q(status=RequirementAssessment.Status.TODO)
            ),
            assessment_completion_rate=ExpressionWrapper(
                Count("id", filter=~Q(status=RequirementAssessment.Status.TODO))
                * 100.0
                / Count("id"),
                output_field=FloatField(),
            ),
        )

        # Collect all data by domain for calculations
        domain_data_collector = defaultdict(
            lambda: {
                "compliant_count": 0,
                "total_count": 0,
                "assessed_count": 0,
                "perimeter_data": [],
            }
        )

        for item in grouped_data:
            domain_name = item["folder__name"]
            domain_data_collector[domain_name]["compliant_count"] += item[
                "compliant_count"
            ]
            domain_data_collector[domain_name]["total_count"] += item["total_count"]
            domain_data_collector[domain_name]["assessed_count"] += item[
                "assessed_count"
            ]
            domain_data_collector[domain_name]["perimeter_data"].append(item)

        # Organize data by domain and perimeter using the collected data
        domain_dict = defaultdict(
            lambda: {
                "name": "",
                "compliance_result": {
                    "compliant_count": 0,
                    "total_count": 0,
                    "compliance_percentage": 0,
                },
                "assessment_progress": {
                    "assessed_count": 0,
                    "total_count": 0,
                    "assessment_completion_rate": 0,
                },
                "perimeters": [],
            }
        )

        # Structure the final response
        for domain_name, collector_data in domain_data_collector.items():
            domain_dict[domain_name]["name"] = domain_name

            # Calculate domain-level metrics
            domain_total_count = collector_data["total_count"]
            domain_compliant_count = collector_data["compliant_count"]
            domain_assessed_count = collector_data["assessed_count"]

            # Avoid division by zero
            domain_compliance_percentage = 0
            if domain_total_count > 0:
                domain_compliance_percentage = int(
                    (domain_compliant_count / domain_total_count) * 100
                )

            domain_assessment_completion_rate = 0
            if domain_total_count > 0:
                domain_assessment_completion_rate = int(
                    (domain_assessed_count / domain_total_count) * 100
                )

            # Set domain metrics
            domain_dict[domain_name]["compliance_result"] = {
                "compliant_count": domain_compliant_count,
                "total_count": domain_total_count,
                "compliance_percentage": domain_compliance_percentage,
            }

            domain_dict[domain_name]["assessment_progress"] = {
                "assessed_count": domain_assessed_count,
                "total_count": domain_total_count,
                "assessment_completion_rate": domain_assessment_completion_rate,
            }

            # Process perimeter data
            for item in collector_data["perimeter_data"]:
                perimeter_name = item["compliance_assessment__perimeter__name"]

                perimeter_entry = {
                    "name": perimeter_name,
                    "compliance_assessments": [],
                }

                # Add compliance assessments to the perimeter entry
                compliance_assessments = (
                    requirement_assessments.filter(
                        folder__name=domain_name,
                        compliance_assessment__perimeter__name=perimeter_name,
                    )
                    .select_related("compliance_assessment")
                    .values(
                        "compliance_assessment__id",
                        "compliance_assessment__name",
                        "compliance_assessment__version",
                        "compliance_assessment__show_documentation_score",
                        "compliance_assessment__max_score",
                    )
                    .distinct()
                )

                for ca in compliance_assessments:
                    perimeter_entry["compliance_assessments"].append(
                        {
                            "id": ca["compliance_assessment__id"],
                            "name": ca["compliance_assessment__name"],
                            "version": ca["compliance_assessment__version"],
                            "show_documentation_score": ca[
                                "compliance_assessment__show_documentation_score"
                            ],
                            "max_score": ca["compliance_assessment__max_score"],
                        }
                    )

                domain_dict[domain_name]["perimeters"].append(perimeter_entry)

        # Convert defaultdict to list for the response
        data_by_domain = [
            domain_data for domain_data in domain_dict.values() if domain_data["name"]
        ]

        return Response(
            {
                "requirement_assessments": serialized_requirement_assessments,
                "metrics": data_by_domain,
            }
        )


class EvidenceViewSet(BaseModelViewSet):
    """
    API endpoint that allows evidences to be viewed or edited.
    """

    model = Evidence
    filterset_fields = ["folder", "applied_controls", "requirement_assessments", "name"]
    search_fields = ["name"]

    @action(methods=["get"], detail=True)
    def attachment(self, request, pk):
        (
            object_ids_view,
            _,
            _,
        ) = RoleAssignment.get_accessible_object_ids(
            Folder.get_root_folder(), request.user, Evidence
        )
        response = Response(status=status.HTTP_403_FORBIDDEN)
        if UUID(pk) in object_ids_view:
            evidence = self.get_object()
            if not evidence.attachment or not evidence.attachment.storage.exists(
                evidence.attachment.name
            ):
                return Response(status=status.HTTP_404_NOT_FOUND)
            if request.method == "GET":
                content_type = mimetypes.guess_type(evidence.filename())[0]
                response = HttpResponse(
                    evidence.attachment,
                    content_type=content_type,
                    headers={
                        "Content-Disposition": f"attachment; filename={evidence.filename()}"
                    },
                    status=status.HTTP_200_OK,
                )
        return response

    @action(methods=["post"], detail=True)
    def delete_attachment(self, request, pk):
        (
            object_ids_view,
            _,
            _,
        ) = RoleAssignment.get_accessible_object_ids(
            Folder.get_root_folder(), request.user, Evidence
        )
        response = Response(status=status.HTTP_403_FORBIDDEN)
        if UUID(pk) in object_ids_view:
            evidence = self.get_object()
            if evidence.attachment:
                evidence.attachment.delete()
                response = Response(status=status.HTTP_200_OK)
        return response


class UploadAttachmentView(APIView):
    parser_classes = (FileUploadParser,)
    serializer_class = AttachmentUploadSerializer

    def post(self, request, *args, **kwargs):
        if request.data:
            try:
                evidence = Evidence.objects.get(id=kwargs["pk"])
                attachment = request.FILES["file"]
                evidence.attachment = attachment
                evidence.save()
                return Response(status=status.HTTP_200_OK)
            except Exception:
                return Response(status=status.HTTP_400_BAD_REQUEST)
        return Response(status=status.HTTP_400_BAD_REQUEST)


class QualificationViewSet(BaseModelViewSet):
    """
    API endpoint that allows qualifications to be viewed or edited.
    """

    model = Qualification
    search_fields = ["name"]


class ComplianceAssessmentViewSet(BaseModelViewSet):
    """
    API endpoint that allows compliance assessments to be viewed or edited.
    """

    model = ComplianceAssessment
    filterset_fields = [
        "framework",
        "perimeter",
        "status",
        "ebios_rm_studies",
        "assets",
    ]
    search_fields = ["name", "description", "ref_id"]

    @method_decorator(cache_page(60 * LONG_CACHE_TTL))
    @action(detail=False, name="Get status choices")
    def status(self, request):
        return Response(dict(ComplianceAssessment.Status.choices))

    @action(detail=True, name="Get compliance assessment (audit) CSV")
    def compliance_assessment_csv(self, request, pk):
        response = HttpResponse(content_type="text/csv")
        response["Content-Disposition"] = 'attachment; filename="audit_export.csv"'

        (viewable_objects, _, _) = RoleAssignment.get_accessible_object_ids(
            Folder.get_root_folder(), request.user, ComplianceAssessment
        )

        if UUID(pk) in viewable_objects:
            writer = csv.writer(response, delimiter=";")
            columns = [
                "ref_id",
                "description",
                "compliance_result",
                "progress",
                "score",
                "observations",
            ]
            writer.writerow(columns)

            for req in RequirementAssessment.objects.filter(compliance_assessment=pk):
                req_node = RequirementNode.objects.get(pk=req.requirement.id)
                req_text = (
                    req_node.get_description_translated
                    if req_node.description
                    else req_node.get_name_translated
                )
                row = [
                    req_node.ref_id,
                    req_text,
                ]
                if req_node.assessable:
                    row += [
                        req.result,
                        req.status,
                        req.score,
                        req.observation,
                    ]
                writer.writerow(row)

            return response
        else:
            return Response(
                {"error": "Permission denied"}, status=status.HTTP_403_FORBIDDEN
            )

    @action(detail=True, methods=["get"])
    def word_report(self, request, pk):
        """
        Word report generation (Exec)
        """
        lang = "en"
        if request.user.preferences.get("lang") is not None:
            lang = request.user.preferences.get("lang")
            if lang not in ["fr", "en"]:
                lang = "en"
        template_path = (
            Path(settings.BASE_DIR)
            / "core"
            / "templates"
            / "core"
            / f"audit_report_template_{lang}.docx"
        )
        doc = DocxTemplate(template_path)
        _framework = self.get_object().framework
        tree = get_sorted_requirement_nodes(
            RequirementNode.objects.filter(framework=_framework).all(),
            RequirementAssessment.objects.filter(
                compliance_assessment=self.get_object()
            ).all(),
            _framework.max_score,
        )
        implementation_groups = self.get_object().selected_implementation_groups
        filter_graph_by_implementation_groups(tree, implementation_groups)
        context = gen_audit_context(pk, doc, tree, lang)
        doc.render(context)
        buffer_doc = io.BytesIO()
        doc.save(buffer_doc)
        buffer_doc.seek(0)

        response = StreamingHttpResponse(
            FileWrapper(buffer_doc),
            content_type="application/vnd.openxmlformats-officedocument.wordprocessingml.document",
        )
        response["Content-Disposition"] = "attachment; filename=sales_report.docx"

        return response

    @action(detail=True, name="Get action plan PDF")
    def action_plan_pdf(self, request, pk):
        (object_ids_view, _, _) = RoleAssignment.get_accessible_object_ids(
            Folder.get_root_folder(), request.user, ComplianceAssessment
        )
        if UUID(pk) in object_ids_view:
            context = {
                "to_do": list(),
                "in_progress": list(),
                "on_hold": list(),
                "active": list(),
                "deprecated": list(),
                "--": list(),
            }
            color_map = {
                "to_do": "#FFF8F0",
                "in_progress": "#392F5A",
                "on_hold": "#F4D06F",
                "active": "#9DD9D2",
                "deprecated": "#ff8811",
                "--": "#e5e7eb",
            }
            status = AppliedControl.Status.choices
            compliance_assessment_object: ComplianceAssessment = self.get_object()
            requirement_assessments_objects = (
                compliance_assessment_object.get_requirement_assessments(
                    include_non_assessable=True
                )
            )
            applied_controls = (
                AppliedControl.objects.filter(
                    requirement_assessments__in=requirement_assessments_objects
                )
                .distinct()
                .order_by("eta")
            )
            for applied_control in applied_controls:
                context[applied_control.status].append(
                    applied_control
                ) if applied_control.status else context["no status"].append(
                    applied_control
                )
            data = {
                "status_text": status,
                "color_map": color_map,
                "context": context,
                "compliance_assessment": compliance_assessment_object,
            }
            html = render_to_string("core/action_plan_pdf.html", data)
            pdf_file = HTML(string=html).write_pdf()
            response = HttpResponse(pdf_file, content_type="application/pdf")
            return response
        else:
            return Response({"error": "Permission denied"})

    @action(
        detail=True,
        methods=["post"],
        name="Send compliance assessment by mail to authors",
    )
    def mailing(self, request, pk):
        instance = self.get_object()
        if EMAIL_HOST or EMAIL_HOST_RESCUE:
            for author in instance.authors.all():
                try:
                    author.mailing(
                        email_template_name="tprm/third_party_email.html",
                        subject=_(
                            "CISO Assistant: A questionnaire has been assigned to you"
                        ),
                        object="compliance-assessments",
                        object_id=instance.id,
                    )
                except Exception as primary_exception:
                    logger.error(
                        f"Failed to send email to {author}: {primary_exception}"
                    )
                    raise ValidationError(
                        {"error": ["An error occurred while sending the email"]}
                    )
            return Response({"results": "mail sent"})
        raise ValidationError({"warning": ["noMailerConfigured"]})

    def perform_create(self, serializer):
        """
        Create RequirementAssessment objects for the newly created ComplianceAssessment
        with optimized database operations for different scenarios.
        """
        baseline = serializer.validated_data.pop("baseline", None)
        create_applied_controls = serializer.validated_data.pop(
            "create_applied_controls_from_suggestions", False
        )

        with transaction.atomic():
            instance: ComplianceAssessment = serializer.save()
            instance.create_requirement_assessments(baseline)

            if baseline and baseline.framework == instance.framework:
                instance.show_documentation_score = baseline.show_documentation_score
                instance.save()

            # Handle different framework case
            elif baseline and baseline.framework != instance.framework:
                # Fetch mapping set and prefetch related data
                mapping_set = RequirementMappingSet.objects.select_related(
                    "source_framework", "target_framework"
                ).get(
                    target_framework=serializer.validated_data["framework"],
                    source_framework=baseline.framework,
                )

                # Compute results and get all affected requirement assessments
                computed_assessments = instance.compute_requirement_assessments_results(
                    mapping_set, baseline
                )

                # Collect all source requirement assessment IDs
                source_assessment_ids = [
                    assessment.mapping_inference["source_requirement_assessment"]["id"]
                    for assessment in computed_assessments
                ]

                # Fetch all baseline requirement assessments in one query
                baseline_assessments = {
                    str(ra.id): ra
                    for ra in RequirementAssessment.objects.filter(
                        id__in=source_assessment_ids
                    ).prefetch_related("evidences", "applied_controls")
                }

                # Prepare bulk updates
                updates = []
                m2m_operations = []

                for requirement_assessment in computed_assessments:
                    source_id = requirement_assessment.mapping_inference[
                        "source_requirement_assessment"
                    ]["id"]
                    baseline_ra = baseline_assessments[source_id]

                    # Update observation
                    requirement_assessment.observation = baseline_ra.observation
                    updates.append(requirement_assessment)

                    # Store M2M operations for later
                    m2m_operations.append(
                        (
                            requirement_assessment,
                            baseline_ra.evidences.all(),
                            baseline_ra.applied_controls.all(),
                        )
                    )

                # Bulk update observations
                if updates:
                    RequirementAssessment.objects.bulk_update(updates, ["observation"])

                # Handle M2M relationships in bulk
                for assessment, evidences, controls in m2m_operations:
                    assessment.evidences.add(*[ev.id for ev in evidences])
                    assessment.applied_controls.add(*[ac.id for ac in controls])

            # Handle applied controls creation
            if create_applied_controls:
                # Prefetch all requirement assessments with their suggestions
                assessments = instance.requirement_assessments.all().prefetch_related(
                    "requirement__reference_controls"
                )

                # Create applied controls in bulk for each assessment
                for requirement_assessment in assessments:
                    requirement_assessment.create_applied_controls_from_suggestions()

    def perform_update(self, serializer):
        compliance_assessment = serializer.save()
        if compliance_assessment.show_documentation_score:
            ra_null_documentation_score = RequirementAssessment.objects.filter(
                compliance_assessment=compliance_assessment,
                is_scored=True,
                documentation_score__isnull=True,
            )
            ra_null_documentation_score.update(
                documentation_score=compliance_assessment.min_score
            )

    @action(detail=False, name="Compliance assessments per status")
    def per_status(self, request):
        data = assessment_per_status(request.user, ComplianceAssessment)
        return Response({"results": data})

    @action(detail=False, methods=["get"])
    def quality_check(self, request):
        """
        Returns the quality check of every compliance assessment
        """
        (viewable_objects, _, _) = RoleAssignment.get_accessible_object_ids(
            folder=Folder.get_root_folder(),
            user=request.user,
            object_type=ComplianceAssessment,
        )
        compliance_assessments = ComplianceAssessment.objects.filter(
            id__in=viewable_objects
        )
        res = [
            {"id": a.id, "name": a.name, "quality_check": a.quality_check()}
            for a in compliance_assessments
        ]
        return Response({"results": res})

    @method_decorator(cache_page(60 * SHORT_CACHE_TTL))
    @method_decorator(vary_on_cookie)
    @action(detail=True, methods=["get"])
    def global_score(self, request, pk):
        """Returns the global score of the compliance assessment"""
        compliance_assessment = self.get_object()
        return Response(
            {
                "score": compliance_assessment.get_global_score(),
                "max_score": compliance_assessment.max_score,
                "min_score": compliance_assessment.min_score,
                "scores_definition": get_referential_translation(
                    compliance_assessment.framework, "scores_definition", get_language()
                ),
                "show_documentation_score": compliance_assessment.show_documentation_score,
            }
        )

    @action(detail=True, methods=["get"], url_path="quality_check")
    def quality_check_detail(self, request, pk):
        """
        Returns the quality check of a specific assessment
        """
        (viewable_objects, _, _) = RoleAssignment.get_accessible_object_ids(
            folder=Folder.get_root_folder(), user=request.user, object_type=Assessment
        )
        if UUID(pk) in viewable_objects:
            compliance_assessment = self.get_object()
            return Response(compliance_assessment.quality_check())
        else:
            return Response(status=status.HTTP_403_FORBIDDEN)

    @action(detail=True, methods=["get"])
    def tree(self, request, pk):
        _framework = self.get_object().framework
        tree = get_sorted_requirement_nodes(
            RequirementNode.objects.filter(framework=_framework).all(),
            RequirementAssessment.objects.filter(
                compliance_assessment=self.get_object()
            ).all(),
            _framework.max_score,
        )
        implementation_groups = self.get_object().selected_implementation_groups
        return Response(
            filter_graph_by_implementation_groups(tree, implementation_groups)
        )

    @action(detail=True, methods=["get"])
    def requirements_list(self, request, pk):
        """Returns the list of requirement assessments for the different audit modes"""
        assessable = self.request.query_params.get("assessable", False)
        requirement_assessments_objects = self.get_object().get_requirement_assessments(
            include_non_assessable=not assessable
        )
        requirements_objects = RequirementNode.objects.filter(
            framework=self.get_object().framework
        )
        requirement_assessments = RequirementAssessmentReadSerializer(
            requirement_assessments_objects, many=True
        ).data
        requirements = RequirementNodeReadSerializer(
            requirements_objects, many=True
        ).data
        requirements_list = {
            "requirements": requirements,
            "requirement_assessments": requirement_assessments,
        }
        return Response(requirements_list, status=status.HTTP_200_OK)

    @action(detail=True)
    def export(self, request, pk):
        (object_ids_view, _, _) = RoleAssignment.get_accessible_object_ids(
            Folder.get_root_folder(), request.user, ComplianceAssessment
        )
        if UUID(pk) in object_ids_view:
            compliance_assessment = self.get_object()
            (index_content, evidences) = generate_html(compliance_assessment)
            zip_name = f"{compliance_assessment.name.replace('/', '-')}-{compliance_assessment.framework.name.replace('/', '-')}-{datetime.now().strftime('%Y-%m-%d-%H-%M')}.zip"
            with zipfile.ZipFile(zip_name, "w") as zipf:
                for evidence in evidences:
                    if evidence.attachment:
                        if default_storage.exists(evidence.attachment.name):
                            zipf.writestr(
                                os.path.join(
                                    "evidences",
                                    os.path.basename(evidence.attachment.name),
                                ),
                                default_storage.open(evidence.attachment.name).read(),
                            )
                zipf.writestr("index.html", index_content)

            response = FileResponse(open(zip_name, "rb"), as_attachment=True)
            response["Content-Disposition"] = f'attachment; filename="{zip_name}"'
            os.remove(zip_name)
            return response
        else:
            return Response({"error": "Permission denied"})

    @method_decorator(cache_page(60 * SHORT_CACHE_TTL))
    @method_decorator(vary_on_cookie)
    @action(detail=True, methods=["get"])
    def donut_data(self, request, pk):
        compliance_assessment = ComplianceAssessment.objects.get(id=pk)
        return Response(compliance_assessment.donut_render())

    @staticmethod
    @api_view(["POST"])
    @renderer_classes([JSONRenderer])
    def create_suggested_applied_controls(request, pk):
        compliance_assessment = ComplianceAssessment.objects.get(id=pk)
        if not RoleAssignment.is_access_allowed(
            user=request.user,
            perm=Permission.objects.get(codename="add_appliedcontrol"),
            folder=compliance_assessment.folder,
        ):
            return Response(status=status.HTTP_403_FORBIDDEN)
        requirement_assessments = compliance_assessment.requirement_assessments.all()
        controls = []
        for requirement_assessment in requirement_assessments:
            controls.append(
                requirement_assessment.create_applied_controls_from_suggestions()
            )
        return Response(
            AppliedControlReadSerializer(chain.from_iterable(controls), many=True).data,
            status=status.HTTP_200_OK,
        )

    @action(detail=True, methods=["get"], url_path="progress_ts")
    def progress_ts(self, request, pk):
        try:
            raw = (
                HistoricalMetric.objects.filter(
                    model="ComplianceAssessment", object_id=pk
                )
                .annotate(progress=F("data__reqs__progress_perc"))
                .values("date", "progress")
                .order_by("date")
            )

            # Transform the data into the required format
            formatted_data = [
                [entry["date"].isoformat(), entry["progress"]] for entry in raw
            ]

            return Response({"data": formatted_data})

        except HistoricalMetric.DoesNotExist:
            return Response(
                {"error": "No metrics found for this assessment"},
                status=status.HTTP_404_NOT_FOUND,
            )


class RequirementAssessmentViewSet(BaseModelViewSet):
    """
    API endpoint that allows requirement assessments to be viewed or edited.
    """

    model = RequirementAssessment
    filterset_fields = [
        "folder",
        "folder__name",
        "evidences",
        "compliance_assessment",
        "applied_controls",
        "security_exceptions",
        "requirement__ref_id",
        "compliance_assessment__ref_id",
        "compliance_assessment__assets__ref_id",
    ]
    search_fields = ["requirement__name", "requirement__description"]

    def update(self, request, *args, **kwargs):
        response = super().update(request, *args, **kwargs)
        cache.clear()
        return response

    @action(detail=False, name="Get updatable measures")
    def updatables(self, request):
        (_, object_ids_change, _) = RoleAssignment.get_accessible_object_ids(
            Folder.get_root_folder(), request.user, AppliedControl
        )

        return Response({"results": object_ids_change})

    @action(
        detail=False, name="Something"
    )  # Write a good name for the "name" keyword argument
    def per_status(self, request):
        data = applied_control_per_status(request.user)
        return Response({"results": data})

    @action(detail=False, name="Get the ordered todo applied controls")
    def todo(self, request):
        (object_ids_view, _, _) = RoleAssignment.get_accessible_object_ids(
            Folder.get_root_folder(), request.user, AppliedControl
        )

        measures = sorted(
            AppliedControl.objects.filter(id__in=object_ids_view)
            .exclude(status="done")
            .order_by("eta"),
            key=lambda mtg: mtg.get_ranking_score(),
            reverse=True,
        )

        """measures = [{
            key: getattr(mtg,key)
            for key in [
                "id","folder","reference_control","type","status","effort","cost","name","description","eta","link","created_at","updated_at"
            ]
        } for mtg in measures]
        for i in range(len(measures)) :
            measures[i]["id"] = str(measures[i]["id"])
            measures[i]["folder"] = str(measures[i]["folder"].name)
            for key in ["created_at","updated_at","eta"] :
                measures[i][key] = str(measures[i][key])"""

        ranking_scores = {str(mtg.id): mtg.get_ranking_score() for mtg in measures}

        measures = [AppliedControlReadSerializer(mtg).data for mtg in measures]

        for i in range(len(measures)):
            measures[i]["ranking_score"] = ranking_scores[measures[i]["id"]]

        """
        The serializer of AppliedControl isn't applied automatically for this function
        """

        return Response({"results": measures})

    @action(detail=False, name="Get the secuity measures to review")
    def to_review(self, request):
        measures = measures_to_review(request.user)
        measures = [AppliedControlReadSerializer(mtg).data for mtg in measures]

        """
        The serializer of AppliedControl isn't applied automatically for this function
        """

        return Response({"results": measures})

    @method_decorator(cache_page(60 * LONG_CACHE_TTL))
    @action(detail=False, name="Get status choices")
    def status(self, request):
        return Response(dict(RequirementAssessment.Status.choices))

    @method_decorator(cache_page(60 * LONG_CACHE_TTL))
    @action(detail=False, name="Get result choices")
    def result(self, request):
        return Response(dict(RequirementAssessment.Result.choices))

    @staticmethod
    @api_view(["POST"])
    @renderer_classes([JSONRenderer])
    def create_suggested_applied_controls(request, pk):
        requirement_assessment = RequirementAssessment.objects.get(id=pk)
        if not RoleAssignment.is_access_allowed(
            user=request.user,
            perm=Permission.objects.get(codename="add_appliedcontrol"),
            folder=requirement_assessment.folder,
        ):
            return Response(status=status.HTTP_403_FORBIDDEN)
        controls = requirement_assessment.create_applied_controls_from_suggestions()
        return Response(
            AppliedControlReadSerializer(controls, many=True).data,
            status=status.HTTP_200_OK,
        )


class RequirementMappingSetViewSet(BaseModelViewSet):
    model = RequirementMappingSet

    filterset_fields = ["target_framework", "source_framework", "library__provider"]

    @action(detail=False, name="Get provider choices")
    def provider(self, request):
        providers = set(
            LoadedLibrary.objects.filter(
                provider__isnull=False, requirement_mapping_sets__isnull=False
            ).values_list("provider", flat=True)
        )
        return Response({p: p for p in providers})

    @action(detail=True, methods=["get"], url_path="graph_data")
    def graph_data(self, request, pk=None):
        mapping_set_id = pk
        mapping_set = get_object_or_404(RequirementMappingSet, id=mapping_set_id)

        nodes = []
        links = []
        snodes_idx = dict()
        tnodes_idx = dict()
        categories = [
            {
                "name": mapping_set.source_framework.name,
            },
            {
                "name": mapping_set.target_framework.name,
            },
        ]
        N = 0
        for req in RequirementNode.objects.filter(
            framework=mapping_set.source_framework
        ).filter(assessable=True):
            nodes.append(
                {
                    "name": req.ref_id,
                    "category": 0,
                    "value": req.name if req.name else req.description,
                }
            )
            snodes_idx[req.ref_id] = N
            N += 1

        for req in RequirementNode.objects.filter(
            framework=mapping_set.target_framework
        ).filter(assessable=True):
            nodes.append(
                {
                    "name": req.ref_id,
                    "category": 1,
                    "value": req.name if req.name else req.description,
                }
            )
            tnodes_idx[req.ref_id] = N
            N += 1
        req_mappings = RequirementMapping.objects.filter(mapping_set=mapping_set_id)
        for item in req_mappings:
            if (
                item.source_requirement.assessable
                and item.target_requirement.assessable
            ):
                links.append(
                    {
                        "source": snodes_idx[item.source_requirement.ref_id],
                        "target": tnodes_idx[item.target_requirement.ref_id],
                        "value": item.coverage,
                    }
                )

        meta = {
            "display_name": f"{mapping_set.source_framework.name} ➜ {mapping_set.target_framework.name}"
        }

        return Response(
            {"nodes": nodes, "links": links, "categories": categories, "meta": meta}
        )


@api_view(["GET"])
@permission_classes([permissions.AllowAny])
def get_csrf_token(request):
    """
    API endpoint that returns the CSRF token.
    """
    return Response({"csrfToken": csrf.get_token(request)})


def get_disk_usage():
    try:
        path = Path(settings.BASE_DIR) / "db"
        usage = shutil.disk_usage(path)
        return usage
    except PermissionError:
        logger.error(
            "Permission issue: cannot access the path to retrieve the disk_usage info"
        )
        return None
    except FileNotFoundError:
        logger.error(
            "Path issue: cannot access the path to retrieve the disk_usage info"
        )
        return None


@api_view(["GET"])
def get_build(request):
    """
    API endpoint that returns the build version of the application.
    """
    BUILD = settings.BUILD
    VERSION = settings.VERSION

    disk_info = get_disk_usage()

    if disk_info:
        total, used, free = disk_info
        disk_response = {
            "Disk space": f"{humanize.naturalsize(total)}",
            "Used": f"{humanize.naturalsize(used)} ({int((used / total) * 100)} %)",
        }
    else:
        disk_response = {
            "Disk space": "Unable to retrieve disk usage",
        }

    return Response({"version": VERSION, "build": BUILD, **disk_response})


# NOTE: Important functions/classes from old views.py, to be reviewed


def generate_html(
    compliance_assessment: ComplianceAssessment,
) -> Tuple[str, list[Evidence]]:
    selected_evidences = []

    requirement_nodes = RequirementNode.objects.filter(
        framework=compliance_assessment.framework
    )

    assessments = RequirementAssessment.objects.filter(
        compliance_assessment=compliance_assessment,
    ).all()

    implementation_groups = compliance_assessment.selected_implementation_groups
    graph = get_sorted_requirement_nodes(
        list(requirement_nodes),
        list(assessments),
        compliance_assessment.framework.max_score,
    )
    graph = filter_graph_by_implementation_groups(graph, implementation_groups)
    flattened_graph = flatten_dict(graph)

    requirement_nodes = requirement_nodes.filter(urn__in=flattened_graph.values())
    assessments = assessments.filter(requirement__urn__in=flattened_graph.values())

    node_per_urn = {r.urn: r for r in requirement_nodes}
    ancestors = {}
    for a in assessments:
        ancestors[a] = set()
        req = a.requirement
        while req:
            ancestors[a].add(req)
            p = req.parent_urn
            req = None if not (p) else node_per_urn[p]

    def generate_data_rec(requirement_node: RequirementNode):
        selected_evidences = []
        children_nodes = [
            req for req in requirement_nodes if req.parent_urn == requirement_node.urn
        ]

        node_data = {
            "requirement_node": requirement_node,
            "children": [],
            "assessments": None,
            "bar_graph": None,
            "direct_evidences": [],
            "applied_controls": [],
            "result": "",
            "status": "",
            "color_class": "",
        }

        node_data["bar_graph"] = True if children_nodes else False

        if requirement_node.assessable:
            assessment = RequirementAssessment.objects.filter(
                requirement__urn=requirement_node.urn,
                compliance_assessment=compliance_assessment,
            ).first()

            if assessment:
                node_data["assessments"] = assessment
                node_data["result"] = assessment.get_result_display()
                node_data["status"] = assessment.get_status_display()
                node_data["result_color_class"] = color_css_class(assessment.result)
                node_data["status_color_class"] = color_css_class(assessment.status)
                direct_evidences = assessment.evidences.all()
                if direct_evidences:
                    selected_evidences += direct_evidences
                    node_data["direct_evidences"] = direct_evidences

                measures = assessment.applied_controls.all()
                if measures:
                    applied_controls = []
                    for measure in measures:
                        evidences = measure.evidences.all()
                        applied_controls.append(
                            {
                                "measure": measure,
                                "evidences": evidences,
                            }
                        )
                        selected_evidences += evidences
                    node_data["applied_controls"] = applied_controls

        for child_node in children_nodes:
            child_data, child_evidences = generate_data_rec(child_node)
            node_data["children"].append(child_data)
            selected_evidences += child_evidences

        return node_data, selected_evidences

    top_level_nodes = [req for req in requirement_nodes if not req.parent_urn]
    update_translations_in_object(top_level_nodes)
    top_level_nodes_data = []
    for requirement_node in top_level_nodes:
        node_data, node_evidences = generate_data_rec(requirement_node)
        top_level_nodes_data.append(node_data)
        selected_evidences += node_evidences

    data = {
        "compliance_assessment": compliance_assessment,
        "top_level_nodes": top_level_nodes_data,
        "assessments": assessments,
        "ancestors": ancestors,
    }

    return render_to_string("core/audit_report.html", data), list(
        set(selected_evidences)
    )


def export_mp_csv(request):
    response = HttpResponse(content_type="text/csv")
    response["Content-Disposition"] = 'attachment; filename="MP.csv"'

    writer = csv.writer(response, delimiter=";")
    columns = [
        "measure_id",
        "measure_name",
        "measure_desc",
        "category",
        "csf_function",
        "reference_control",
        "eta",
        "priority",
        "effort",
        "cost",
        "link",
        "status",
    ]
    writer.writerow(columns)
    (
        object_ids_view,
        object_ids_change,
        object_ids_delete,
    ) = RoleAssignment.get_accessible_object_ids(
        Folder.get_root_folder(), request.user, AppliedControl
    )
    for mtg in AppliedControl.objects.filter(id__in=object_ids_view):
        row = [
            mtg.id,
            mtg.name,
            mtg.description,
            mtg.category,
            mtg.csf_function,
            mtg.priority,
            mtg.reference_control,
            mtg.eta,
            mtg.effort,
            mtg.cost,
            mtg.link,
            mtg.status,
        ]
        writer.writerow(row)

    return response


class SecurityExceptionViewSet(BaseModelViewSet):
    """
    API endpoint that allows security exceptions to be viewed or edited.
    """

    model = SecurityException
    filterset_fields = ["requirement_assessments", "risk_scenarios"]

    @action(detail=False, name="Get severity choices")
    def severity(self, request):
        return Response(dict(SecurityException.Severity.choices))

    @action(detail=False, name="Get status choices")
    def status(self, request):
        return Response(dict(SecurityException.Status.choices))


class FindingsAssessmentViewSet(BaseModelViewSet):
    model = FindingsAssessment
    filterset_fields = [
        "owner",
        "category",
        "perimeter",
        "folder",
        "authors",
        "status",
    ]

    @action(detail=False, name="Get status choices")
    def status(self, request):
        return Response(dict(FindingsAssessment.Status.choices))

    @action(detail=False, name="Get category choices")
    def category(self, request):
        return Response(dict(FindingsAssessment.Category.choices))


class FindingViewSet(BaseModelViewSet):
    model = Finding
    filterset_fields = ["owner", "folder", "status", "findings_assessment"]

    @action(detail=False, name="Get status choices")
    def status(self, request):
        return Response(dict(Finding.Status.choices))<|MERGE_RESOLUTION|>--- conflicted
+++ resolved
@@ -1281,32 +1281,6 @@
 
     class Meta:
         model = AppliedControl
-<<<<<<< HEAD
-        fields = [
-            "folder",
-            "category",
-            "csf_function",
-            "priority",
-            "status",
-            "reference_control",
-            "effort",
-            "cost",
-            "risk_scenarios",
-            "risk_scenarios_e",
-            "requirement_assessments",
-            "evidences",
-            "progress_field",
-            "security_exceptions",
-            "owner",
-            "todo",
-            "to_review",
-            "compliance_assessments",
-            "risk_assessments",
-            "findings",
-            "findings_assessments",
-            "ref_id",
-        ]
-=======
         fields = {
             "folder": ["exact"],
             "category": ["exact"],
@@ -1324,8 +1298,8 @@
             "owner": ["exact"],
             "findings": ["exact"],
             "eta": ["exact", "lte", "gte", "lt", "gt"],
+            "ref_id": ["exact"],
         }
->>>>>>> 97a5a96b
 
 
 class AppliedControlViewSet(BaseModelViewSet):
