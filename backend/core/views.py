--- conflicted
+++ resolved
@@ -1313,12 +1313,8 @@
             "security_exceptions": ["exact"],
             "owner": ["exact"],
             "findings": ["exact"],
-<<<<<<< HEAD
-            "eta": ["exact", "lte", "gte", "lt", "gt"],
+            "eta": ["exact", "lte", "gte", "lt", "gt", "month", "year"],
             "ref_id": ["exact"],
-=======
-            "eta": ["exact", "lte", "gte", "lt", "gt", "month", "year"],
->>>>>>> b2cfa077
         }
 
 
