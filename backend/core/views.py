import csv
import gzip
import json
import mimetypes
import re
import os
import tempfile
import uuid
import zipfile
from datetime import date, datetime, timedelta
from typing import Dict, Any, List, Tuple
import time
import pytz
from uuid import UUID
from itertools import cycle
import django_filters as df
from ciso_assistant.settings import EMAIL_HOST, EMAIL_HOST_RESCUE, VERSION

import shutil
from pathlib import Path
import humanize

from wsgiref.util import FileWrapper

import io

import random

from docxtpl import DocxTemplate
from .generators import gen_audit_context

from django.utils import timezone
from django.utils.text import slugify
from django.utils.decorators import method_decorator
from django.views.decorators.cache import cache_page
from django.views.decorators.vary import vary_on_cookie
from django.core.cache import cache

from django.db.models import F, Q

from django.apps import apps
from django.contrib.auth.models import Permission
from django.contrib.auth import get_user_model
from django.conf import settings
from django.core.files.storage import default_storage
from django.db import models, transaction
from django.forms import ValidationError
from django.http import FileResponse, HttpResponse, StreamingHttpResponse
from django.middleware import csrf
from django.template.loader import render_to_string
from django.utils.functional import Promise
from django_filters.rest_framework import DjangoFilterBackend
from iam.models import Folder, RoleAssignment, UserGroup
from rest_framework import filters, permissions, status, viewsets
from django.utils.translation import gettext_lazy as _
from rest_framework.decorators import (
    action,
    api_view,
    permission_classes,
    renderer_classes,
)
from rest_framework.parsers import (
    FileUploadParser,
    MultiPartParser,
    JSONParser,
    FormParser,
)
from rest_framework.renderers import JSONRenderer
from rest_framework.request import Request
from rest_framework.response import Response
from rest_framework.utils.serializer_helpers import ReturnDict
from rest_framework.views import APIView


from weasyprint import HTML

from core.helpers import *
from core.models import (
    AppliedControl,
    ComplianceAssessment,
    RequirementMappingSet,
    RiskAssessment,
)
from core.serializers import ComplianceAssessmentReadSerializer
from core.utils import RoleCodename, UserGroupCodename

from ebios_rm.models import (
    EbiosRMStudy,
    FearedEvent,
    RoTo,
    StrategicScenario,
    Stakeholder,
    AttackPath,
)

from tprm.models import Entity

from .models import *
from .serializers import *

from serdes.utils import (
    get_domain_export_objects,
    import_export_serializer_class,
    topological_sort,
    build_dependency_graph,
    get_self_referencing_field,
    sort_objects_by_self_reference,
)
from serdes.serializers import ExportSerializer

import structlog

logger = structlog.get_logger(__name__)

User = get_user_model()

SHORT_CACHE_TTL = 2  # mn
MED_CACHE_TTL = 5  # mn
LONG_CACHE_TTL = 60  # mn

SETTINGS_MODULE = __import__(os.environ.get("DJANGO_SETTINGS_MODULE"))
MODULE_PATHS = SETTINGS_MODULE.settings.MODULE_PATHS


class BaseModelViewSet(viewsets.ModelViewSet):
    filter_backends = [
        DjangoFilterBackend,
        filters.SearchFilter,
        filters.OrderingFilter,
    ]
    ordering = ["created_at"]
    ordering_fields = ordering
    search_fields = ["name", "description"]
    model: models.Model

    serializers_module = "core.serializers"

    def get_queryset(self):
        if not self.model:
            return None
        object_ids_view = None
        if self.request.method == "GET":
            if q := re.match(
                r"/api/[\w-]+/([\w-]+/)?([0-9a-fA-F]{8}(-[0-9a-fA-F]{4}){3}-[0-9a-fA-F]{12}(,[0-9a-fA-F]{8}(-[0-9a-fA-F]{4}){3}-[0-9a-fA-F]{12})+)",
                self.request.path,
            ):
                """"get_queryset is called by Django even for an individual object via get_object
                https://stackoverflow.com/questions/74048193/why-does-a-retrieve-request-end-up-calling-get-queryset"""
                id = UUID(q.group(1))
                if RoleAssignment.is_object_readable(self.request.user, self.model, id):
                    object_ids_view = [id]
        if not object_ids_view:
            object_ids_view = RoleAssignment.get_accessible_object_ids(
                Folder.get_root_folder(), self.request.user, self.model
            )[0]
        queryset = self.model.objects.filter(id__in=object_ids_view)
        return queryset

    def get_serializer_class(self, **kwargs):
        serializer_factory = SerializerFactory(
            self.serializers_module, MODULE_PATHS.get("serializers", [])
        )
        serializer_class = serializer_factory.get_serializer(
            self.model.__name__, kwargs.get("action", self.action)
        )
        logger.debug(
            "Serializer class",
            serializer_class=serializer_class,
            action=kwargs.get("action", self.action),
            viewset=self,
            module_paths=MODULE_PATHS,
        )

        return serializer_class

    COMMA_SEPARATED_UUIDS_REGEX = r"^[0-9a-fA-F]{8}(-[0-9a-fA-F]{4}){3}-[0-9a-fA-F]{12}(,[0-9a-fA-F]{8}(-[0-9a-fA-F]{4}){3}-[0-9a-fA-F]{12})*$"

    def _process_request_data(self, request: Request) -> None:
        """
        Process the request data to split comma-separated UUIDs into a list
        and handle empty list scenarios.
        """
        for field in request.data:
            # NOTE: This is due to sveltekit-superforms not coercing the value into a list when
            # the form's dataType is "form", rather than "json".
            # Typically, dataType is "form" when the form contains a file input (e.g. for evidence attachments).
            # I am not ruling out the possibility that I am doing something wrong in the frontend. (Nassim)
            # TODO: Come back to this once superForms v2 is out of alpha. https://github.com/ciscoheat/sveltekit-superforms/releases
            if isinstance(request.data[field], list) and len(request.data[field]) == 1:
                if isinstance(request.data[field][0], str) and re.match(
                    self.COMMA_SEPARATED_UUIDS_REGEX, request.data[field][0]
                ):
                    request.data[field] = request.data[field][0].split(",")
                elif not request.data[field][0]:
                    request.data[field] = []

    def _process_labels(self, labels):
        """
        Creates a FilteringLabel and replaces the value with the ID of the newly created label.
        """
        new_labels = []
        for label in labels:
            try:
                uuid.UUID(label, version=4)
                new_labels.append(label)
            except ValueError:
                new_label = FilteringLabel(label=label)
                new_label.full_clean()
                new_label.save()
                new_labels.append(str(new_label.id))
        return new_labels

    def create(self, request: Request, *args, **kwargs) -> Response:
        self._process_request_data(request)
        if request.data.get("filtering_labels"):
            request.data["filtering_labels"] = self._process_labels(
                request.data["filtering_labels"]
            )
        return super().create(request, *args, **kwargs)

    def update(self, request: Request, *args, **kwargs) -> Response:
        self._process_request_data(request)
        if request.data.get("filtering_labels"):
            request.data["filtering_labels"] = self._process_labels(
                request.data["filtering_labels"]
            )
        return super().update(request, *args, **kwargs)

    def partial_update(self, request: Request, *args, **kwargs) -> Response:
        self._process_request_data(request)
        return super().partial_update(request, *args, **kwargs)

    def destroy(self, request: Request, *args, **kwargs) -> Response:
        self._process_request_data(request)
        return super().destroy(request, *args, **kwargs)

    class Meta:
        abstract = True

    @action(detail=True, name="Get write data")
    def object(self, request, pk):
        serializer_class = self.get_serializer_class(action="update")

        return Response(serializer_class(super().get_object()).data)


# Risk Assessment


class ProjectViewSet(BaseModelViewSet):
    """
    API endpoint that allows projects to be viewed or edited.
    """

    model = Project
    filterset_fields = ["folder", "lc_status"]
    search_fields = ["name", "ref_id", "description"]

    @action(detail=False, name="Get status choices")
    def lc_status(self, request):
        return Response(dict(Project.PRJ_LC_STATUS))

    @action(detail=False, methods=["get"])
    def names(self, request):
        uuid_list = request.query_params.getlist("id[]", [])
        queryset = Project.objects.filter(id__in=uuid_list)

        return Response({str(project.id): project.name for project in queryset})

    @action(detail=False, methods=["get"])
    def quality_check(self, request):
        """
        Returns the quality check of the projects
        """
        (viewable_objects, _, _) = RoleAssignment.get_accessible_object_ids(
            folder=Folder.get_root_folder(), user=request.user, object_type=Project
        )
        projects = Project.objects.filter(id__in=viewable_objects)
        res = {
            str(p.id): {
                "project": ProjectReadSerializer(p).data,
                "compliance_assessments": {"objects": {}},
                "risk_assessments": {"objects": {}},
            }
            for p in projects
        }
        for compliance_assessment in ComplianceAssessment.objects.filter(
            project__in=projects
        ):
            res[str(compliance_assessment.project.id)]["compliance_assessments"][
                "objects"
            ][str(compliance_assessment.id)] = {
                "object": ComplianceAssessmentReadSerializer(
                    compliance_assessment
                ).data,
                "quality_check": compliance_assessment.quality_check(),
            }
        for risk_assessment in RiskAssessment.objects.filter(project__in=projects):
            res[str(risk_assessment.project.id)]["risk_assessments"]["objects"][
                str(risk_assessment.id)
            ] = {
                "object": RiskAssessmentReadSerializer(risk_assessment).data,
                "quality_check": risk_assessment.quality_check(),
            }
        return Response({"results": res})

    @action(detail=True, methods=["get"], url_path="quality_check")
    def quality_check_detail(self, request, pk):
        """
        Returns the quality check of the project
        """
        (viewable_objects, _, _) = RoleAssignment.get_accessible_object_ids(
            folder=Folder.get_root_folder(), user=request.user, object_type=Project
        )
        if UUID(pk) in viewable_objects:
            project = self.get_object()
            res = {
                "project": ProjectReadSerializer(project).data,
                "compliance_assessments": {"objects": {}},
                "risk_assessments": {"objects": {}},
            }
            for compliance_assessment in ComplianceAssessment.objects.filter(
                project=project
            ):
                res["compliance_assessments"]["objects"][
                    str(compliance_assessment.id)
                ] = {
                    "object": ComplianceAssessmentReadSerializer(
                        compliance_assessment
                    ).data,
                    "quality_check": compliance_assessment.quality_check(),
                }
            for risk_assessment in RiskAssessment.objects.filter(project=project):
                res["risk_assessments"]["objects"][str(risk_assessment.id)] = {
                    "object": RiskAssessmentReadSerializer(risk_assessment).data,
                    "quality_check": risk_assessment.quality_check(),
                }
            return Response(res)
        else:
            return Response(status=status.HTTP_403_FORBIDDEN)

    @action(detail=False, methods=["get"])
    def ids(self, request):
        my_map = dict()

        (viewable_items, _, _) = RoleAssignment.get_accessible_object_ids(
            folder=Folder.get_root_folder(),
            user=request.user,
            object_type=Project,
        )
        for item in Project.objects.filter(id__in=viewable_items):
            if my_map.get(item.folder.name) is None:
                my_map[item.folder.name] = {}
            my_map[item.folder.name].update({item.name: item.id})

        return Response(my_map)


class ThreatViewSet(BaseModelViewSet):
    """
    API endpoint that allows threats to be viewed or edited.
    """

    model = Threat
    filterset_fields = ["folder", "risk_scenarios"]
    search_fields = ["name", "provider", "description"]

    def list(self, request, *args, **kwargs):
        return super().list(request, *args, **kwargs)

    def retrieve(self, request, *args, **kwargs):
        return super().retrieve(request, *args, **kwargs)

    @action(detail=False, name="Get threats count")
    def threats_count(self, request):
        return Response({"results": threats_count_per_name(request.user)})

    @action(detail=False, methods=["get"])
    def ids(self, request):
        my_map = dict()

        (viewable_items, _, _) = RoleAssignment.get_accessible_object_ids(
            folder=Folder.get_root_folder(),
            user=request.user,
            object_type=Threat,
        )
        for item in Threat.objects.filter(id__in=viewable_items):
            if my_map.get(item.folder.name) is None:
                my_map[item.folder.name] = {}
            my_map[item.folder.name].update({item.name: item.id})
        return Response(my_map)


class AssetViewSet(BaseModelViewSet):
    """
    API endpoint that allows assets to be viewed or edited.
    """

    model = Asset
    filterset_fields = [
        "folder",
        "parent_assets",
        "type",
        "risk_scenarios",
        "ebios_rm_studies",
    ]
    search_fields = ["name", "description", "business_value"]

    def _perform_write(self, serializer):
        type = serializer.validated_data.get("type")
        if type == Asset.Type.PRIMARY:
            serializer.validated_data["parent_assets"] = []
        serializer.save()

    def perform_create(self, serializer):
        return self._perform_write(serializer)

    def perform_update(self, serializer):
        return self._perform_write(serializer)

    @action(detail=False, name="Get type choices")
    def type(self, request):
        return Response(dict(Asset.Type.choices))

    @action(detail=False, name="Get assets graph")
    def graph(self, request):
        nodes = []
        links = []
        nodes_idx = dict()
        categories = []
        N = 0
        (viewable_folders, _, _) = RoleAssignment.get_accessible_object_ids(
            folder=Folder.get_root_folder(),
            user=request.user,
            object_type=Folder,
        )
        (viewable_assets, _, _) = RoleAssignment.get_accessible_object_ids(
            folder=Folder.get_root_folder(),
            user=request.user,
            object_type=Asset,
        )
        for domain in Folder.objects.filter(id__in=viewable_folders):
            categories.append({"name": domain.name})
            nodes_idx[domain.name] = N
            nodes.append(
                {
                    "name": domain.name,
                    "category": N,
                    "symbol": "roundRect",
                    "symbolSize": 30,
                    "value": "Domain",
                }
            )
            N += 1
        for asset in Asset.objects.filter(id__in=viewable_assets):
            symbol = "circle"
            if asset.type == "PR":
                symbol = "diamond"
            nodes.append(
                {
                    "name": asset.name,
                    "symbol": symbol,
                    "symbolSize": 25,
                    "category": nodes_idx[asset.folder.name],
                    "value": "Primary" if asset.type == "PR" else "Support",
                }
            )
            nodes_idx[asset.name] = N
            links.append(
                {"source": nodes_idx[asset.folder.name],
                    "target": N, "value": "scope"}
            )
            N += 1
        for asset in Asset.objects.filter(id__in=viewable_assets):
            for relationship in asset.parent_assets.all():
                links.append(
                    {
                        "source": nodes_idx[relationship.name],
                        "target": nodes_idx[asset.name],
                        "value": "parent",
                    }
                )
        meta = {"display_name": "Assets Explorer"}

        return Response(
            {"nodes": nodes, "links": links, "categories": categories, "meta": meta}
        )

    @action(detail=False, methods=["get"])
    def ids(self, request):
        my_map = dict()

        (viewable_items, _, _) = RoleAssignment.get_accessible_object_ids(
            folder=Folder.get_root_folder(),
            user=request.user,
            object_type=Asset,
        )
        for item in Asset.objects.filter(id__in=viewable_items):
            if my_map.get(item.folder.name) is None:
                my_map[item.folder.name] = {}
            my_map[item.folder.name].update({item.name: item.id})
        return Response(my_map)

    @action(detail=False, name="Get security objectives")
    def security_objectives(self, request):
        return Response({"results": Asset.DEFAULT_SECURITY_OBJECTIVES})

    @action(detail=False, name="Get disaster recovery objectives")
    def disaster_recovery_objectives(self, request):
        return Response({"results": Asset.DEFAULT_DISASTER_RECOVERY_OBJECTIVES})


class ReferenceControlViewSet(BaseModelViewSet):
    """
    API endpoint that allows reference controls to be viewed or edited.
    """

    model = ReferenceControl
    filterset_fields = ["folder", "category", "csf_function"]
    search_fields = ["name", "description", "provider"]

    @method_decorator(cache_page(60 * LONG_CACHE_TTL))
    @action(detail=False, name="Get category choices")
    def category(self, request):
        return Response(dict(ReferenceControl.CATEGORY))

    @method_decorator(cache_page(60 * LONG_CACHE_TTL))
    @action(detail=False, name="Get function choices")
    def csf_function(self, request):
        return Response(dict(ReferenceControl.CSF_FUNCTION))


class RiskMatrixViewSet(BaseModelViewSet):
    """
    API endpoint that allows risk matrices to be viewed or edited.
    """

    model = RiskMatrix
    filterset_fields = ["folder", "is_enabled"]

    @action(detail=False)  # Set a name there
    def colors(self, request):
        return Response({"results": get_risk_color_ordered_list(request.user)})

    @action(detail=False, name="Get used risk matrices")
    def used(self, request):
        viewable_matrices = RoleAssignment.get_accessible_object_ids(
            Folder.get_root_folder(), request.user, RiskMatrix
        )[0]
        viewable_assessments = RoleAssignment.get_accessible_object_ids(
            Folder.get_root_folder(), request.user, RiskAssessment
        )[0]
        _used_matrices = (
            RiskMatrix.objects.filter(riskassessment__isnull=False)
            .filter(id__in=viewable_matrices)
            .filter(riskassessment__id__in=viewable_assessments)
            .distinct()
        )
        used_matrices = _used_matrices.values("id", "name")
        for i in range(len(used_matrices)):
            used_matrices[i]["risk_assessments_count"] = (
                RiskAssessment.objects.filter(risk_matrix=_used_matrices[i].id)
                .filter(id__in=viewable_assessments)
                .count()
            )
        return Response({"results": used_matrices})

    @action(detail=False, methods=["get"])
    def ids(self, request):
        my_map = dict()

        (viewable_items, _, _) = RoleAssignment.get_accessible_object_ids(
            folder=Folder.get_root_folder(),
            user=request.user,
            object_type=RiskMatrix,
        )
        for item in RiskMatrix.objects.filter(id__in=viewable_items):
            if my_map.get(item.folder.name) is None:
                my_map[item.folder.name] = {}
            my_map[item.folder.name].update({item.name: item.id})

        return Response(my_map)


class VulnerabilityViewSet(BaseModelViewSet):
    """
    API endpoint that allows vulnerabilities to be viewed or edited.
    """

    model = Vulnerability
    filterset_fields = [
        "folder",
        "status",
        "severity",
        "risk_scenarios",
        "applied_controls",
    ]
    search_fields = ["name", "description"]

    @method_decorator(cache_page(60 * LONG_CACHE_TTL))
    @action(detail=False, name="Get status choices")
    def status(self, request):
        return Response(dict(Vulnerability.Status.choices))


class FilteringLabelViewSet(BaseModelViewSet):
    """
    API endpoint that allows labels to be viewed or edited.
    """

    model = FilteringLabel
    filterset_fields = ["folder"]
    search_fields = ["label"]
    ordering = ["label"]


class RiskAssessmentViewSet(BaseModelViewSet):
    """
    API endpoint that allows risk assessments to be viewed or edited.
    """

    model = RiskAssessment
    filterset_fields = [
        "project",
        "project__folder",
        "authors",
        "risk_matrix",
        "status",
        "ebios_rm_study",
    ]

    def perform_create(self, serializer):
        instance: RiskAssessment = serializer.save()
        if instance.ebios_rm_study:
            instance.risk_matrix = instance.ebios_rm_study.risk_matrix
            ebios_rm_study = EbiosRMStudy.objects.get(
                id=instance.ebios_rm_study.id)
            for operational_scenario in [
                operational_scenario
                for operational_scenario in ebios_rm_study.operational_scenarios.all()
                if operational_scenario.is_selected
            ]:
                risk_scenario = RiskScenario.objects.create(
                    risk_assessment=instance,
                    name=operational_scenario.name,
                    ref_id=operational_scenario.ref_id
                    if operational_scenario.ref_id
                    else RiskScenario.get_default_ref_id(instance),
                    description="\n\n".join(
                        filter(
                            None,
                            [
                                operational_scenario.attack_path.strategic_scenario.description,
                                operational_scenario.attack_path.description,
                                operational_scenario.operating_modes_description,
                            ],
                        )
                    ),
                    current_proba=operational_scenario.likelihood,
                    current_impact=operational_scenario.gravity,
                )
                risk_scenario.assets.set(operational_scenario.get_assets())
                risk_scenario.threats.set(operational_scenario.threats.all())
                risk_scenario.existing_applied_controls.set(
                    operational_scenario.get_applied_controls()
                )
                risk_scenario.save()
        instance.save()
        return super().perform_create(serializer)

    @action(detail=False, name="Risk assessments per status")
    def per_status(self, request):
        data = assessment_per_status(request.user, RiskAssessment)
        return Response({"results": data})

    @method_decorator(cache_page(60 * LONG_CACHE_TTL))
    @action(detail=False, name="Get status choices")
    def status(self, request):
        return Response(dict(RiskAssessment.Status.choices))

    @action(detail=False, name="Get quality check")
    def quality_check(self, request):
        """
        Returns the quality check of the risk assessments
        """
        (viewable_objects, _, _) = RoleAssignment.get_accessible_object_ids(
            folder=Folder.get_root_folder(),
            user=request.user,
            object_type=RiskAssessment,
        )
        risk_assessments = RiskAssessment.objects.filter(
            id__in=viewable_objects)
        res = [
            {"id": a.id, "name": a.name, "quality_check": a.quality_check()}
            for a in risk_assessments
        ]
        return Response({"results": res})

    @action(detail=True, methods=["get"], url_path="quality_check")
    def quality_check_detail(self, request, pk):
        """
        Returns the quality check of the risk_assessment
        """
        (viewable_objects, _, _) = RoleAssignment.get_accessible_object_ids(
            folder=Folder.get_root_folder(),
            user=request.user,
            object_type=RiskAssessment,
        )
        if UUID(pk) in viewable_objects:
            risk_assessment = self.get_object()
            return Response(risk_assessment.quality_check())
        else:
            return Response(status=status.HTTP_403_FORBIDDEN)

    @action(detail=True, methods=["get"], name="Get treatment plan data")
    def plan(self, request, pk):
        (viewable_objects, _, _) = RoleAssignment.get_accessible_object_ids(
            folder=Folder.get_root_folder(),
            user=request.user,
            object_type=RiskAssessment,
        )
        if UUID(pk) in viewable_objects:
            risk_assessment_object = self.get_object()
            risk_scenarios_objects = risk_assessment_object.risk_scenarios.all()
            risk_assessment = RiskAssessmentReadSerializer(
                risk_assessment_object).data
            risk_scenarios = RiskScenarioReadSerializer(
                risk_scenarios_objects, many=True
            ).data
            [
                risk_scenario.update(
                    {
                        "applied_controls": AppliedControlReadSerializer(
                            AppliedControl.objects.filter(
                                risk_scenarios__id=risk_scenario["id"]
                            ),
                            many=True,
                        ).data
                    }
                )
                for risk_scenario in risk_scenarios
            ]
            risk_assessment.update({"risk_scenarios": risk_scenarios})
            return Response(risk_assessment)

        else:
            return Response(status=status.HTTP_403_FORBIDDEN)

    @action(detail=True, name="Get treatment plan CSV")
    def treatment_plan_csv(self, request, pk):
        (object_ids_view, _, _) = RoleAssignment.get_accessible_object_ids(
            Folder.get_root_folder(), request.user, RiskAssessment
        )
        if UUID(pk) in object_ids_view:
            risk_assessment = self.get_object()

            response = HttpResponse(content_type="text/csv")

            writer = csv.writer(response, delimiter=";")
            columns = [
                "risk_scenarios",
                "measure_id",
                "measure_name",
                "measure_desc",
                "category",
                "csf_function",
                "priority",
                "reference_control",
                "eta",
                "effort",
                "cost",
                "link",
                "status",
            ]
            writer.writerow(columns)
            (object_ids_view, _, _) = RoleAssignment.get_accessible_object_ids(
                Folder.get_root_folder(), request.user, AppliedControl
            )
            for mtg in AppliedControl.objects.filter(id__in=object_ids_view).filter(
                risk_scenarios__risk_assessment=risk_assessment
            ):
                risk_scenarios = ",".join(
                    [
                        f"{scenario.ref_id}: {scenario.name}"
                        for scenario in mtg.risk_scenarios.all()
                    ]
                )
                row = [
                    risk_scenarios,
                    mtg.id,
                    mtg.name,
                    mtg.description,
                    mtg.get_category_display(),
                    mtg.get_csf_function_display(),
                    mtg.reference_control,
                    mtg.eta,
                    mtg.effort,
                    mtg.priority,
                    mtg.cost,
                    mtg.link,
                    mtg.status,
                ]
                writer.writerow(row)

            return response
        else:
            return Response(
                {"error": "Permission denied"}, status=status.HTTP_403_FORBIDDEN
            )

    @action(detail=True, name="Get risk assessment CSV")
    def risk_assessment_csv(self, request, pk):
        (object_ids_view, _, _) = RoleAssignment.get_accessible_object_ids(
            Folder.get_root_folder(), request.user, RiskAssessment
        )
        if UUID(pk) in object_ids_view:
            risk_assessment = self.get_object()

            response = HttpResponse(content_type="text/csv")

            writer = csv.writer(response, delimiter=";")
            columns = [
                "ref_id",
                "assets",
                "threats",
                "name",
                "description",
                "existing_controls",
                "current_impact",
                "current_proba",
                "current_risk",
                "additional_controls",
                "residual_impact",
                "residual_proba",
                "residual_risk",
                "treatment",
            ]
            writer.writerow(columns)

            for scenario in risk_assessment.risk_scenarios.all().order_by("ref_id"):
                additional_controls = ",".join(
                    [m.name for m in scenario.applied_controls.all()]
                )
                existing_controls = ",".join(
                    [m.name for m in scenario.existing_applied_controls.all()]
                )

                threats = ",".join([t.name for t in scenario.threats.all()])
                assets = ",".join([t.name for t in scenario.assets.all()])

                row = [
                    scenario.ref_id,
                    assets,
                    threats,
                    scenario.name,
                    scenario.description,
                    existing_controls,
                    scenario.get_current_impact()["name"],
                    scenario.get_current_proba()["name"],
                    scenario.get_current_risk()["name"],
                    additional_controls,
                    scenario.get_residual_impact()["name"],
                    scenario.get_residual_proba()["name"],
                    scenario.get_residual_risk()["name"],
                    scenario.treatment,
                ]
                writer.writerow(row)

            return response
        else:
            return Response(
                {"error": "Permission denied"}, status=status.HTTP_403_FORBIDDEN
            )

    @action(detail=True, name="Get risk assessment PDF")
    def risk_assessment_pdf(self, request, pk):
        (object_ids_view, _, _) = RoleAssignment.get_accessible_object_ids(
            Folder.get_root_folder(), request.user, RiskAssessment
        )
        if UUID(pk) in object_ids_view:
            risk_assessment = self.get_object()
            context = RiskScenario.objects.filter(
                risk_assessment=risk_assessment
            ).order_by("ref_id")
            data = {
                "context": context,
                "risk_assessment": risk_assessment,
                "ri_clusters": build_scenario_clusters(risk_assessment),
                "risk_matrix": risk_assessment.risk_matrix,
            }
            html = render_to_string("core/ra_pdf.html", data)
            pdf_file = HTML(string=html).write_pdf()
            response = HttpResponse(pdf_file, content_type="application/pdf")
            return response
        else:
            return Response({"error": "Permission denied"})

    @action(detail=True, name="Get treatment plan PDF")
    def treatment_plan_pdf(self, request, pk):
        (object_ids_view, _, _) = RoleAssignment.get_accessible_object_ids(
            Folder.get_root_folder(), request.user, RiskAssessment
        )
        if UUID(pk) in object_ids_view:
            risk_assessment = self.get_object()
            context = RiskScenario.objects.filter(
                risk_assessment=risk_assessment
            ).order_by("created_at")
            data = {"context": context, "risk_assessment": risk_assessment}
            html = render_to_string("core/mp_pdf.html", data)
            pdf_file = HTML(string=html).write_pdf()
            response = HttpResponse(pdf_file, content_type="application/pdf")
            return response
        else:
            return Response({"error": "Permission denied"})

    @action(
        detail=True,
        name="Duplicate risk assessment",
        methods=["post"],
        serializer_class=RiskAssessmentDuplicateSerializer,
    )
    def duplicate(self, request, pk):
        (object_ids_view, _, _) = RoleAssignment.get_accessible_object_ids(
            Folder.get_root_folder(), request.user, RiskAssessment
        )

        if UUID(pk) in object_ids_view:
            risk_assessment = self.get_object()
            data = request.data

            duplicate_risk_assessment = RiskAssessment.objects.create(
                name=data["name"],
                description=data["description"],
                project=Project.objects.get(id=data["project"]),
                version=data["version"],
                risk_matrix=risk_assessment.risk_matrix,
                eta=risk_assessment.eta,
                due_date=risk_assessment.due_date,
                status=risk_assessment.status,
            )

            duplicate_risk_assessment.authors.set(
                risk_assessment.authors.all())
            duplicate_risk_assessment.reviewers.set(
                risk_assessment.reviewers.all())

            for scenario in risk_assessment.risk_scenarios.all():
                duplicate_scenario = RiskScenario.objects.create(
                    risk_assessment=duplicate_risk_assessment,
                    name=scenario.name,
                    description=scenario.description,
                    existing_controls=scenario.existing_controls,
                    treatment=scenario.treatment,
                    qualifications=scenario.qualifications,
                    current_proba=scenario.current_proba,
                    current_impact=scenario.current_impact,
                    residual_proba=scenario.residual_proba,
                    residual_impact=scenario.residual_impact,
                    strength_of_knowledge=scenario.strength_of_knowledge,
                    justification=scenario.justification,
                    ref_id=scenario.ref_id,
                )

                for field in ["applied_controls", "threats", "assets"]:
                    duplicate_related_objects(
                        scenario,
                        duplicate_scenario,
                        duplicate_risk_assessment.folder,
                        field,
                    )

                if duplicate_risk_assessment.folder in [risk_assessment.folder] + [
                    folder for folder in risk_assessment.folder.get_sub_folders()
                ]:
                    duplicate_scenario.owner.set(scenario.owner.all())

                duplicate_scenario.save()

            duplicate_risk_assessment.save()
            return Response({"results": "risk assessment duplicated"})


def convert_date_to_timestamp(date):
    """
    Converts a date object (datetime.date) to a Linux timestamp.
    It creates a datetime object for the date at midnight and makes it timezone-aware.
    """
    if date:
        date_as_datetime = datetime.combine(date, datetime.min.time())
        aware_datetime = pytz.UTC.localize(date_as_datetime)
        return int(time.mktime(aware_datetime.timetuple())) * 1000
    return None


class AppliedControlViewSet(BaseModelViewSet):
    """
    API endpoint that allows applied controls to be viewed or edited.
    """

    model = AppliedControl
    filterset_fields = [
        "folder",
        "category",
        "csf_function",
        "priority",
        "status",
        "reference_control",
        "effort",
        "cost",
        "risk_scenarios",
        "risk_scenarios_e",
        "requirement_assessments",
        "evidences",
    ]
    search_fields = ["name", "description",
                     "risk_scenarios", "requirement_assessments"]

    @method_decorator(cache_page(60 * LONG_CACHE_TTL))
    @action(detail=False, name="Get status choices")
    def status(self, request):
        return Response(dict(AppliedControl.Status.choices))

    @method_decorator(cache_page(60 * LONG_CACHE_TTL))
    @action(detail=False, name="Get category choices")
    def category(self, request):
        return Response(dict(AppliedControl.CATEGORY))

    @method_decorator(cache_page(60 * LONG_CACHE_TTL))
    @action(detail=False, name="Get csf_function choices")
    def csf_function(self, request):
        return Response(dict(AppliedControl.CSF_FUNCTION))

    @method_decorator(cache_page(60 * LONG_CACHE_TTL))
    @action(detail=False, name="Get priority choices")
    def priority(self, request):
        return Response(dict(AppliedControl.PRIORITY))

    @method_decorator(cache_page(60 * LONG_CACHE_TTL))
    @action(detail=False, name="Get effort choices")
    def effort(self, request):
        return Response(dict(AppliedControl.EFFORT))

    @action(detail=False, name="Get updatable measures")
    def updatables(self, request):
        (_, object_ids_change, _) = RoleAssignment.get_accessible_object_ids(
            Folder.get_root_folder(), request.user, AppliedControl
        )

        return Response({"results": object_ids_change})

    @action(
        detail=False, name="Something"
    )  # Write a good name for the "name" keyword argument
    def per_status(self, request):
        data = applied_control_per_status(request.user)
        return Response({"results": data})

    @action(detail=False, name="Get the ordered todo applied controls")
    def todo(self, request):
        (object_ids_view, _, _) = RoleAssignment.get_accessible_object_ids(
            Folder.get_root_folder(), request.user, AppliedControl
        )

        measures = sorted(
            AppliedControl.objects.filter(id__in=object_ids_view)
            .filter(eta__lte=date.today() + timedelta(days=30))
            .exclude(status="active")
            .order_by("eta"),
            key=lambda mtg: mtg.get_ranking_score(),
            reverse=True,
        )

        """measures = [{
            key: getattr(mtg,key)
            for key in [
                "id","folder","reference_control","type","status","effort", "cost", "name","description","eta","link","created_at","updated_at"
            ]
        } for mtg in measures]
        for i in range(len(measures)) :
            measures[i]["id"] = str(measures[i]["id"])
            measures[i]["folder"] = str(measures[i]["folder"].name)
            for key in ["created_at","updated_at","eta"] :
                measures[i][key] = str(measures[i][key])"""

        ranking_scores = {str(mtg.id): mtg.get_ranking_score()
                          for mtg in measures}

        measures = [AppliedControlReadSerializer(mtg).data for mtg in measures]

        # How to add ranking_score directly in the serializer ?

        for i in range(len(measures)):
            measures[i]["ranking_score"] = ranking_scores[measures[i]["id"]]

        """
        The serializer of AppliedControl isn't applied automatically for this function
        """

        return Response({"results": measures})

    @action(detail=False, name="Get the secuity measures to review")
    def to_review(self, request):
        measures = measures_to_review(request.user)

        measures = [AppliedControlReadSerializer(mtg).data for mtg in measures]

        """
        The serializer of AppliedControl isn't applied automatically for this function
        """

        return Response({"results": measures})

    @action(detail=False, name="Export controls as CSV")
    def export_csv(self, request):
        (viewable_controls_ids, _, _) = RoleAssignment.get_accessible_object_ids(
            Folder.get_root_folder(), request.user, AppliedControl
        )
        response = HttpResponse(content_type="text/csv")
        response["Content-Disposition"] = 'attachment; filename="audit_export.csv"'

        writer = csv.writer(response, delimiter=";")
        columns = [
            "internal_id",
            "name",
            "description",
            "category",
            "csf_function",
            "status",
            "eta",
            "priority",
            "owner",
        ]
        writer.writerow(columns)

        for control in AppliedControl.objects.filter(id__in=viewable_controls_ids):
            row = [
                control.id,
                control.name,
                control.description,
                control.category,
                control.csf_function,
                control.status,
                control.eta,
                control.priority,
            ]
            if len(control.owner.all()) > 0:
                owners = ",".join([o.email for o in control.owner.all()])
                row += [owners]
            writer.writerow(row)
        return response

    @action(detail=False, methods=["get"])
    def get_controls_info(self, request):
        nodes = list()
        links = list()
        for ac in AppliedControl.objects.all():
            related_items_count = 0
            for ca in ComplianceAssessment.objects.filter(
                requirement_assessments__applied_controls=ac
            ).distinct():
                audit_coverage = (
                    RequirementAssessment.objects.filter(
                        compliance_assessment=ca)
                    .filter(applied_controls=ac)
                    .count()
                )
                related_items_count += audit_coverage
                links.append(
                    {
                        "source": ca.id,
                        "target": ac.id,
                        "coverage": audit_coverage,
                    }
                )
            for ra in RiskAssessment.objects.filter(
                risk_scenarios__applied_controls=ac
            ).distinct():
                risk_coverage = (
                    RiskScenario.objects.filter(risk_assessment=ra)
                    .filter(applied_controls=ac)
                    .count()
                )
                related_items_count += risk_coverage
                links.append(
                    {
                        "source": ra.id,
                        "target": ac.id,
                        "coverage": risk_coverage,
                    }
                )
            nodes.append(
                {
                    "id": ac.id,
                    "label": ac.name,
                    "shape": "hexagon",
                    "counter": related_items_count,
                    "color": "#47e845",
                }
            )
        for audit in ComplianceAssessment.objects.all():
            nodes.append(
                {
                    "id": audit.id,
                    "label": audit.name,
                    "shape": "circle",
                    "color": "#5D4595",
                }
            )
        for ra in RiskAssessment.objects.all():
            nodes.append(
                {
                    "id": ra.id,
                    "label": ra.name,
                    "shape": "square",
                    "color": "#E6499F",
                }
            )
        return Response(
            {
                "nodes": nodes,
                "links": links,
            }
        )

    @action(detail=False, name="Get priority chart data")
    def priority_chart_data(self, request):
        qs = AppliedControl.objects.exclude(status="active")

        data = {
            "--": [],
            "to_do": [],
            "in_progress": [],
            "on_hold": [],
            "deprecated": [],
        }
        angle_offsets = {"4": 0, "3": 90, "1": 180, "2": 270}
        status_offset = {
            "--": 4,
            "to_do": 12,
            "in_progress": 20,
            "on_hold": 28,
            "deprecated": 36,
        }

        not_displayed_cnt = 0

        p_dict = qs.aggregate(
            p1=Count("priority", filter=Q(priority=1)),
            p2=Count("priority", filter=Q(priority=2)),
            p3=Count("priority", filter=Q(priority=3)),
            p4=Count("priority", filter=Q(priority=4)),
        )
        for ac in qs:
            if ac.priority:
                if ac.eta:
                    days_countdown = min(100, ac.days_until_eta)
                    # how many days until the ETA
                else:
                    days_countdown = 100
                impact_factor = 5 + ac.links_count

                # angle = angle_offsets[str(ac.priority)]+ (next(offsets) % 80) + random.randint(1,4)
                angle = (
                    angle_offsets[str(ac.priority)]
                    + status_offset[ac.status]
                    + random.randint(1, 40)
                )
                # angle = angle_offsets[str(ac.priority)] + next(offsets)

                vector = [
                    days_countdown,
                    angle,
                    impact_factor,
                    f"[{ac.priority}] {str(ac)}",
                    ac.status,
                    ac.id,
                ]
                if ac.status:
                    data[ac.status].append(vector)
                else:
                    data["unclassified"].append(vector)
            else:
                print("priority unset - add it to triage lot")
                not_displayed_cnt += 1

        data["not_displayed"] = not_displayed_cnt
        data["priority_cnt"] = p_dict

        return Response(data)

    @action(detail=False, methods=["get"])
    def get_timeline_info(self, request):
        entries = []
        COLORS_PALETTE = [
            "#F72585",
            "#7209B7",
            "#3A0CA3",
            "#4361EE",
            "#4CC9F0",
            "#A698DC",
        ]
        colorMap = {}
        (viewable_controls_ids, _, _) = RoleAssignment.get_accessible_object_ids(
            Folder.get_root_folder(), request.user, AppliedControl
        )

        applied_controls = AppliedControl.objects.filter(
            id__in=viewable_controls_ids
        ).select_related("folder")

        for ac in applied_controls:
            if ac.eta:
                endDate = convert_date_to_timestamp(ac.eta)
                startDate = (
                    convert_date_to_timestamp(ac.start_date)
                    if ac.start_date
                    else endDate
                )
                entries.append(
                    {
                        "startDate": startDate,
                        "endDate": endDate,
                        "name": ac.name,
                        "description": ac.description
                        if ac.description
                        else "(no description)",
                        "domain": ac.folder.name,
                    }
                )
        color_cycle = cycle(COLORS_PALETTE)
        for domain in Folder.objects.all():
            colorMap[domain.name] = next(color_cycle)
        return Response({"entries": entries, "colorMap": colorMap})

    @action(
        detail=True,
        name="Duplicate applied control",
        methods=["post"],
        serializer_class=AppliedControlDuplicateSerializer,
    )
    def duplicate(self, request, pk):
        (object_ids_view, _, _) = RoleAssignment.get_accessible_object_ids(
            Folder.get_root_folder(), request.user, AppliedControl
        )
        if UUID(pk) not in object_ids_view:
            return Response(
                {"results": "applied control duplicated"},
                status=status.HTTP_404_NOT_FOUND,
            )

        applied_control = self.get_object()
        data = request.data
        new_folder = Folder.objects.get(id=data["folder"])
        duplicate_applied_control = AppliedControl.objects.create(
            reference_control=applied_control.reference_control,
            name=data["name"],
            description=data["description"],
            folder=new_folder,
            ref_id=applied_control.ref_id,
            category=applied_control.category,
            csf_function=applied_control.csf_function,
            priority=applied_control.priority,
            status=applied_control.status,
            start_date=applied_control.start_date,
            eta=applied_control.eta,
            expiry_date=applied_control.expiry_date,
            link=applied_control.link,
            effort=applied_control.effort,
            cost=applied_control.cost,
        )
        duplicate_applied_control.owner.set(applied_control.owner.all())
        if data["duplicate_evidences"]:
            duplicate_related_objects(
                applied_control, duplicate_applied_control, new_folder, "evidences"
            )
            duplicate_applied_control.save()

        return Response(
            {"results": AppliedControlReadSerializer(
                duplicate_applied_control).data}
        )

    @action(detail=False, methods=["get"])
    def ids(self, request):
        my_map = dict()

        (viewable_items, _, _) = RoleAssignment.get_accessible_object_ids(
            folder=Folder.get_root_folder(),
            user=request.user,
            object_type=AppliedControl,
        )
        for item in AppliedControl.objects.filter(id__in=viewable_items):
            if my_map.get(item.folder.name) is None:
                my_map[item.folder.name] = {}
            my_map[item.folder.name].update({item.name: item.id})

        return Response(my_map)

    @action(detail=False, name="Generate data for applied controls impact graph")
    def impact_graph(self, request):
        (viewable_controls_ids, _, _) = RoleAssignment.get_accessible_object_ids(
            Folder.get_root_folder(), request.user, AppliedControl
        )
        csf_functions_map = dict()
        categories = [{"name": "--"}]
        for i, option in enumerate(ReferenceControl.CSF_FUNCTION, 1):
            csf_functions_map[option[0]] = i
            categories.append({"name": option[1]})
        categories.append({"name": "requirements"})  # 7
        categories.append({"name": "scenarios"})  # 9
        categories.append({"name": "audits"})  # 8
        categories.append({"name": "risk assessments"})

        nodes = list()
        links = list()
        indexes = dict()
        idx_cnt = 0
        for ac in AppliedControl.objects.filter(id__in=viewable_controls_ids):
            nodes.append(
                {
                    "name": ac.name,
                    "value": ac.name,
                    "category": csf_functions_map.get(ac.csf_function, 0),
                }
            )
            indexes[ac.id] = idx_cnt
            idx_cnt += 1
            # attached requirement_assessments
            for req in RequirementAssessment.objects.filter(applied_controls__id=ac.id):
                nodes.append(
                    {
                        "name": req.requirement.ref_id,
                        "value": req.requirement.description,
                        "category": 7,
                        "symbol": "triangle",
                    }
                )
                indexes[req.id] = (
                    idx_cnt  # not good - even if the probability of collision is low
                )
                idx_cnt += 1

                audit = req.compliance_assessment
                if indexes.get(audit.id) is None:
                    nodes.append(
                        {
                            "name": audit.name,
                            "value": audit.framework.name,
                            "category": 9,
                            "symbol": "rect",
                        }
                    )
                    indexes[audit.id] = idx_cnt
                    idx_cnt += 1
                links.append(
                    {"source": indexes[audit.id], "target": indexes[req.id]})

                links.append(
                    {"source": indexes[ac.id], "target": indexes[req.id]})
            for sc in RiskScenario.objects.filter(applied_controls__id=ac.id):
                nodes.append(
                    {
                        "name": sc.ref_id,
                        "value": sc.name,
                        "category": 8,
                        "symbol": "diamond",
                    }
                )
                indexes[sc.id] = idx_cnt
                idx_cnt += 1

                ra = sc.risk_assessment
                if indexes.get(ra.id) is None:
                    nodes.append(
                        {
                            "name": ra.name,
                            "value": ra.name,
                            "category": 10,
                            "symbol": "rect",
                        }
                    )
                    indexes[ra.id] = idx_cnt
                    idx_cnt += 1
                links.append(
                    {"source": indexes[ra.id], "target": indexes[sc.id]})

                links.append(
                    {"source": indexes[ac.id], "target": indexes[sc.id]})

        return Response({"nodes": nodes, "categories": categories, "links": links})


class PolicyViewSet(AppliedControlViewSet):
    model = Policy
    filterset_fields = [
        "folder",
        "csf_function",
        "status",
        "reference_control",
        "effort",
        "risk_scenarios",
        "requirement_assessments",
        "evidences",
    ]
    search_fields = ["name", "description",
                     "risk_scenarios", "requirement_assessments"]

    @method_decorator(cache_page(60 * LONG_CACHE_TTL))
    @action(detail=False, name="Get csf_function choices")
    def csf_function(self, request):
        return Response(dict(AppliedControl.CSF_FUNCTION))


class RiskScenarioViewSet(BaseModelViewSet):
    """
    API endpoint that allows risk scenarios to be viewed or edited.
    """

    model = RiskScenario
    filterset_fields = [
        "risk_assessment",
        "risk_assessment__project",
        "risk_assessment__project__folder",
        "treatment",
        "threats",
        "assets",
        "applied_controls",
    ]
    ordering = ["ref_id"]
    ordering_fields = ordering

    def _perform_write(self, serializer):
        if not serializer.validated_data.get(
            "ref_id"
        ) and serializer.validated_data.get("risk_assessment"):
            risk_assessment = serializer.validated_data["risk_assessment"]
            ref_id = RiskScenario.get_default_ref_id(risk_assessment)
            serializer.validated_data["ref_id"] = ref_id
        serializer.save()

    def perform_create(self, serializer):
        return self._perform_write(serializer)

    def perform_update(self, serializer):
        return self._perform_write(serializer)

    @method_decorator(cache_page(60 * LONG_CACHE_TTL))
    @action(detail=False, name="Get treatment choices")
    def treatment(self, request):
        return Response(dict(RiskScenario.TREATMENT_OPTIONS))

    @method_decorator(cache_page(60 * LONG_CACHE_TTL))
    @action(detail=False, name="Get qualification choices")
    def qualifications(self, request):
        return Response(dict(RiskScenario.QUALIFICATIONS))

    @method_decorator(cache_page(60 * LONG_CACHE_TTL))
    @action(detail=True, name="Get probability choices")
    def probability(self, request, pk):
        undefined = {-1: "--"}
        _choices = {
            i: name
            for i, name in enumerate(
                x["name"] for x in self.get_object().get_matrix()["probability"]
            )
        }
        choices = undefined | _choices
        return Response(choices)

    @method_decorator(cache_page(60 * LONG_CACHE_TTL))
    @action(detail=True, name="Get impact choices")
    def impact(self, request, pk):
        undefined = dict([(-1, "--")])
        _choices = dict(
            zip(
                list(range(0, 64)),
                [x["name"] for x in self.get_object().get_matrix()["impact"]],
            )
        )
        choices = undefined | _choices
        return Response(choices)

    @method_decorator(cache_page(60 * LONG_CACHE_TTL))
    @action(detail=True, name="Get strength of knowledge choices")
    def strength_of_knowledge(self, request, pk):
        undefined = {-1: RiskScenario.DEFAULT_SOK_OPTIONS[-1]}
        _sok_choices = self.get_object().get_matrix().get("strength_of_knowledge")
        if _sok_choices is not None:
            sok_choices = dict(
                enumerate(
                    {
                        "name": x["name"],
                        "description": x.get("description"),
                        "symbol": x.get("symbol"),
                    }
                    for x in _sok_choices
                )
            )
        else:
            sok_choices = RiskScenario.DEFAULT_SOK_OPTIONS
        choices = undefined | sok_choices
        return Response(choices)

    @action(detail=False, name="Get risk count per level")
    def count_per_level(self, request):
        return Response({"results": risks_count_per_level(request.user)})

    @action(detail=False, name="Get risk scenarios count per status")
    def per_status(self, request):
        return Response({"results": risk_per_status(request.user)})

    @action(
        detail=False, methods=["get"], permission_classes=[permissions.IsAuthenticated]
    )
    def default_ref_id(self, request):
        risk_assessment_id = request.query_params.get("risk_assessment")
        if not risk_assessment_id:
            return Response(
                {"error": "Missing 'risk_assessment' parameter."}, status=400
            )
        try:
            risk_assessment = RiskAssessment.objects.get(pk=risk_assessment_id)

            # Use the class method to compute the default ref_id
            default_ref_id = RiskScenario.get_default_ref_id(risk_assessment)
            return Response({"results": default_ref_id})
        except Exception as e:
            logger.error("Error in default_ref_id: %s", str(e))
            return Response(
                {"error": "Error in default_ref_id has occurred."}, status=400
            )


class RiskAcceptanceViewSet(BaseModelViewSet):
    """
    API endpoint that allows risk acceptance to be viewed or edited.
    """

    model = RiskAcceptance
    serializer_class = RiskAcceptanceWriteSerializer
    filterset_fields = ["folder", "state", "approver", "risk_scenarios"]
    search_fields = ["name", "description", "justification"]

    def update(self, request, *args, **kwargs):
        initial_data = self.get_object()
        updated_data = request.data
        if (
            updated_data.get("justification") != initial_data.justification
            and request.user != initial_data.approver
        ):
            _data = {
                "non_field_errors": "The justification can only be edited by the approver"
            }
            return Response(data=_data, status=status.HTTP_400_BAD_REQUEST)
        else:
            return super().update(request, *args, **kwargs)

    @action(detail=False, name="Get acceptances to review")
    def to_review(self, request):
        acceptances = acceptances_to_review(request.user)

        acceptances = [
            RiskAcceptanceReadSerializer(acceptance).data for acceptance in acceptances
        ]

        """
        The serializer of AppliedControl isn't applied automatically for this function
        """

        return Response({"results": acceptances})

    @action(detail=True, methods=["post"], name="Accept risk acceptance")
    def accept(self, request, pk):
        if request.user == self.get_object().approver:
            self.get_object().set_state("accepted")
        return Response({"results": "state updated to accepted"})

    @action(detail=True, methods=["post"], name="Reject risk acceptance")
    def reject(self, request, pk):
        if request.user == self.get_object().approver:
            self.get_object().set_state("rejected")
        return Response({"results": "state updated to rejected"})

    @action(detail=True, methods=["post"], name="Revoke risk acceptance")
    def revoke(self, request, pk):
        if request.user == self.get_object().approver:
            self.get_object().set_state("revoked")
        return Response({"results": "state updated to revoked"})

    @action(detail=False, methods=["get"], name="Get waiting risk acceptances")
    def waiting(self, request):
        acceptance_count = RiskAcceptance.objects.filter(
            approver=request.user, state="submitted"
        ).count()
        return Response({"count": acceptance_count})

    def perform_create(self, serializer):
        risk_acceptance = serializer.validated_data
        submitted = False
        if risk_acceptance.get("approver"):
            submitted = True
        for scenario in risk_acceptance.get("risk_scenarios"):
            if not RoleAssignment.is_access_allowed(
                risk_acceptance.get("approver"),
                Permission.objects.get(codename="approve_riskacceptance"),
                scenario.risk_assessment.project.folder,
            ):
                raise ValidationError(
                    "The approver is not allowed to approve this risk acceptance"
                )
        risk_acceptance = serializer.save()
        if submitted:
            risk_acceptance.set_state("submitted")


class UserFilter(df.FilterSet):
    is_approver = df.BooleanFilter(method="filter_approver", label="Approver")

    def filter_approver(self, queryset, name, value):
        """we don't know yet which folders will be used, so filter on any folder"""
        approvers_id = []
        for candidate in User.objects.all():
            if "approve_riskacceptance" in candidate.permissions:
                approvers_id.append(candidate.id)
        if value:
            return queryset.filter(id__in=approvers_id)
        return queryset.exclude(id__in=approvers_id)

    class Meta:
        model = User
        fields = [
            "email",
            "first_name",
            "last_name",
            "is_active",
            "is_approver",
            "is_third_party",
        ]


class UserViewSet(BaseModelViewSet):
    """
    API endpoint that allows users to be viewed or edited
    """

    model = User
    ordering = ["-is_active", "-is_superuser", "email", "id"]
    ordering_fields = ordering
    filterset_class = UserFilter
    search_fields = ["email", "first_name", "last_name"]

    def get_queryset(self):
        # TODO: Implement a proper filter for the queryset
        return User.objects.all()

    def update(self, request: Request, *args, **kwargs) -> Response:
        user = self.get_object()
        if user.is_admin():
            number_of_admin_users = User.get_admin_users().count()
            admin_group = UserGroup.objects.get(name="BI-UG-ADM")
            if number_of_admin_users == 1:
                new_user_groups = set(request.data["user_groups"])
                if str(admin_group.pk) not in new_user_groups:
                    return Response(
                        {"error": "attemptToRemoveOnlyAdminUserGroup"},
                        status=status.HTTP_403_FORBIDDEN,
                    )

        return super().update(request, *args, **kwargs)

    def destroy(self, request, *args, **kwargs):
        user = self.get_object()
        if user.is_admin():
            number_of_admin_users = User.get_admin_users().count()
            if number_of_admin_users == 1:
                return Response(
                    {"error": "attemptToDeleteOnlyAdminAccountError"},
                    status=status.HTTP_403_FORBIDDEN,
                )

        return super().destroy(request, *args, **kwargs)


class UserGroupViewSet(BaseModelViewSet):
    """
    API endpoint that allows user groups to be viewed or edited
    """

    model = UserGroup
    ordering = ["builtin", "name"]
    ordering_fields = ordering
    filterset_fields = ["folder"]


class RoleViewSet(BaseModelViewSet):
    """
    API endpoint that allows roles to be viewed or edited
    """

    model = Role
    ordering = ["builtin", "name"]
    ordering_fields = ordering


class RoleAssignmentViewSet(BaseModelViewSet):
    """
    API endpoint that allows role assignments to be viewed or edited.
    """

    model = RoleAssignment
    ordering = ["builtin", "folder"]
    ordering_fields = ordering
    filterset_fields = ["folder"]


class FolderFilter(df.FilterSet):
    owned = df.BooleanFilter(method="get_owned_folders", label="owned")
    content_type = df.MultipleChoiceFilter(
        choices=Folder.ContentType, lookup_expr="icontains"
    )

    def get_owned_folders(self, queryset, name, value):
        owned_folders_id = []
        for folder in Folder.objects.all():
            if folder.owner.all().first():
                owned_folders_id.append(folder.id)
        if value:
            return queryset.filter(id__in=owned_folders_id)
        return queryset.exclude(id__in=owned_folders_id)

    class Meta:
        model = Folder
        fields = ["parent_folder", "content_type", "owner", "owned"]


class FolderViewSet(BaseModelViewSet):
    """
    API endpoint that allows folders to be viewed or edited.
    """

    model = Folder
    filterset_class = FolderFilter
    search_fields = ["ref_id"]
    batch_size = 100  # Configurable batch size for processing domain import

    def perform_create(self, serializer):
        """
        Create the default user groups after domain creation
        """
        serializer.save()
        folder = Folder.objects.get(id=serializer.data["id"])
        if folder.content_type == Folder.ContentType.DOMAIN:
            readers = UserGroup.objects.create(
                name=UserGroupCodename.READER, folder=folder, builtin=True
            )
            approvers = UserGroup.objects.create(
                name=UserGroupCodename.APPROVER, folder=folder, builtin=True
            )
            analysts = UserGroup.objects.create(
                name=UserGroupCodename.ANALYST, folder=folder, builtin=True
            )
            managers = UserGroup.objects.create(
                name=UserGroupCodename.DOMAIN_MANAGER, folder=folder, builtin=True
            )
            ra1 = RoleAssignment.objects.create(
                user_group=readers,
                role=Role.objects.get(name=RoleCodename.READER),
                builtin=True,
                folder=Folder.get_root_folder(),
                is_recursive=True,
            )
            ra1.perimeter_folders.add(folder)
            ra2 = RoleAssignment.objects.create(
                user_group=approvers,
                role=Role.objects.get(name=RoleCodename.APPROVER),
                builtin=True,
                folder=Folder.get_root_folder(),
                is_recursive=True,
            )
            ra2.perimeter_folders.add(folder)
            ra3 = RoleAssignment.objects.create(
                user_group=analysts,
                role=Role.objects.get(name=RoleCodename.ANALYST),
                builtin=True,
                folder=Folder.get_root_folder(),
                is_recursive=True,
            )
            ra3.perimeter_folders.add(folder)
            ra4 = RoleAssignment.objects.create(
                user_group=managers,
                role=Role.objects.get(name=RoleCodename.DOMAIN_MANAGER),
                builtin=True,
                folder=Folder.get_root_folder(),
                is_recursive=True,
            )
            ra4.perimeter_folders.add(folder)
            # Clear the cache after a new folder is created - purposely clearing everything

    def list(self, request, *args, **kwargs):
        return super().list(request, *args, **kwargs)

    def retrieve(self, request, *args, **kwargs):
        return super().retrieve(request, *args, **kwargs)

    @action(detail=False, methods=["get"])
    def org_tree(self, request):
        """
        Returns the tree of domains and projects
        """
        tree = {"name": "Global", "children": []}

        (viewable_objects, _, _) = RoleAssignment.get_accessible_object_ids(
            folder=Folder.get_root_folder(),
            user=request.user,
            object_type=Folder,
        )
        folders_list = list()
        for folder in (
            Folder.objects.exclude(content_type="GL")
            .filter(id__in=viewable_objects, parent_folder=Folder.get_root_folder())
            .distinct()
        ):
            entry = {"name": folder.name,
                     "children": get_folder_content(folder)}
            folders_list.append(entry)
        tree.update({"children": folders_list})

        return Response(tree)

    @action(detail=False, methods=["get"])
    def ids(self, request):
        my_map = dict()

        (viewable_items, _, _) = RoleAssignment.get_accessible_object_ids(
            folder=Folder.get_root_folder(),
            user=request.user,
            object_type=Folder,
        )
        for item in Folder.objects.filter(id__in=viewable_items):
            my_map[item.name] = item.id
        return Response(my_map)

    @action(detail=False, methods=["get"])
    def my_assignments(self, request):
        risk_assessments = RiskAssessment.objects.filter(
            Q(authors=request.user) | Q(reviewers=request.user)
        ).distinct()

        audits = (
            ComplianceAssessment.objects.filter(
                Q(authors=request.user) | Q(reviewers=request.user)
            )
            .order_by(F("eta").asc(nulls_last=True))
            .distinct()
        )

        sum = 0
        avg_progress = 0
        audits_count = audits.count()
        if audits_count > 0:
            for audit in audits:
                sum += audit.progress()
            avg_progress = int(sum / audits.count())

        controls = (
            AppliedControl.objects.filter(owner=request.user)
            .order_by(F("eta").asc(nulls_last=True))
            .distinct()
        )
        non_active_controls = controls.exclude(status="active")
        risk_scenarios = RiskScenario.objects.filter(
            owner=request.user).distinct()
        controls_progress = 0
        evidences_progress = 0
        tot_ac = controls.count()
        if tot_ac > 0:
            alive_ac = controls.filter(status="active").count()
            controls_progress = int((alive_ac / tot_ac) * 100)

            with_evidences = 0
            for ctl in controls:
                with_evidences += 1 if ctl.has_evidences() else 0

            evidences_progress = int((with_evidences / tot_ac) * 100)

        RA_serializer = RiskAssessmentReadSerializer(
            risk_assessments[:10], many=True)
        CA_serializer = ComplianceAssessmentReadSerializer(
            audits[:6], many=True)
        AC_serializer = AppliedControlReadSerializer(
            non_active_controls[:10], many=True
        )
        RS_serializer = RiskScenarioReadSerializer(
            risk_scenarios[:10], many=True)

        return Response(
            {
                "risk_assessments": RA_serializer.data,
                "audits": CA_serializer.data,
                "controls": AC_serializer.data,
                "risk_scenarios": RS_serializer.data,
                "metrics": {
                    "progress": {
                        "audits": avg_progress,
                        "controls": controls_progress,
                        "evidences": evidences_progress,
                    }
                },
            }
        )

    @action(detail=True, methods=["get"])
    def export(self, request, pk):
        include_attachments = True
        instance = self.get_object()

        logger.info(
            "Starting domain export",
            domain_id=instance.id,
            domain_name=instance.name,
            include_attachments=include_attachments,
            user=request.user.username,
        )

        objects = get_domain_export_objects(instance)

        logger.debug(
            "Retrieved domain objects for export",
            object_types=list(objects.keys()),
            total_objects=sum(len(queryset) for queryset in objects.values()),
            objects_per_model={
                model: len(queryset) for model, queryset in objects.items()
            },
        )

        # Create in-memory zip file
        zip_buffer = io.BytesIO()

        with zipfile.ZipFile(zip_buffer, "w", zipfile.ZIP_DEFLATED) as zipf:
            if include_attachments:
                evidences = objects.get("evidence", Evidence.objects.none()).filter(
                    attachment__isnull=False
                )
                logger.info(
                    "Processing evidence attachments",
                    total_evidences=evidences.count(),
                    domain_id=instance.id,
                )

                for evidence in evidences:
                    if evidence.attachment and default_storage.exists(
                        evidence.attachment.name
                    ):
                        # Read file directly into memory
                        with default_storage.open(evidence.attachment.name) as file:
                            file_content = file.read()
                            # Write the file content directly to the zip
                            zipf.writestr(
                                os.path.join(
                                    "attachments",
                                    os.path.basename(evidence.attachment.name),
                                ),
                                file_content,
                            )

            # Add the JSON dump to the zip file
            dumpfile_name = (
                f"ciso-assistant-{slugify(instance.name)}-domain-{timezone.now()}"
            )
            dump_data = ExportSerializer.dump_data(scope=[*objects.values()])

            logger.debug(
                "Adding JSON dump to zip",
                json_size=len(json.dumps(dump_data).encode("utf-8")),
                filename=f"{dumpfile_name}.json",
            )

            zipf.writestr(
                f"{dumpfile_name}.json", json.dumps(dump_data).encode("utf-8")
            )

        # Reset buffer position to the start
        zip_buffer.seek(0)
        final_size = len(zip_buffer.getvalue())

        # Create the response with the in-memory zip file
        response = HttpResponse(zip_buffer.getvalue(),
                                content_type="application/zip")
        response["Content-Disposition"] = f'attachment; filename="{dumpfile_name}.zip"'

        logger.info(
            "Domain export completed successfully",
            domain_id=instance.id,
            domain_name=instance.name,
            zip_size=final_size,
            filename=f"{dumpfile_name}.zip",
        )

        return response

    @action(
        detail=False,
        methods=["post"],
        url_path="import",
        parser_classes=(FileUploadParser,),
    )
    def import_domain(self, request):
        """Handle file upload and initiate import process."""
        try:
            domain_name = request.headers.get(
                "X-CISOAssistantDomainName", str(uuid.uuid4())
            )
            parsed_data = self._process_uploaded_file(request.data["file"])
            result = self._import_objects(parsed_data, domain_name)
            return Response(result, status=status.HTTP_200_OK)

        except KeyError as e:
            logger.error("No file provided in the request", exc_info=e)
            return Response(
                {"errors": ["No file provided"]}, status=status.HTTP_400_BAD_REQUEST
            )

        except json.JSONDecodeError as e:
            logger.error("Invalid JSON format in uploaded file", exc_info=e)
            return Response(
                {"errors": ["Invalid JSON format"]}, status=status.HTTP_400_BAD_REQUEST
            )

    def _process_uploaded_file(self, dump_file):
        """Process the uploaded file and return parsed data."""
        GZIP_MAGIC_NUMBER = b"\x1f\x8b"
        data = dump_file.read()

        # Check if the file is GZIP
        is_gzip = data.startswith(GZIP_MAGIC_NUMBER)
        decompressed_data = gzip.decompress(data) if is_gzip else data

        # Decode bytes to string if necessary
        if isinstance(decompressed_data, bytes):
            decompressed_data = decompressed_data.decode("utf-8")

        try:
            stringified_dump = json.loads(decompressed_data)
            import_version = stringified_dump["meta"]["media_version"]
        except json.JSONDecodeError as e:
            logger.error("Invalid JSON format in uploaded file", exc_info=e)
            raise
        if not import_version == VERSION:
            logger.error(
                f"Import version {import_version} not compatible with current version {VERSION}"
            )
            raise ValidationError(
                {"file": "importVersionNotCompatibleWithCurrentVersion"}
            )
        return stringified_dump

    def _get_models_map(self, objects):
        """Build a map of model names to model classes."""
        model_names = {obj["model"] for obj in objects}
        return {name: apps.get_model(name) for name in model_names}

    def _resolve_dependencies(self, all_models):
        """Resolve model dependencies and detect cycles."""
        graph = build_dependency_graph(all_models)
        try:
            return topological_sort(graph)
        except ValueError as e:
            logger.error("Cyclic dependency detected", error=str(e))
            raise ValidationError({"error": "Cyclic dependency detected"})

    def _import_objects(self, parsed_data, domain_name: str):
        """
        Import and validate objects using appropriate serializers.
        Handles both validation and creation in separate phases within a transaction.
        """
        validation_errors = []
        required_libraries = []
        missing_libraries = []
        link_dump_database_ids = {}

        try:
            objects = parsed_data.get("objects", None)
            if not objects:
                logger.error("No objects found in the dump")
                raise ValidationError({"error": "No objects found in the dump"})

            # Validate models and check for domain
            models_map = self._get_models_map(objects)
            if Folder in models_map.values():
                logger.error("Dump contains a domain")
                raise ValidationError({"error": "Dump contains a domain"})

<<<<<<< HEAD
            # Create base folder and store its ID
            base_folder = Folder.objects.create(
                name=domain_name, content_type=Folder.ContentType.DOMAIN
            )
            link_dump_database_ids["base_folder"] = base_folder

            # Get creation order
            creation_order = self._resolve_dependencies(
                list(models_map.values()))
=======
            # Validation phase (outside transaction since it doesn't modify database)
            creation_order = self._resolve_dependencies(list(models_map.values()))
>>>>>>> 0c559791

            for model in creation_order:
                self._validate_model_objects(
                    model=model,
                    objects=objects,
                    validation_errors=validation_errors,
                    required_libraries=required_libraries,
                )

            if validation_errors:
                logger.error(f"Validation errors: {validation_errors}")
                raise ValidationError({"validation error"})

            # Check for missing libraries
            for library in required_libraries:
                if not LoadedLibrary.objects.filter(urn=library).exists():
                    missing_libraries.append(library)

            # Creation phase - wrap in transaction
            with transaction.atomic():
                # Create base folder and store its ID
                base_folder = Folder.objects.create(
                    name=domain_name, content_type=Folder.ContentType.DOMAIN
                )
                link_dump_database_ids["base_folder"] = base_folder

                # Create all objects within the transaction
                for model in creation_order:
                    self._create_model_objects(
                        model=model,
                        objects=objects,
                        link_dump_database_ids=link_dump_database_ids,
                    )

            return {"message": "Import successful"}

        except ValidationError as e:
            if missing_libraries == "missingLibraries":
                logger.warning(f"Missing libraries: {missing_libraries}")
                raise ValidationError({"missing_libraries": missing_libraries})
            logger.exception(f"Failed to import objects: {str(e)}")
            raise ValidationError({"non_field_errors": "errorOccuredDuringImport"})

    def _validate_model_objects(
        self, model, objects, validation_errors, required_libraries
    ):
        """Validate all objects for a model before creation."""
        model_name = f"{model._meta.app_label}.{model._meta.model_name}"
        model_objects = [obj for obj in objects if obj["model"] == model_name]

        if not model_objects:
            return

        # Process validation in batches
        for i in range(0, len(model_objects), self.batch_size):
            batch = model_objects[i: i + self.batch_size]
            self._validate_batch(
                model=model,
                batch=batch,
                validation_errors=validation_errors,
                required_libraries=required_libraries,
            )

    def _validate_batch(self, model, batch, validation_errors, required_libraries):
        """Validate a batch of objects."""
        model_name = f"{model._meta.app_label}.{model._meta.model_name}"

        for obj in batch:
            obj_id = obj.get("id")
            fields = obj.get("fields", {}).copy()

            try:
                # Handle library objects
                if fields.get("library") or model == LoadedLibrary:
                    if model == LoadedLibrary:
                        required_libraries.append(fields["urn"])
                    continue

                # Validate using serializer
                SerializerClass = import_export_serializer_class(model)
                serializer = SerializerClass(data=fields)

                if not serializer.is_valid():
                    validation_errors.append(
                        {
                            "model": model_name,
                            "id": obj_id,
                            "errors": serializer.errors,
                        }
                    )

            except Exception as e:
                logger.error(
                    f"Error validating object {obj_id} in {model_name}: {str(e)}"
                )
                validation_errors.append(
                    {
                        "model": model_name,
                        "id": obj_id,
                        "errors": [str(e)],
                    }
                )

    def _create_model_objects(self, model, objects, link_dump_database_ids):
        """Create all objects for a model after validation."""
        model_name = f"{model._meta.app_label}.{model._meta.model_name}"
        model_objects = [obj for obj in objects if obj["model"] == model_name]

        if not model_objects:
            return

        # Handle self-referencing dependencies
        self_ref_field = get_self_referencing_field(model)
        if self_ref_field:
            try:
                model_objects = sort_objects_by_self_reference(
                    model_objects, self_ref_field
                )
            except ValueError as e:
                logger.error(
                    f"Cyclic dependency detected in {model_name}: {str(e)}")
                raise ValidationError(
                    {"error": f"Cyclic dependency detected in {model_name}"}
                )

        # Process creation in batches
        for i in range(0, len(model_objects), self.batch_size):
            batch = model_objects[i: i + self.batch_size]
            self._create_batch(
                model=model, batch=batch, link_dump_database_ids=link_dump_database_ids
            )

    def _create_batch(self, model, batch, link_dump_database_ids):
        """Create a batch of objects with proper relationship handling."""
        # Create all objects in the batch within a single transaction
        with transaction.atomic():
            for obj in batch:
                obj_id = obj.get("id")
                fields = obj.get("fields", {}).copy()

<<<<<<< HEAD
            try:
                # Handle library objects
                if fields.get("library") or model == LoadedLibrary:
                    logger.info(
                        f"Skipping creation of library object {obj_id}")
                    link_dump_database_ids[obj_id] = fields.get("urn")
                    continue

                # Handle folder reference
                if fields.get("folder"):
                    fields["folder"] = link_dump_database_ids.get(
                        "base_folder")
=======
                try:
                    # Handle library objects
                    if fields.get("library") or model == LoadedLibrary:
                        logger.info(f"Skipping creation of library object {obj_id}")
                        link_dump_database_ids[obj_id] = fields.get("urn")
                        continue

                    # Handle folder reference
                    if fields.get("folder"):
                        fields["folder"] = link_dump_database_ids.get("base_folder")

                    # Process model-specific relationships
                    many_to_many_map_ids = {}
                    fields = self._process_model_relationships(
                        model=model,
                        fields=fields,
                        link_dump_database_ids=link_dump_database_ids,
                        many_to_many_map_ids=many_to_many_map_ids,
                    )

                    obj = model(**fields)
>>>>>>> 0c559791

                    try:
                        # Run clean to validate unique constraints
                        obj.clean()
                    except ValidationError as e:
                        for field, error in e.error_dict.items():
                            fields[field] = f"{fields[field]} {uuid.uuid4()}"

                    logger.debug("Creating object", fields=fields)

                    # Create the object
                    obj_created = model.objects.create(**fields)
                    link_dump_database_ids[obj_id] = obj_created.id

                    # Handle many-to-many relationships
                    self._set_many_to_many_relations(
                        model=model,
                        obj=obj_created,
                        many_to_many_map_ids=many_to_many_map_ids,
                    )

                except Exception as e:
                    logger.error(f"Error creating object {obj_id}: {str(e)}")
                    # This will trigger a rollback of the entire batch
                    raise ValidationError(
                        f"Error creating {model._meta.model_name}: {str(e)}"
                    )

    def _process_model_relationships(
        self, model, fields, link_dump_database_ids, many_to_many_map_ids
    ):
        """Process model-specific relationships."""

        def get_mapped_ids(
            ids: List[str], link_dump_database_ids: Dict[str, str]
        ) -> List[str]:
            return [link_dump_database_ids.get(id, "") for id in ids]

        model_name = model._meta.model_name
        fields = fields.copy()

        match model_name:
            case "asset":
                many_to_many_map_ids["parent_ids"] = get_mapped_ids(
                    fields.pop("parent_assets", []), link_dump_database_ids
                )

            case "riskassessment":
                fields["project"] = Project.objects.get(
                    id=link_dump_database_ids.get(fields["project"])
                )
                fields["risk_matrix"] = RiskMatrix.objects.get(
                    urn=fields.get("risk_matrix")
                )
                fields["ebios_rm_study"] = (
                    EbiosRMStudy.objects.get(
                        id=link_dump_database_ids.get(fields["ebios_rm_study"])
                    )
                    if fields.get("ebios_rm_study")
                    else None
                )

            case "complianceassessment":
                fields["project"] = Project.objects.get(
                    id=link_dump_database_ids.get(fields["project"])
                )
                fields["framework"] = Framework.objects.get(
                    urn=fields.get("framework"))

            case "appliedcontrol":
                many_to_many_map_ids["evidence_ids"] = get_mapped_ids(
                    fields.pop("evidences", []), link_dump_database_ids
                )
                ref_control_id = link_dump_database_ids.get(
                    fields["reference_control"])
                fields["reference_control"] = (
                    ReferenceControl.objects.filter(urn=ref_control_id).first()
                    or ReferenceControl.objects.filter(id=ref_control_id).first()
                )

            case "evidence":
                fields.pop("attachment", None)
                fields.pop("size", None)
                fields.pop("attachment_hash", None)

            case "requirementassessment":
                fields["requirement"] = RequirementNode.objects.get(
                    urn=fields.get("requirement")
                )
                fields["compliance_assessment"] = ComplianceAssessment.objects.get(
                    id=link_dump_database_ids.get(
                        fields["compliance_assessment"])
                )
                many_to_many_map_ids.update(
                    {
                        "applied_controls": get_mapped_ids(
                            fields.pop("applied_controls", []
                                       ), link_dump_database_ids
                        ),
                        "evidence_ids": get_mapped_ids(
                            fields.pop("evidences", []), link_dump_database_ids
                        ),
                    }
                )

            case "vulnerability":
                many_to_many_map_ids["applied_controls"] = get_mapped_ids(
                    fields.pop("applied_controls", []), link_dump_database_ids
                )

            case "riskscenario":
                fields["risk_assessment"] = RiskAssessment.objects.get(
                    id=link_dump_database_ids.get(fields["risk_assessment"])
                )
                # Process all related fields at once
                related_fields = [
                    "threats",
                    "vulnerabilities",
                    "assets",
                    "applied_controls",
                    "existing_applied_controls",
                ]
                for field in related_fields:
                    map_key = (
                        f"{field.rstrip('s')}_ids"
                        if not field.endswith("controls")
                        else f"{field}_ids"
                    )
                    many_to_many_map_ids[map_key] = get_mapped_ids(
                        fields.pop(field, []), link_dump_database_ids
                    )

            case "entity":
                fields.pop("owned_folders", None)

            case "ebiosrmstudy":
                fields.update(
                    {
                        "risk_matrix": RiskMatrix.objects.get(
                            urn=fields.get("risk_matrix")
                        ),
                        "reference_entity": Entity.objects.get(
                            id=link_dump_database_ids.get(
                                fields["reference_entity"])
                        ),
                    }
                )
                many_to_many_map_ids.update(
                    {
                        "asset_ids": get_mapped_ids(
                            fields.pop("assets", []), link_dump_database_ids
                        ),
                        "compliance_assessment_ids": get_mapped_ids(
                            fields.pop("compliance_assessments", []),
                            link_dump_database_ids,
                        ),
                    }
                )

            case "fearedevent":
                fields["ebios_rm_study"] = EbiosRMStudy.objects.get(
                    id=link_dump_database_ids.get(fields["ebios_rm_study"])
                )
                many_to_many_map_ids.update(
                    {
                        "qualifications_urn": get_mapped_ids(
                            fields.pop("qualifications", []
                                       ), link_dump_database_ids
                        ),
                        "asset_ids": get_mapped_ids(
                            fields.pop("assets", []), link_dump_database_ids
                        ),
                    }
                )

            case "roto":
                fields["ebios_rm_study"] = EbiosRMStudy.objects.get(
                    id=link_dump_database_ids.get(fields["ebios_rm_study"])
                )
                many_to_many_map_ids["feared_event_ids"] = get_mapped_ids(
                    fields.pop("feared_events", []), link_dump_database_ids
                )

            case "stakeholder":
                fields.update(
                    {
                        "ebios_rm_study": EbiosRMStudy.objects.get(
                            id=link_dump_database_ids.get(
                                fields["ebios_rm_study"])
                        ),
                        "entity": Entity.objects.get(
                            id=link_dump_database_ids.get(fields["entity"])
                        ),
                    }
                )
                many_to_many_map_ids["applied_controls"] = get_mapped_ids(
                    fields.pop("applied_controls", []), link_dump_database_ids
                )

            case "strategicscenario":
                fields.update(
                    {
                        "ebios_rm_study": EbiosRMStudy.objects.get(
                            id=link_dump_database_ids.get(
                                fields["ebios_rm_study"])
                        ),
                        "ro_to_couple": RoTo.objects.get(
                            id=link_dump_database_ids.get(
                                fields["ro_to_couple"])
                        ),
                    }
                )

            case "attackpath":
                fields.update(
                    {
                        "ebios_rm_study": EbiosRMStudy.objects.get(
                            id=link_dump_database_ids.get(
                                fields["ebios_rm_study"])
                        ),
                        "strategic_scenario": StrategicScenario.objects.get(
                            id=link_dump_database_ids.get(
                                fields["strategic_scenario"])
                        ),
                    }
                )
                many_to_many_map_ids["stakeholder_ids"] = get_mapped_ids(
                    fields.pop("stakeholders", []), link_dump_database_ids
                )

            case "operationalscenario":
                fields.update(
                    {
                        "ebios_rm_study": EbiosRMStudy.objects.get(
                            id=link_dump_database_ids.get(
                                fields["ebios_rm_study"])
                        ),
                        "attack_path": AttackPath.objects.get(
                            id=link_dump_database_ids.get(
                                fields["attack_path"])
                        ),
                    }
                )
                many_to_many_map_ids["threat_ids"] = get_mapped_ids(
                    fields.pop("threats", []), link_dump_database_ids
                )

        return fields

    def _set_many_to_many_relations(self, model, obj, many_to_many_map_ids):
        """Set many-to-many relationships after object creation."""
        model_name = model._meta.model_name

        match model_name:
            case "asset":
                if parent_ids := many_to_many_map_ids.get("parent_ids"):
                    obj.parent_assets.set(
                        Asset.objects.filter(id__in=parent_ids))

            case "appliedcontrol":
                if evidence_ids := many_to_many_map_ids.get("evidence_ids"):
                    obj.evidences.set(
                        Evidence.objects.filter(id__in=evidence_ids))

            case "requirementassessment":
                if applied_control_ids := many_to_many_map_ids.get("applied_controls"):
                    obj.applied_controls.set(
                        AppliedControl.objects.filter(
                            id__in=applied_control_ids)
                    )
                if evidence_ids := many_to_many_map_ids.get("evidence_ids"):
                    obj.evidences.set(
                        Evidence.objects.filter(id__in=evidence_ids))

            case "vulnerability":
                if applied_control_ids := many_to_many_map_ids.get("applied_controls"):
                    obj.applied_controls.set(
                        AppliedControl.objects.filter(
                            id__in=applied_control_ids)
                    )

            case "riskscenario":
                if threat_ids := many_to_many_map_ids.get("threat_ids"):
                    uuids, urns = self._split_uuids_urns(threat_ids)
                    obj.threats.set(
                        Threat.objects.filter(
                            Q(id__in=uuids) | Q(urn__in=urns))
                    )

                for field, model_class in {
                    "vulnerability_ids": (Vulnerability, "vulnerabilities"),
                    "asset_ids": (Asset, "assets"),
                    "applied_control_ids": (AppliedControl, "applied_controls"),
                    "existing_applied_control_ids": (
                        AppliedControl,
                        "existing_applied_controls",
                    ),
                }.items():
                    if ids := many_to_many_map_ids.get(field):
                        getattr(obj, model_class[1]).set(
                            model_class[0].objects.filter(id__in=ids)
                        )

            case "ebiosrmstudy":
                if asset_ids := many_to_many_map_ids.get("asset_ids"):
                    obj.assets.set(Asset.objects.filter(id__in=asset_ids))
                if compliance_assessment_ids := many_to_many_map_ids.get(
                    "compliance_assessment_ids"
                ):
                    obj.compliance_assessments.set(
                        ComplianceAssessment.objects.filter(
                            id__in=compliance_assessment_ids
                        )
                    )

            case "fearedevent":
                if qualifications_urn := many_to_many_map_ids.get("qualifications_urn"):
                    obj.qualifications.set(
                        Qualification.objects.filter(
                            urn__in=qualifications_urn)
                    )
                if asset_ids := many_to_many_map_ids.get("asset_ids"):
                    obj.assets.set(Asset.objects.filter(id__in=asset_ids))

            case "roto":
                if feared_event_ids := many_to_many_map_ids.get("feared_event_ids"):
                    obj.feared_events.set(
                        FearedEvent.objects.filter(id__in=feared_event_ids)
                    )

            case "stakeholder":
                if applied_control_ids := many_to_many_map_ids.get("applied_controls"):
                    obj.applied_controls.set(
                        AppliedControl.objects.filter(
                            id__in=applied_control_ids)
                    )

            case "attackpath":
                if stakeholder_ids := many_to_many_map_ids.get("stakeholder_ids"):
                    obj.stakeholders.set(
                        Stakeholder.objects.filter(id__in=stakeholder_ids)
                    )

            case "operationalscenario":
                if threat_ids := many_to_many_map_ids.get("threat_ids"):
                    uuids, urns = self._split_uuids_urns(threat_ids)
                    obj.threats.set(
                        Threat.objects.filter(
                            Q(id__in=uuids) | Q(urn__in=urns))
                    )

    def _split_uuids_urns(self, ids: List[str]) -> Tuple[List[str], List[str]]:
        """Split a list of strings into UUIDs and URNs."""
        uuids = []
        urns = []
        for item in ids:
            try:
                uuid = UUID(str(item))
                uuids.append(uuid)
            except ValueError:
                urns.append(item)
        return uuids, urns


class UserPreferencesView(APIView):
    permission_classes = [permissions.IsAuthenticated]

    def get(self, request) -> Response:
        return Response(request.user.preferences, status=status.HTTP_200_OK)

    def patch(self, request) -> Response:
        new_language = request.data.get("lang")
        if new_language is None or new_language not in (
            lang[0] for lang in settings.LANGUAGES
        ):
            logger.error(
                f"Error in UserPreferencesView: new_language={new_language} available languages={[lang[0] for lang in settings.LANGUAGES]}"
            )
            return Response(
                {"error": "This language doesn't exist."},
                status=status.HTTP_400_BAD_REQUEST,
            )
        request.user.preferences["lang"] = new_language
        request.user.save()
        return Response({}, status=status.HTTP_200_OK)


@cache_page(60 * SHORT_CACHE_TTL)
@vary_on_cookie
@api_view(["GET"])
@permission_classes([permissions.IsAuthenticated])
def get_counters_view(request):
    """
    API endpoint that returns the counters
    """
    return Response({"results": get_counters(request.user)})


@api_view(["GET"])
@permission_classes([permissions.IsAuthenticated])
def get_metrics_view(request):
    """
    API endpoint that returns the counters
    """
    return Response({"results": get_metrics(request.user)})


# TODO: Add all the proper docstrings for the following list of functions


@cache_page(60 * SHORT_CACHE_TTL)
@vary_on_cookie
@api_view(["GET"])
@permission_classes([permissions.IsAuthenticated])
def get_agg_data(request):
    viewable_risk_assessments = RoleAssignment.get_accessible_object_ids(
        Folder.get_root_folder(), request.user, RiskAssessment
    )[0]
    data = risk_status(
        request.user, RiskAssessment.objects.filter(
            id__in=viewable_risk_assessments)
    )

    return Response({"results": data})


def serialize_nested(data: Any) -> dict:
    if isinstance(data, (list, tuple)):
        return [serialize_nested(i) for i in data]
    elif isinstance(data, dict):
        return {key: serialize_nested(value) for key, value in data.items()}
    elif isinstance(data, set):
        return {serialize_nested(i) for i in data}
    elif isinstance(data, ReturnDict):
        return dict(data)
    elif isinstance(data, models.query.QuerySet):
        return serialize_nested(list(data))
    elif isinstance(data, RiskAssessment):
        return RiskAssessmentReadSerializer(data).data
    elif isinstance(data, RiskScenario):
        return RiskScenarioReadSerializer(data).data
    elif isinstance(data, uuid.UUID):
        return str(data)
    elif isinstance(data, Promise):
        str_attr = {attr for attr in dir(str) if not attr.startswith("_")}
        proxy_attr = {attr for attr in dir(data) if not attr.startswith("_")}
        if len(str_attr - proxy_attr) == 0:
            return str(data)
    return data


@api_view(["GET"])
@permission_classes([permissions.IsAuthenticated])
def get_composer_data(request):
    risk_assessments = request.GET.get("risk_assessment")
    if risk_assessments is None:
        return Response(
            {"error": "This endpoint requires the 'risk_assessment' query parameter"},
            status=400,
        )

    risk_assessments = risk_assessments.split(",")
    if not all(
        re.fullmatch(
            # UUID REGEX
            r"([0-9a-f]{8}\-[0-9a-f]{4}\-[0-9a-f]{4}\-[0-9a-f]{4}\-[0-9a-f]{12})",
            risk_assessment,
        )
        for risk_assessment in risk_assessments
    ):
        return Response({"error": "Invalid UUID list"}, status=400)

    data = compile_risk_assessment_for_composer(request.user, risk_assessments)
    for _data in data["risk_assessment_objects"]:
        quality_check = serialize_nested(
            _data["risk_assessment"].quality_check())
        _data["risk_assessment"] = RiskAssessmentReadSerializer(
            _data["risk_assessment"]
        ).data
        _data["risk_assessment"]["quality_check"] = quality_check

    data = serialize_nested(data)
    return Response({"result": data})


# Compliance Assessment


class FrameworkViewSet(BaseModelViewSet):
    """
    API endpoint that allows frameworks to be viewed or edited.
    """

    model = Framework
    filterset_fields = ["folder"]
    search_fields = ["name", "description"]
    ordering_fields = ["name", "description"]

    @method_decorator(cache_page(60 * LONG_CACHE_TTL))
    @method_decorator(vary_on_cookie)
    @action(detail=False, methods=["get"])
    def names(self, request):
        uuid_list = request.query_params.getlist("id[]", [])
        queryset = Framework.objects.filter(id__in=uuid_list)

        return Response(
            {
                str(framework.id): framework.get_name_translated()
                for framework in queryset
            }
        )

    def list(self, request, *args, **kwargs):
        return super().list(request, *args, **kwargs)

    def retrieve(self, request, *args, **kwargs):
        return super().retrieve(request, *args, **kwargs)

    @action(detail=True, methods=["get"])
    def tree(self, request, pk):
        _framework = Framework.objects.get(id=pk)
        return Response(
            get_sorted_requirement_nodes(
                RequirementNode.objects.filter(framework=_framework).all(),
                None,
                _framework.max_score,
            )
        )

    @action(detail=False, name="Get used frameworks")
    def used(self, request):
        viewable_framework = RoleAssignment.get_accessible_object_ids(
            Folder.get_root_folder(), request.user, Framework
        )[0]
        viewable_assessments = RoleAssignment.get_accessible_object_ids(
            Folder.get_root_folder(), request.user, ComplianceAssessment
        )[0]
        _used_frameworks = (
            Framework.objects.filter(complianceassessment__isnull=False)
            .filter(id__in=viewable_framework)
            .filter(complianceassessment__id__in=viewable_assessments)
            .distinct()
        )
        used_frameworks = _used_frameworks.values("id", "name")
        for i in range(len(used_frameworks)):
            used_frameworks[i]["compliance_assessments_count"] = (
                ComplianceAssessment.objects.filter(
                    framework=_used_frameworks[i].id)
                .filter(id__in=viewable_assessments)
                .count()
            )
        return Response({"results": used_frameworks})

    @action(detail=True, methods=["get"], name="Get target frameworks from mappings")
    def mappings(self, request, pk):
        framework = self.get_object()
        available_target_frameworks_objects = [framework]
        mappings = RequirementMappingSet.objects.filter(
            source_framework=framework)
        for mapping in mappings:
            available_target_frameworks_objects.append(
                mapping.target_framework)
        available_target_frameworks = FrameworkReadSerializer(
            available_target_frameworks_objects, many=True
        ).data
        return Response({"results": available_target_frameworks})


class RequirementNodeViewSet(BaseModelViewSet):
    """
    API endpoint that allows requirement groups to be viewed or edited.
    """

    model = RequirementNode
    filterset_fields = ["framework", "urn"]
    search_fields = ["name", "description"]

    def list(self, request, *args, **kwargs):
        return super().list(request, *args, **kwargs)


class RequirementViewSet(BaseModelViewSet):
    """
    API endpoint that allows requirements to be viewed or edited.
    """

    model = RequirementNode
    filterset_fields = ["framework", "urn"]
    search_fields = ["name"]

    def list(self, request, *args, **kwargs):
        return super().list(request, *args, **kwargs)


class EvidenceViewSet(BaseModelViewSet):
    """
    API endpoint that allows evidences to be viewed or edited.
    """

    model = Evidence
    filterset_fields = ["folder", "applied_controls",
                        "requirement_assessments", "name"]
    search_fields = ["name"]
    ordering_fields = ["name", "description"]

    @action(methods=["get"], detail=True)
    def attachment(self, request, pk):
        (
            object_ids_view,
            _,
            _,
        ) = RoleAssignment.get_accessible_object_ids(
            Folder.get_root_folder(), request.user, Evidence
        )
        response = Response(status=status.HTTP_403_FORBIDDEN)
        if UUID(pk) in object_ids_view:
            evidence = self.get_object()
            if not evidence.attachment:
                return Response(status=status.HTTP_404_NOT_FOUND)
            if request.method == "GET":
                content_type = mimetypes.guess_type(evidence.filename())[0]
                response = HttpResponse(
                    evidence.attachment,
                    content_type=content_type,
                    headers={
                        "Content-Disposition": f"attachment; filename={evidence.filename()}"
                    },
                    status=status.HTTP_200_OK,
                )
        return response

    @action(methods=["post"], detail=True)
    def delete_attachment(self, request, pk):
        (
            object_ids_view,
            _,
            _,
        ) = RoleAssignment.get_accessible_object_ids(
            Folder.get_root_folder(), request.user, Evidence
        )
        response = Response(status=status.HTTP_403_FORBIDDEN)
        if UUID(pk) in object_ids_view:
            evidence = self.get_object()
            if evidence.attachment:
                evidence.attachment.delete()
                evidence.save()
                response = Response(status=status.HTTP_200_OK)
        return response


class UploadAttachmentView(APIView):
    parser_classes = (FileUploadParser,)
    serializer_class = AttachmentUploadSerializer

    def post(self, request, *args, **kwargs):
        if request.data:
            try:
                evidence = Evidence.objects.get(id=kwargs["pk"])
                attachment = request.FILES["file"]
                evidence.attachment = attachment
                evidence.save()
                return Response(status=status.HTTP_200_OK)
            except Exception:
                return Response(status=status.HTTP_400_BAD_REQUEST)
        return Response(status=status.HTTP_400_BAD_REQUEST)


class QualificationViewSet(BaseModelViewSet):
    """
    API endpoint that allows qualifications to be viewed or edited.
    """

    model = Qualification
    search_fields = ["name"]


class ComplianceAssessmentViewSet(BaseModelViewSet):
    """
    API endpoint that allows compliance assessments to be viewed or edited.
    """

    model = ComplianceAssessment
    filterset_fields = ["framework", "project", "status", "ebios_rm_studies"]
    search_fields = ["name", "description", "ref_id"]
    ordering_fields = ["name", "description"]

    @method_decorator(cache_page(60 * LONG_CACHE_TTL))
    @action(detail=False, name="Get status choices")
    def status(self, request):
        return Response(dict(ComplianceAssessment.Status.choices))

    @action(detail=True, methods=["get"], name="Get action plan data")
    def action_plan(self, request, pk):
        (viewable_objects, _, _) = RoleAssignment.get_accessible_object_ids(
            folder=Folder.get_root_folder(),
            user=request.user,
            object_type=ComplianceAssessment,
        )
        if UUID(pk) in viewable_objects:
            response = []
            compliance_assessment_object: ComplianceAssessment = self.get_object()
            requirement_assessments_objects = (
                compliance_assessment_object.get_requirement_assessments(
                    include_non_assessable=True
                )
            )
            applied_controls = [
                AppliedControlReadSerializer(applied_control).data
                for applied_control in AppliedControl.objects.filter(
                    requirement_assessments__in=requirement_assessments_objects
                ).distinct()
            ]

            for applied_control in applied_controls:
                applied_control["requirements_count"] = (
                    RequirementAssessment.objects.filter(
                        compliance_assessment=compliance_assessment_object
                    )
                    .filter(applied_controls=applied_control["id"])
                    .count()
                )
                response.append(applied_control)

        return Response(response)

    @action(detail=True, name="Get compliance assessment (audit) CSV")
    def compliance_assessment_csv(self, request, pk):
        response = HttpResponse(content_type="text/csv")
        response["Content-Disposition"] = 'attachment; filename="audit_export.csv"'

        (viewable_objects, _, _) = RoleAssignment.get_accessible_object_ids(
            Folder.get_root_folder(), request.user, ComplianceAssessment
        )

        if UUID(pk) in viewable_objects:
            writer = csv.writer(response, delimiter=";")
            columns = [
                "ref_id",
                "description",
                "compliance_result",
                "progress",
                "score",
                "observations",
            ]
            writer.writerow(columns)

            for req in RequirementAssessment.objects.filter(compliance_assessment=pk):
                req_node = RequirementNode.objects.get(pk=req.requirement.id)
                req_text = (
                    req_node.get_description_translated
                    if req_node.description
                    else req_node.get_name_translated
                )
                row = [
                    req_node.ref_id,
                    req_text,
                ]
                if req_node.assessable:
                    row += [
                        req.result,
                        req.status,
                        req.score,
                        req.observation,
                    ]
                writer.writerow(row)

            return response
        else:
            return Response(
                {"error": "Permission denied"}, status=status.HTTP_403_FORBIDDEN
            )

    @action(detail=True, methods=["get"])
    def word_report(self, request, pk):
        template_path = (
            Path(settings.BASE_DIR)
            / "core"
            / "templates"
            / "core"
            / "audit_report_template.docx"
        )
        doc = DocxTemplate(template_path)
        _framework = self.get_object().framework
        tree = get_sorted_requirement_nodes(
            RequirementNode.objects.filter(framework=_framework).all(),
            RequirementAssessment.objects.filter(
                compliance_assessment=self.get_object()
            ).all(),
            _framework.max_score,
        )
        implementation_groups = self.get_object().selected_implementation_groups
        filter_graph_by_implementation_groups(tree, implementation_groups)
        context = gen_audit_context(pk, doc, tree)
        doc.render(context)
        buffer_doc = io.BytesIO()
        doc.save(buffer_doc)
        buffer_doc.seek(0)

        response = StreamingHttpResponse(
            FileWrapper(buffer_doc),
            content_type="application/vnd.openxmlformats-officedocument.wordprocessingml.document",
        )
        response["Content-Disposition"] = "attachment; filename=sales_report.docx"

        return response

    @action(detail=True, name="Get action plan PDF")
    def action_plan_pdf(self, request, pk):
        (object_ids_view, _, _) = RoleAssignment.get_accessible_object_ids(
            Folder.get_root_folder(), request.user, ComplianceAssessment
        )
        if UUID(pk) in object_ids_view:
            context = {
                "to_do": list(),
                "in_progress": list(),
                "on_hold": list(),
                "active": list(),
                "deprecated": list(),
                "--": list(),
            }
            color_map = {
                "to_do": "#FFF8F0",
                "in_progress": "#392F5A",
                "on_hold": "#F4D06F",
                "active": "#9DD9D2",
                "deprecated": "#ff8811",
                "--": "#e5e7eb",
            }
            status = AppliedControl.Status.choices
            compliance_assessment_object: ComplianceAssessment = self.get_object()
            requirement_assessments_objects = (
                compliance_assessment_object.get_requirement_assessments(
                    include_non_assessable=True
                )
            )
            applied_controls = (
                AppliedControl.objects.filter(
                    requirement_assessments__in=requirement_assessments_objects
                )
                .distinct()
                .order_by("eta")
            )
            for applied_control in applied_controls:
                context[applied_control.status].append(
                    applied_control
                ) if applied_control.status else context["no status"].append(
                    applied_control
                )
            data = {
                "status_text": status,
                "color_map": color_map,
                "context": context,
                "compliance_assessment": compliance_assessment_object,
            }
            html = render_to_string("core/action_plan_pdf.html", data)
            pdf_file = HTML(string=html).write_pdf()
            response = HttpResponse(pdf_file, content_type="application/pdf")
            return response
        else:
            return Response({"error": "Permission denied"})

    @action(
        detail=True,
        methods=["post"],
        name="Send compliance assessment by mail to authors",
    )
    def mailing(self, request, pk):
        instance = self.get_object()
        if EMAIL_HOST or EMAIL_HOST_RESCUE:
            for author in instance.authors.all():
                try:
                    author.mailing(
                        email_template_name="tprm/third_party_email.html",
                        subject=_(
                            "CISO Assistant: A questionnaire has been assigned to you"
                        ),
                        object="compliance-assessments",
                        object_id=instance.id,
                    )
                except Exception as primary_exception:
                    logger.error(
                        f"Failed to send email to {author}: {primary_exception}"
                    )
                    raise ValidationError(
                        {"error": ["An error occurred while sending the email"]}
                    )
            return Response({"results": "mail sent"})
        raise ValidationError({"warning": ["noMailerConfigured"]})

    def perform_create(self, serializer):
        """
        Create RequirementAssessment objects for the newly created ComplianceAssessment
        """
        baseline = serializer.validated_data.pop("baseline", None)
        create_applied_controls = serializer.validated_data.pop(
            "create_applied_controls_from_suggestions", False
        )
        instance: ComplianceAssessment = serializer.save()
        instance.create_requirement_assessments(baseline)
        if baseline and baseline.framework != instance.framework:
            mapping_set = RequirementMappingSet.objects.get(
                target_framework=serializer.validated_data["framework"],
                source_framework=baseline.framework,
            )
            for (
                requirement_assessment
            ) in instance.compute_requirement_assessments_results(
                mapping_set, baseline
            ):
                baseline_requirement_assessment = RequirementAssessment.objects.get(
                    id=requirement_assessment.mapping_inference[
                        "source_requirement_assessment"
                    ]["id"]
                )
                requirement_assessment.observation = (
                    baseline_requirement_assessment.observation
                )
                requirement_assessment.evidences.add(
                    *[ev.id for ev in baseline_requirement_assessment.evidences.all()]
                )
                requirement_assessment.applied_controls.add(
                    *[
                        ac.id
                        for ac in baseline_requirement_assessment.applied_controls.all()
                    ]
                )
                requirement_assessment.save()
        if create_applied_controls:
            for requirement_assessment in instance.requirement_assessments.all():
                requirement_assessment.create_applied_controls_from_suggestions()

    def perform_update(self, serializer):
        compliance_assessment = serializer.save()
        if compliance_assessment.show_documentation_score:
            ra_null_documentation_score = RequirementAssessment.objects.filter(
                compliance_assessment=compliance_assessment,
                is_scored=True,
                documentation_score__isnull=True,
            )
            ra_null_documentation_score.update(
                documentation_score=compliance_assessment.min_score
            )

    @action(detail=False, name="Compliance assessments per status")
    def per_status(self, request):
        data = assessment_per_status(request.user, ComplianceAssessment)
        return Response({"results": data})

    @action(detail=False, methods=["get"])
    def quality_check(self, request):
        """
        Returns the quality check of every compliance assessment
        """
        (viewable_objects, _, _) = RoleAssignment.get_accessible_object_ids(
            folder=Folder.get_root_folder(),
            user=request.user,
            object_type=ComplianceAssessment,
        )
        compliance_assessments = ComplianceAssessment.objects.filter(
            id__in=viewable_objects
        )
        res = [
            {"id": a.id, "name": a.name, "quality_check": a.quality_check()}
            for a in compliance_assessments
        ]
        return Response({"results": res})

    @method_decorator(cache_page(60 * SHORT_CACHE_TTL))
    @method_decorator(vary_on_cookie)
    @action(detail=True, methods=["get"])
    def global_score(self, request, pk):
        """Returns the global score of the compliance assessment"""
        compliance_assessment = self.get_object()
        return Response(
            {
                "score": compliance_assessment.get_global_score(),
                "max_score": compliance_assessment.max_score,
                "min_score": compliance_assessment.min_score,
                "scores_definition": get_referential_translation(
                    compliance_assessment.framework, "scores_definition", get_language()
                ),
                "show_documentation_score": compliance_assessment.show_documentation_score,
            }
        )

    @action(detail=True, methods=["get"], url_path="quality_check")
    def quality_check_detail(self, request, pk):
        """
        Returns the quality check of a specific assessment
        """
        (viewable_objects, _, _) = RoleAssignment.get_accessible_object_ids(
            folder=Folder.get_root_folder(), user=request.user, object_type=Assessment
        )
        if UUID(pk) in viewable_objects:
            compliance_assessment = self.get_object()
            return Response(compliance_assessment.quality_check())
        else:
            return Response(status=status.HTTP_403_FORBIDDEN)

    @action(detail=True, methods=["get"])
    def tree(self, request, pk):
        _framework = self.get_object().framework
        tree = get_sorted_requirement_nodes(
            RequirementNode.objects.filter(framework=_framework).all(),
            RequirementAssessment.objects.filter(
                compliance_assessment=self.get_object()
            ).all(),
            _framework.max_score,
        )
        implementation_groups = self.get_object().selected_implementation_groups
        return Response(
            filter_graph_by_implementation_groups(tree, implementation_groups)
        )

    @action(detail=True, methods=["get"])
    def requirements_list(self, request, pk):
        """Returns the list of requirement assessments for the different audit modes"""
        assessable = self.request.query_params.get("assessable", False)
        requirement_assessments_objects = self.get_object().get_requirement_assessments(
            include_non_assessable=not assessable
        )
        requirements_objects = RequirementNode.objects.filter(
            framework=self.get_object().framework
        )
        requirement_assessments = RequirementAssessmentReadSerializer(
            requirement_assessments_objects, many=True
        ).data
        requirements = RequirementNodeReadSerializer(
            requirements_objects, many=True
        ).data
        requirements_list = {
            "requirements": requirements,
            "requirement_assessments": requirement_assessments,
        }
        return Response(requirements_list, status=status.HTTP_200_OK)

    @action(detail=True)
    def export(self, request, pk):
        (object_ids_view, _, _) = RoleAssignment.get_accessible_object_ids(
            Folder.get_root_folder(), request.user, ComplianceAssessment
        )
        if UUID(pk) in object_ids_view:
            compliance_assessment = self.get_object()
            (index_content, evidences) = generate_html(compliance_assessment)
            zip_name = f"{compliance_assessment.name.replace('/', '-')}-{compliance_assessment.framework.name.replace('/', '-')}-{datetime.now().strftime('%Y-%m-%d-%H-%M')}.zip"
            with zipfile.ZipFile(zip_name, "w") as zipf:
                for evidence in evidences:
                    if evidence.attachment:
                        with tempfile.NamedTemporaryFile(delete=True) as tmp:
                            # Download the attachment to the temporary file
                            if default_storage.exists(evidence.attachment.name):
                                file = default_storage.open(
                                    evidence.attachment.name)
                                tmp.write(file.read())
                                tmp.flush()
                                zipf.write(
                                    tmp.name,
                                    os.path.join(
                                        "evidences",
                                        os.path.basename(
                                            evidence.attachment.name),
                                    ),
                                )
                zipf.writestr("index.html", index_content)

            response = FileResponse(open(zip_name, "rb"), as_attachment=True)
            response["Content-Disposition"] = f'attachment; filename="{zip_name}"'
            os.remove(zip_name)
            return response
        else:
            return Response({"error": "Permission denied"})

    @method_decorator(cache_page(60 * SHORT_CACHE_TTL))
    @method_decorator(vary_on_cookie)
    @action(detail=True, methods=["get"])
    def donut_data(self, request, pk):
        compliance_assessment = ComplianceAssessment.objects.get(id=pk)
        return Response(compliance_assessment.donut_render())

    @staticmethod
    @api_view(["POST"])
    @renderer_classes([JSONRenderer])
    def create_suggested_applied_controls(request, pk):
        compliance_assessment = ComplianceAssessment.objects.get(id=pk)
        if not RoleAssignment.is_access_allowed(
            user=request.user,
            perm=Permission.objects.get(codename="add_appliedcontrol"),
            folder=compliance_assessment.folder,
        ):
            return Response(status=status.HTTP_403_FORBIDDEN)
        requirement_assessments = compliance_assessment.requirement_assessments.all()
        for requirement_assessment in requirement_assessments:
            requirement_assessment.create_applied_controls_from_suggestions()
        return Response(status=status.HTTP_200_OK)

    @action(detail=True, methods=["get"], url_path="progress_ts")
    def progress_ts(self, request, pk):
        try:
            raw = (
                HistoricalMetric.objects.filter(
                    model="ComplianceAssessment", object_id=pk
                )
                .annotate(progress=F("data__reqs__progress_perc"))
                .values("date", "progress")
                .order_by("date")
            )

            # Transform the data into the required format
            formatted_data = [
                [entry["date"].isoformat(), entry["progress"]] for entry in raw
            ]

            return Response({"data": formatted_data})

        except HistoricalMetric.DoesNotExist:
            return Response(
                {"error": "No metrics found for this assessment"},
                status=status.HTTP_404_NOT_FOUND,
            )


class RequirementAssessmentViewSet(BaseModelViewSet):
    """
    API endpoint that allows requirement assessments to be viewed or edited.
    """

    model = RequirementAssessment
    filterset_fields = [
        "folder",
        "evidences",
        "compliance_assessment",
        "applied_controls",
    ]
    search_fields = ["name", "description"]

    def update(self, request, *args, **kwargs):
        response = super().update(request, *args, **kwargs)
        cache.clear()
        return response

    @action(detail=False, name="Get updatable measures")
    def updatables(self, request):
        (_, object_ids_change, _) = RoleAssignment.get_accessible_object_ids(
            Folder.get_root_folder(), request.user, AppliedControl
        )

        return Response({"results": object_ids_change})

    @action(
        detail=False, name="Something"
    )  # Write a good name for the "name" keyword argument
    def per_status(self, request):
        data = applied_control_per_status(request.user)
        return Response({"results": data})

    @action(detail=False, name="Get the ordered todo applied controls")
    def todo(self, request):
        (object_ids_view, _, _) = RoleAssignment.get_accessible_object_ids(
            Folder.get_root_folder(), request.user, AppliedControl
        )

        measures = sorted(
            AppliedControl.objects.filter(id__in=object_ids_view)
            .exclude(status="done")
            .order_by("eta"),
            key=lambda mtg: mtg.get_ranking_score(),
            reverse=True,
        )

        """measures = [{
            key: getattr(mtg,key)
            for key in [
                "id","folder","reference_control","type","status","effort","cost","name","description","eta","link","created_at","updated_at"
            ]
        } for mtg in measures]
        for i in range(len(measures)) :
            measures[i]["id"] = str(measures[i]["id"])
            measures[i]["folder"] = str(measures[i]["folder"].name)
            for key in ["created_at","updated_at","eta"] :
                measures[i][key] = str(measures[i][key])"""

        ranking_scores = {str(mtg.id): mtg.get_ranking_score()
                          for mtg in measures}

        measures = [AppliedControlReadSerializer(mtg).data for mtg in measures]

        for i in range(len(measures)):
            measures[i]["ranking_score"] = ranking_scores[measures[i]["id"]]

        """
        The serializer of AppliedControl isn't applied automatically for this function
        """

        return Response({"results": measures})

    @action(detail=False, name="Get the secuity measures to review")
    def to_review(self, request):
        measures = measures_to_review(request.user)
        measures = [AppliedControlReadSerializer(mtg).data for mtg in measures]

        """
        The serializer of AppliedControl isn't applied automatically for this function
        """

        return Response({"results": measures})

    @method_decorator(cache_page(60 * LONG_CACHE_TTL))
    @action(detail=False, name="Get status choices")
    def status(self, request):
        return Response(dict(RequirementAssessment.Status.choices))

    @method_decorator(cache_page(60 * LONG_CACHE_TTL))
    @action(detail=False, name="Get result choices")
    def result(self, request):
        return Response(dict(RequirementAssessment.Result.choices))

    @staticmethod
    @api_view(["POST"])
    @renderer_classes([JSONRenderer])
    def create_suggested_applied_controls(request, pk):
        requirement_assessment = RequirementAssessment.objects.get(id=pk)
        if not RoleAssignment.is_access_allowed(
            user=request.user,
            perm=Permission.objects.get(codename="add_appliedcontrol"),
            folder=requirement_assessment.folder,
        ):
            return Response(status=status.HTTP_403_FORBIDDEN)
        requirement_assessment.create_applied_controls_from_suggestions()
        return Response(status=status.HTTP_200_OK)


class RequirementMappingSetViewSet(BaseModelViewSet):
    model = RequirementMappingSet

    filterset_fields = ["target_framework", "source_framework"]

    @action(detail=True, methods=["get"], url_path="graph_data")
    def graph_data(self, request, pk=None):
        mapping_set_id = pk
        mapping_set = get_object_or_404(
            RequirementMappingSet, id=mapping_set_id)

        nodes = []
        links = []
        snodes_idx = dict()
        tnodes_idx = dict()
        categories = [
            {
                "name": mapping_set.source_framework.name,
            },
            {
                "name": mapping_set.target_framework.name,
            },
        ]
        N = 0
        for req in RequirementNode.objects.filter(
            framework=mapping_set.source_framework
        ).filter(assessable=True):
            nodes.append(
                {
                    "name": req.ref_id,
                    "category": 0,
                    "value": req.name if req.name else req.description,
                }
            )
            snodes_idx[req.ref_id] = N
            N += 1

        for req in RequirementNode.objects.filter(
            framework=mapping_set.target_framework
        ).filter(assessable=True):
            nodes.append(
                {
                    "name": req.ref_id,
                    "category": 1,
                    "value": req.name if req.name else req.description,
                }
            )
            tnodes_idx[req.ref_id] = N
            N += 1
        req_mappings = RequirementMapping.objects.filter(
            mapping_set=mapping_set_id)
        for item in req_mappings:
            if (
                item.source_requirement.assessable
                and item.target_requirement.assessable
            ):
                links.append(
                    {
                        "source": snodes_idx[item.source_requirement.ref_id],
                        "target": tnodes_idx[item.target_requirement.ref_id],
                        "value": item.coverage,
                    }
                )

        meta = {
            "display_name": f"{mapping_set.source_framework.name} ➜ {mapping_set.target_framework.name}"
        }

        return Response(
            {"nodes": nodes, "links": links, "categories": categories, "meta": meta}
        )


@api_view(["GET"])
@permission_classes([permissions.AllowAny])
def get_csrf_token(request):
    """
    API endpoint that returns the CSRF token.
    """
    return Response({"csrfToken": csrf.get_token(request)})


def get_disk_usage():
    try:
        path = Path(settings.BASE_DIR) / "db"
        usage = shutil.disk_usage(path)
        return usage
    except PermissionError:
        logger.error(
            "Permission issue: cannot access the path to retrieve the disk_usage info"
        )
        return None
    except FileNotFoundError:
        logger.error(
            "Path issue: cannot access the path to retrieve the disk_usage info"
        )
        return None


@api_view(["GET"])
def get_build(request):
    """
    API endpoint that returns the build version of the application.
    """
    BUILD = settings.BUILD
    VERSION = settings.VERSION

    disk_info = get_disk_usage()

    if disk_info:
        total, used, free = disk_info
        disk_response = {
            "Disk space": f"{humanize.naturalsize(total)}",
            "Used": f"{humanize.naturalsize(used)} ({int((used / total) * 100)} %)",
        }
    else:
        disk_response = {
            "Disk space": "Unable to retrieve disk usage",
        }

    return Response({"version": VERSION, "build": BUILD, **disk_response})


# NOTE: Important functions/classes from old views.py, to be reviewed


def generate_html(
    compliance_assessment: ComplianceAssessment,
) -> Tuple[str, list[Evidence]]:
    selected_evidences = []

    requirement_nodes = RequirementNode.objects.filter(
        framework=compliance_assessment.framework
    )

    assessments = RequirementAssessment.objects.filter(
        compliance_assessment=compliance_assessment,
    ).all()

    implementation_groups = compliance_assessment.selected_implementation_groups
    graph = get_sorted_requirement_nodes(
        list(requirement_nodes),
        list(assessments),
        compliance_assessment.framework.max_score,
    )
    graph = filter_graph_by_implementation_groups(graph, implementation_groups)
    flattened_graph = flatten_dict(graph)

    requirement_nodes = requirement_nodes.filter(
        urn__in=flattened_graph.values())
    assessments = assessments.filter(
        requirement__urn__in=flattened_graph.values())

    node_per_urn = {r.urn: r for r in requirement_nodes}
    ancestors = {}
    for a in assessments:
        ancestors[a] = set()
        req = a.requirement
        while req:
            ancestors[a].add(req)
            p = req.parent_urn
            req = None if not (p) else node_per_urn[p]

    def generate_data_rec(requirement_node: RequirementNode):
        selected_evidences = []
        children_nodes = [
            req for req in requirement_nodes if req.parent_urn == requirement_node.urn
        ]

        node_data = {
            "requirement_node": requirement_node,
            "children": [],
            "assessments": None,
            "bar_graph": None,
            "direct_evidences": [],
            "applied_controls": [],
            "result": "",
            "status": "",
            "color_class": "",
        }

        node_data["bar_graph"] = True if children_nodes else False

        if requirement_node.assessable:
            assessment = RequirementAssessment.objects.filter(
                requirement__urn=requirement_node.urn,
                compliance_assessment=compliance_assessment,
            ).first()

            if assessment:
                node_data["assessments"] = assessment
                node_data["result"] = assessment.get_result_display()
                node_data["status"] = assessment.get_status_display()
                node_data["result_color_class"] = color_css_class(
                    assessment.result)
                node_data["status_color_class"] = color_css_class(
                    assessment.status)
                direct_evidences = assessment.evidences.all()
                if direct_evidences:
                    selected_evidences += direct_evidences
                    node_data["direct_evidences"] = direct_evidences

                measures = assessment.applied_controls.all()
                if measures:
                    applied_controls = []
                    for measure in measures:
                        evidences = measure.evidences.all()
                        applied_controls.append(
                            {
                                "measure": measure,
                                "evidences": evidences,
                            }
                        )
                        selected_evidences += evidences
                    node_data["applied_controls"] = applied_controls

        for child_node in children_nodes:
            child_data, child_evidences = generate_data_rec(child_node)
            node_data["children"].append(child_data)
            selected_evidences += child_evidences

        return node_data, selected_evidences

    top_level_nodes = [req for req in requirement_nodes if not req.parent_urn]
    update_translations_in_object(top_level_nodes)
    top_level_nodes_data = []
    for requirement_node in top_level_nodes:
        node_data, node_evidences = generate_data_rec(requirement_node)
        top_level_nodes_data.append(node_data)
        selected_evidences += node_evidences

    data = {
        "compliance_assessment": compliance_assessment,
        "top_level_nodes": top_level_nodes_data,
        "assessments": assessments,
        "ancestors": ancestors,
    }

    return render_to_string("core/audit_report.html", data), list(
        set(selected_evidences)
    )


def export_mp_csv(request):
    response = HttpResponse(content_type="text/csv")
    response["Content-Disposition"] = 'attachment; filename="MP.csv"'

    writer = csv.writer(response, delimiter=";")
    columns = [
        "measure_id",
        "measure_name",
        "measure_desc",
        "category",
        "csf_function",
        "reference_control",
        "eta",
        "priority",
        "effort",
        "cost",
        "link",
        "status",
    ]
    writer.writerow(columns)
    (
        object_ids_view,
        object_ids_change,
        object_ids_delete,
    ) = RoleAssignment.get_accessible_object_ids(
        Folder.get_root_folder(), request.user, AppliedControl
    )
    for mtg in AppliedControl.objects.filter(id__in=object_ids_view):
        row = [
            mtg.id,
            mtg.name,
            mtg.description,
            mtg.category,
            mtg.csf_function,
            mtg.priority,
            mtg.reference_control,
            mtg.eta,
            mtg.effort,
            mtg.cost,
            mtg.link,
            mtg.status,
        ]
        writer.writerow(row)

    return response<|MERGE_RESOLUTION|>--- conflicted
+++ resolved
@@ -2190,20 +2190,8 @@
                 logger.error("Dump contains a domain")
                 raise ValidationError({"error": "Dump contains a domain"})
 
-<<<<<<< HEAD
-            # Create base folder and store its ID
-            base_folder = Folder.objects.create(
-                name=domain_name, content_type=Folder.ContentType.DOMAIN
-            )
-            link_dump_database_ids["base_folder"] = base_folder
-
-            # Get creation order
-            creation_order = self._resolve_dependencies(
-                list(models_map.values()))
-=======
             # Validation phase (outside transaction since it doesn't modify database)
             creation_order = self._resolve_dependencies(list(models_map.values()))
->>>>>>> 0c559791
 
             for model in creation_order:
                 self._validate_model_objects(
@@ -2344,20 +2332,6 @@
                 obj_id = obj.get("id")
                 fields = obj.get("fields", {}).copy()
 
-<<<<<<< HEAD
-            try:
-                # Handle library objects
-                if fields.get("library") or model == LoadedLibrary:
-                    logger.info(
-                        f"Skipping creation of library object {obj_id}")
-                    link_dump_database_ids[obj_id] = fields.get("urn")
-                    continue
-
-                # Handle folder reference
-                if fields.get("folder"):
-                    fields["folder"] = link_dump_database_ids.get(
-                        "base_folder")
-=======
                 try:
                     # Handle library objects
                     if fields.get("library") or model == LoadedLibrary:
@@ -2379,7 +2353,6 @@
                     )
 
                     obj = model(**fields)
->>>>>>> 0c559791
 
                     try:
                         # Run clean to validate unique constraints
