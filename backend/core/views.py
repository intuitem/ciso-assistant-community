--- conflicted
+++ resolved
@@ -2310,18 +2310,9 @@
         required_libraries = []
         missing_libraries = []
         link_dump_database_ids = {}
-<<<<<<< HEAD
-=======
-
-        try:
-            objects = parsed_data.get("objects", None)
-            if not objects:
-                logger.error("No objects found in the dump")
-                raise ValidationError({"error": "No objects found in the dump"})
->>>>>>> e2e4b9cb
 
         # First check if objects exist
-        objects = parsed_data.get("objects", None)
+        objects = parsed_data.get("objects")
         if not objects:
             logger.error("No objects found in the dump")
             raise ValidationError({"error": "No objects found in the dump"})
@@ -2420,18 +2411,11 @@
             return {"message": "Import successful"}
 
         except ValidationError as e:
-<<<<<<< HEAD
             logger.error(f"error: {e}")
             raise
         except Exception as e:
             # Handle unexpected errors with a generic message
             logger.exception(f"Failed to import objects: {str(e)}")
-=======
-            if missing_libraries:
-                logger.warning("Missing libraries", libraries=missing_libraries)
-                raise ValidationError({"missing_libraries": missing_libraries})
-            logger.exception("Failed to import objects", objects=str(e))
->>>>>>> e2e4b9cb
             raise ValidationError({"non_field_errors": "errorOccuredDuringImport"})
 
     def _validate_model_objects(
