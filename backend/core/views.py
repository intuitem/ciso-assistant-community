--- conflicted
+++ resolved
@@ -857,7 +857,6 @@
             ]
         )
 
-<<<<<<< HEAD
     @method_decorator(cache_page(60 * LONG_CACHE_TTL))
     @action(detail=False, name="Get DORA licensed activity choices")
     def dora_licenced_activity(self, request):
@@ -872,7 +871,7 @@
     @action(detail=False, name="Get DORA discontinuing impact choices")
     def dora_discontinuing_impact(self, request):
         return Response(dict(dora.DORA_DISCONTINUING_IMPACT_CHOICES))
-=======
+
     @action(detail=True, name="Get asset write data")
     def object(self, request, pk):
         serializer_class = self.get_serializer_class(action="update")
@@ -905,7 +904,6 @@
                 objective_data["value"] = reduced_value
 
         return Response(asset_data)
->>>>>>> 306ee5be
 
     @action(detail=False, name="Get assets graph")
     def graph(self, request):
