--- conflicted
+++ resolved
@@ -2180,14 +2180,10 @@
     )
     def import_domain(self, request):
         """Handle file upload and initiate import process."""
-<<<<<<< HEAD
-
-=======
         load_missing_libraries = (
             request.query_params.get("load_missing_libraries", "false").lower()
             == "true"
         )
->>>>>>> b8713c91
         try:
             if not RoleAssignment.is_access_allowed(
                 user=request.user,
@@ -2199,13 +2195,9 @@
                 "X-CISOAssistantDomainName", str(uuid.uuid4())
             )
             parsed_data = self._process_uploaded_file(request.data["file"])
-<<<<<<< HEAD
-            result = self._import_objects(parsed_data, domain_name, user=request.user)
-=======
             result = self._import_objects(
-                parsed_data, domain_name, load_missing_libraries
-            )
->>>>>>> b8713c91
+                parsed_data, domain_name, load_missing_libraries, user=request.user
+            )
             return Response(result, status=status.HTTP_200_OK)
 
         except PermissionDenied:
@@ -2309,13 +2301,9 @@
             logger.error("Cyclic dependency detected", error=str(e))
             raise ValidationError({"error": "Cyclic dependency detected"})
 
-<<<<<<< HEAD
-    def _import_objects(self, parsed_data: dict, domain_name: str, user):
-=======
     def _import_objects(
-        self, parsed_data: dict, domain_name: str, load_missing_libraries: bool
+        self, parsed_data: dict, domain_name: str, load_missing_libraries: bool, user
     ):
->>>>>>> b8713c91
         """
         Import and validate objects using appropriate serializers.
         Handles both validation and creation in separate phases within a transaction.
