from django.db.utils import OperationalError, ProgrammingError
from openpyxl import Workbook
from openpyxl.utils import get_column_letter
from openpyxl.styles import Alignment
import csv
import json
import mimetypes
import re
from django_filters.filterset import filterset_factory
from django_filters.utils import try_dbfield
import regex
import os
import uuid
import zipfile
import tempfile
from datetime import date, datetime, timedelta
from typing import Dict, Any, List, Tuple
import time
from django.db.models import (
    F,
    Count,
    Q,
    ExpressionWrapper,
    FloatField,
    IntegerField,
    Value,
    Min,
    Subquery,
    OuterRef,
    When,
    Case,
    Exists,
    ForeignKey,
    OneToOneField,
    ManyToManyField,
    QuerySet,
)
from django.db.models.functions import Greatest, Coalesce

from collections import defaultdict
import pytz
from uuid import UUID
from itertools import chain, cycle
import django_filters as df
from ciso_assistant.settings import (
    EMAIL_HOST,
    EMAIL_HOST_RESCUE,
)

import shutil
from pathlib import Path
import humanize

from wsgiref.util import FileWrapper

import pandas as pd
import io

import random
from django.db.models.functions import Lower

from docxtpl import DocxTemplate
from integrations.models import SyncMapping
from integrations.tasks import sync_object_to_integrations
from integrations.registry import IntegrationRegistry
from library.serializers import StoredLibrarySerializer
from webhooks.service import dispatch_webhook_event
from .generators import gen_audit_context

from django.utils import timezone
from django.utils.text import slugify
from django.utils.decorators import method_decorator
from django.views.decorators.cache import cache_page
from django.views.decorators.vary import vary_on_cookie
from django.core.cache import cache


from django.apps import apps
from django.contrib.auth.models import Permission
from django.conf import settings
from django.core.files.storage import default_storage

from django.db import models, transaction
from django.forms import ValidationError
from django.http import FileResponse, HttpResponse, StreamingHttpResponse
from django.middleware import csrf
from django.template.loader import render_to_string
from django.utils.functional import Promise
from django.shortcuts import get_object_or_404
from django_filters.rest_framework import DjangoFilterBackend
from iam.models import Folder, RoleAssignment, User, UserGroup
from rest_framework import filters, generics, permissions, status, viewsets
from django.utils.translation import gettext_lazy as _
from rest_framework.decorators import (
    action,
    api_view,
    permission_classes,
    renderer_classes,
)
from rest_framework.parsers import (
    FileUploadParser,
)
from rest_framework.renderers import JSONRenderer
from rest_framework.request import Request
from rest_framework.response import Response
from rest_framework.utils.serializer_helpers import ReturnDict
from rest_framework.views import APIView
from rest_framework.exceptions import NotFound, PermissionDenied


from weasyprint import HTML

from core.helpers import *
from core.models import (
    AppliedControl,
    ComplianceAssessment,
    RequirementMappingSet,
    RiskAssessment,
    RiskMatrix,
    RiskScenario,
    AssetClass,
)
from core.serializers import ComplianceAssessmentReadSerializer
from core.utils import (
    compare_schema_versions,
    _generate_occurrences,
    _create_task_dict,
)
from dateutil import relativedelta as rd

from ebios_rm.models import (
    EbiosRMStudy,
    FearedEvent,
    RoTo,
    StrategicScenario,
    Stakeholder,
    AttackPath,
)

from tprm.models import Entity

from .models import *
from .serializers import *

from .models import Severity
from . import dora

from serdes.utils import (
    get_domain_export_objects,
    import_export_serializer_class,
    topological_sort,
    build_dependency_graph,
    get_self_referencing_field,
    sort_objects_by_self_reference,
)
from serdes.serializers import ExportSerializer
from django.contrib.admin.utils import NestedObjects
from django.db import router
from global_settings.utils import ff_is_enabled

import structlog

logger = structlog.get_logger(__name__)

SHORT_CACHE_TTL = 2  # mn
MED_CACHE_TTL = 5  # mn
LONG_CACHE_TTL = 60  # mn


MAPPING_MAX_DEPTH = 3

SETTINGS_MODULE = __import__(os.environ.get("DJANGO_SETTINGS_MODULE"))
MODULE_PATHS = SETTINGS_MODULE.settings.MODULE_PATHS


class NullableChoiceFilter(df.MultipleChoiceFilter):
    """
    A filter that supports filtering for null values using '--' as a special value.
    When '--' is in the filter values, it matches records where the field is null.
    """

    def __init__(self, *args, **kwargs):
        # Add "--" to the choices
        if "choices" in kwargs:
            original_choices = kwargs["choices"]
            # Add ("--", "--") to the beginning of choices
            kwargs["choices"] = [("--", "--")] + list(original_choices)
        super().__init__(*args, **kwargs)

    def filter(self, qs, value):
        if not value:
            return qs

        # Convert single value to list if needed
        if not isinstance(value, list):
            value = [value]

        # Separate "--" (null) from other actual values
        has_null = "--" in value
        real_values = [v for v in value if v != "--"]

        if has_null and real_values:
            # Both null and specific values: OR condition
            return qs.filter(
                Q(**{f"{self.field_name}__isnull": True})
                | Q(**{f"{self.field_name}__in": real_values})
            )
        elif has_null:
            # Only null values
            return qs.filter(**{f"{self.field_name}__isnull": True})
        elif real_values:
            # Only real values - filter by those values
            return qs.filter(**{f"{self.field_name}__in": real_values})
        else:
            # No valid values, return empty queryset
            return qs.none()


def add_unset_option(choices):
    """Add '--' (unset) option to choices dictionary or list"""
    # Handle both dict and list of tuples format
    if isinstance(choices, dict):
        # For dict format {value: label}, prepend with "--": "--"
        return {"--": "--", **choices}
    else:
        # For list of tuples like [(value, label), ...]
        return [("--", "--")] + list(choices)


def get_mapping_max_depth():
    """Get mapping max depth from general settings at runtime; safe during migrations."""
    try:
        gs = GlobalSettings.objects.filter(name="general").only("value").first()
        if not gs or not isinstance(getattr(gs, "value", None), dict):
            return MAPPING_MAX_DEPTH
        raw = gs.value.get("mapping_max_depth", MAPPING_MAX_DEPTH)
        try:
            val = int(raw)
        except (TypeError, ValueError):
            return MAPPING_MAX_DEPTH
        # Clamp to UI constraints
        return max(2, min(5, val))
    except (OperationalError, ProgrammingError):
        # DB not ready (e.g., migrate, makemigrations)
        return MAPPING_MAX_DEPTH


def escape_excel_formula(value):
    """
    Escape Excel formula injection by prefixing dangerous characters.
    Prevents CSV/Formula injection (OWASP) when values start with =+-@
    """
    if value is None:
        return ""
    s = str(value)
    return "'" + s if s and s[0] in "=" else s


def create_xlsx_response(entries, filename, wrap_columns=None):
    """
    DRY helper to create XLSX response with consistent formatting.

    Args:
        entries: List of dictionaries with data
        filename: Output filename
        wrap_columns: List of column names to wrap text (default: ["name", "description"])

    Returns:
        HttpResponse with XLSX file
    """
    if wrap_columns is None:
        wrap_columns = ["name", "description"]

    df = pd.DataFrame(entries)
    buffer = io.BytesIO()

    with pd.ExcelWriter(buffer, engine="openpyxl") as writer:
        df.to_excel(writer, index=False)
        worksheet = writer.sheets["Sheet1"]

        wrap_indices = [
            df.columns.get_loc(col) + 1 for col in wrap_columns if col in df.columns
        ]

        for col_idx in wrap_indices:
            for row_idx in range(2, len(df) + 2):
                cell = worksheet.cell(row=row_idx, column=col_idx)
                cell.alignment = Alignment(wrap_text=True)

        for idx, col in enumerate(df.columns):
            column_width = 20
            if col in wrap_columns:
                column_width = 40
            worksheet.column_dimensions[
                worksheet.cell(row=1, column=idx + 1).column_letter
            ].width = column_width

    buffer.seek(0)
    response = HttpResponse(
        buffer.getvalue(),
        content_type="application/vnd.openxmlformats-officedocument.spreadsheetml.sheet",
    )
    response["Content-Disposition"] = f'attachment; filename="{filename}"'
    return response


class ExportMixin:
    """
    Generic export mixin for CSV/XLSX exports.
    ViewSets define export_config with fields, formatting, and query optimization hints.
    """

    export_config = None

    def _get_export_queryset(self):
        """Get filtered queryset with permissions applied."""
        (viewable_ids, _, _) = RoleAssignment.get_accessible_object_ids(
            Folder.get_root_folder(), self.request.user, self.model
        )
        queryset = self.model.objects.filter(id__in=viewable_ids)

        if self.export_config:
            if self.export_config.get("select_related"):
                queryset = queryset.select_related(
                    *self.export_config["select_related"]
                )
            if self.export_config.get("prefetch_related"):
                queryset = queryset.prefetch_related(
                    *self.export_config["prefetch_related"]
                )

        return queryset

    def _resolve_field_value(self, obj, field_config):
        """Resolve field value from object using dot notation or callable."""
        source = field_config.get("source")
        if not source:
            return ""

        parts = source.split(".")
        value = obj
        for part in parts:
            if value is None:
                return ""
            value = getattr(value, part, "")

        # Call methods but keep managers for format functions
        if callable(value):
            # Check if it's a Django manager/queryset (has .all() method)
            is_manager = hasattr(value, "all")
            # Call methods, but pass managers as-is
            if not is_manager:
                try:
                    value = value()
                except TypeError:
                    pass

        # Always apply if formatter exists, let formatter handle empties
        format_func = field_config.get("format")
        if format_func:
            value = format_func(value)

        if field_config.get("escape") and value:
            value = escape_excel_formula(value)

        return value if value is not None else ""

    @action(detail=False, name="Export as CSV")
    def export_csv(self, request):
        if not self.export_config:
            return HttpResponse(
                status=501, content="Export not configured for this model"
            )

        try:
            queryset = self._get_export_queryset()
            response = HttpResponse(content_type="text/csv")
            filename = f"{self.export_config.get('filename', 'export')}.csv"
            response["Content-Disposition"] = f'attachment; filename="{filename}"'

            writer = csv.writer(response, delimiter=";")
            fields = self.export_config["fields"]
            writer.writerow([f.get("label", name) for name, f in fields.items()])

            has_prefetch = bool(self.export_config.get("prefetch_related"))
            if has_prefetch:
                for obj in queryset:
                    row = [
                        self._resolve_field_value(obj, field_config)
                        for field_config in fields.values()
                    ]
                    writer.writerow(row)
            else:
                for obj in queryset.iterator():
                    row = [
                        self._resolve_field_value(obj, field_config)
                        for field_config in fields.values()
                    ]
                    writer.writerow(row)

            return response

        except Exception as e:
            logger.error(f"Error exporting {self.model.__name__} to CSV: {str(e)}")
            return HttpResponse(
                status=500, content="An error occurred while generating the CSV export."
            )

    @action(detail=False, name="Export as XLSX")
    def export_xlsx(self, request):
        if not self.export_config:
            return HttpResponse(
                status=501, content="Export not configured for this model"
            )

        queryset = self._get_export_queryset()
        entries = []
        fields = self.export_config["fields"]

        for obj in queryset:
            entry = {}
            for field_name, field_config in fields.items():
                entry[field_config.get("label", field_name)] = (
                    self._resolve_field_value(obj, field_config)
                )
            entries.append(entry)

        filename = f"{self.export_config.get('filename', 'export')}.xlsx"
        wrap_columns = self.export_config.get("wrap_columns", ["name", "description"])
        return create_xlsx_response(entries, filename, wrap_columns)

    def _create_multi_sheet_xlsx(self, queryset, main_fields, detail_config):
        """
        Create multi-sheet XLSX with main summary sheet and per-object detail sheets.

        Args:
            queryset: Main objects queryset
            main_fields: Fields config for summary sheet
            detail_config: Dict with 'fields', 'related_queryset_method', 'sheet_name_field'

        Returns:
            HttpResponse with XLSX file
        """
        wb = Workbook()
        wb.remove(wb.active)  # Remove default sheet

        # Create summary sheet
        summary_ws = wb.create_sheet(title="Summary")
        main_headers = [f.get("label", name) for name, f in main_fields.items()]
        summary_ws.append(main_headers)

        # Wrap text alignment for summary sheet
        wrap_alignment = Alignment(wrap_text=True, vertical="top")
        wrap_columns = self.export_config.get("wrap_columns", ["name", "description"])

        for col_idx, header in enumerate(main_headers, 1):
            if header.lower() in wrap_columns:
                for row_idx in range(1, summary_ws.max_row + 1):
                    summary_ws.cell(
                        row=row_idx, column=col_idx
                    ).alignment = wrap_alignment

        # Track sheet names to avoid duplicates
        used_sheet_names = {"Summary"}

        for obj in queryset:
            # Add row to summary sheet
            row = [
                self._resolve_field_value(obj, field_config)
                for field_config in main_fields.values()
            ]
            summary_ws.append(row)

            # Get related objects for detail sheet
            related_getter = detail_config.get("related_queryset_method")
            if related_getter:
                related_objects = getattr(obj, related_getter)()

                # Skip empty detail sheets if configured
                if not related_objects and detail_config.get("skip_empty", True):
                    continue

                # Create unique sheet name
                sheet_name_field = detail_config.get("sheet_name_field", "name")
                base_name = str(
                    self._resolve_field_value(obj, {"source": sheet_name_field})
                )
                if not base_name:
                    base_name = f"Object_{obj.pk}"

                # Truncate and ensure uniqueness
                sheet_name = base_name[:31]
                counter = 1
                while sheet_name in used_sheet_names:
                    suffix = f" ({counter})"
                    sheet_name = base_name[: 31 - len(suffix)] + suffix
                    counter += 1
                used_sheet_names.add(sheet_name)

                # Create detail sheet
                detail_ws = wb.create_sheet(title=sheet_name)
                detail_fields = detail_config.get("fields", {})
                detail_headers = [
                    f.get("label", name) for name, f in detail_fields.items()
                ]
                detail_ws.append(detail_headers)

                # Add related objects
                for related_obj in related_objects:
                    detail_row = [
                        self._resolve_field_value(related_obj, field_config)
                        for field_config in detail_fields.values()
                    ]
                    detail_ws.append(detail_row)

                # Apply wrap text to detail sheet
                for col_idx, header in enumerate(detail_headers, 1):
                    if header.lower() in wrap_columns:
                        for row_idx in range(1, detail_ws.max_row + 1):
                            detail_ws.cell(
                                row=row_idx, column=col_idx
                            ).alignment = wrap_alignment

        # Save to buffer
        buffer = io.BytesIO()
        wb.save(buffer)
        buffer.seek(0)

        filename = f"{self.export_config.get('filename', 'export')}_multi_sheet.xlsx"
        response = HttpResponse(
            buffer.getvalue(),
            content_type="application/vnd.openxmlformats-officedocument.spreadsheetml.sheet",
        )
        response["Content-Disposition"] = f'attachment; filename="{filename}"'
        return response


class GenericFilterSet(df.FilterSet):
    @classmethod
    def filter_for_lookup(cls, field, lookup_type):
        DEFAULTS = dict(cls.FILTER_DEFAULTS)
        if hasattr(cls, "_meta"):
            DEFAULTS.update(cls._meta.filter_overrides)

        data = try_dbfield(DEFAULTS.get, field.__class__) or {}
        filter_class = data.get("filter_class")
        params = data.get("extra", lambda field: {})(field)

        # if there is no filter class, exit early
        if not filter_class:
            return None, {}

        # perform lookup specific checks
        if lookup_type == "exact" and getattr(field, "choices", None):
            return df.MultipleChoiceFilter, {"choices": field.choices, **params}

        if lookup_type == "isnull":
            data = try_dbfield(DEFAULTS.get, models.BooleanField)

            filter_class = data.get("filter_class")
            params = data.get("extra", lambda field: {})(field)
            return filter_class, params

        if lookup_type == "in":

            class ConcreteInFilter(df.BaseInFilter, filter_class):
                pass

            ConcreteInFilter.__name__ = cls._csv_filter_class_name(
                filter_class, lookup_type
            )

            return ConcreteInFilter, params

        if lookup_type == "range":

            class ConcreteRangeFilter(df.BaseRangeFilter, filter_class):
                pass

            ConcreteRangeFilter.__name__ = cls._csv_filter_class_name(
                filter_class, lookup_type
            )

            return ConcreteRangeFilter, params

        return filter_class, params

    class Meta:
        model = None  # This will be set dynamically via filterset_factory.
        filter_overrides = {
            models.ForeignKey: {
                "filter_class": df.ModelMultipleChoiceFilter,
                "extra": lambda f: {
                    "queryset": f.remote_field.model.objects.all(),
                },
            },
            models.ManyToManyField: {
                "filter_class": df.ModelMultipleChoiceFilter,
                "extra": lambda f: {
                    "queryset": f.remote_field.model.objects.all(),
                },
            },
        }


class BaseModelViewSet(viewsets.ModelViewSet):
    filter_backends = [
        DjangoFilterBackend,
        filters.SearchFilter,
        filters.OrderingFilter,
    ]
    ordering = ["created_at"]
    ordering_fields = "__all__"
    search_fields = ["name", "description"]
    filterset_fields = []
    model = None

    serializers_module = "core.serializers"

    @property
    def filterset_class(self):
        # If you have defined filterset_fields, build the FilterSet on the fly.
        if self.filterset_fields:
            return filterset_factory(
                model=self.model,
                filterset=GenericFilterSet,
                fields=self.filterset_fields,
            )
        return None

    def get_queryset(self) -> models.query.QuerySet:
        """the scope_folder_id query_param allows scoping the objects to retrieve"""
        if not self.model:
            return None
        object_ids_view = None
        if self.request.method == "GET":
            if q := re.match(
                r"/api/[\w-]+/([\w-]+/)?([0-9a-fA-F]{8}(-[0-9a-fA-F]{4}){3}-[0-9a-fA-F]{12}(,[0-9a-fA-F]{8}(-[0-9a-fA-F]{4}){3}-[0-9a-fA-F]{12})+)",
                self.request.path,
            ):
                """"get_queryset is called by Django even for an individual object via get_object
                https://stackoverflow.com/questions/74048193/why-does-a-retrieve-request-end-up-calling-get-queryset"""
                id = UUID(q.group(1))
                if RoleAssignment.is_object_readable(self.request.user, self.model, id):
                    object_ids_view = [id]

        if not object_ids_view:
            scope_folder_id = self.request.query_params.get("scope_folder_id")
            scope_folder = (
                get_object_or_404(Folder, id=scope_folder_id)
                if scope_folder_id
                else Folder.get_root_folder()
            )
            object_ids_view = RoleAssignment.get_accessible_object_ids(
                scope_folder, self.request.user, self.model
            )[0]

        queryset = self.model.objects.filter(id__in=object_ids_view)
        return queryset

    def get_serializer_context(self):
        context = super().get_serializer_context()
        context["action"] = self.action
        return context

    def get_serializer_class(self, **kwargs):
        serializer_factory = SerializerFactory(
            self.serializers_module, MODULE_PATHS.get("serializers", [])
        )
        serializer_class = serializer_factory.get_serializer(
            self.model.__name__, kwargs.get("action", self.action)
        )
        logger.debug(
            "Serializer class",
            serializer_class=serializer_class,
            action=kwargs.get("action", self.action),
            viewset=self,
            module_paths=MODULE_PATHS,
        )

        return serializer_class

    COMMA_SEPARATED_UUIDS_REGEX = r"^[0-9a-fA-F]{8}(-[0-9a-fA-F]{4}){3}-[0-9a-fA-F]{12}(,[0-9a-fA-F]{8}(-[0-9a-fA-F]{4}){3}-[0-9a-fA-F]{12})*$"

    def _process_request_data(self, request: Request) -> None:
        """
        Process the request data to split comma-separated UUIDs into a list
        and handle empty list scenarios.
        """
        for field in request.data:
            # NOTE: This is due to sveltekit-superforms not coercing the value into a list when
            # the form's dataType is "form", rather than "json".
            # Typically, dataType is "form" when the form contains a file input (e.g. for evidence attachments).
            # I am not ruling out the possibility that I am doing something wrong in the frontend. (Nassim)
            # TODO: Come back to this once superForms v2 is out of alpha. https://github.com/ciscoheat/sveltekit-superforms/releases
            if isinstance(request.data[field], list) and len(request.data[field]) == 1:
                if isinstance(request.data[field][0], str) and re.match(
                    self.COMMA_SEPARATED_UUIDS_REGEX, request.data[field][0]
                ):
                    request.data[field] = request.data[field][0].split(",")
                elif not request.data[field][0]:
                    request.data[field] = []

    def _process_labels(self, labels):
        """
        Creates a FilteringLabel and replaces the value with the ID of the newly created label.
        """
        new_labels = []
        for label in labels:
            try:
                uuid.UUID(label, version=4)
                new_labels.append(label)
            except ValueError:
                new_label = FilteringLabel(label=label)
                new_label.full_clean()
                new_label.save()
                new_labels.append(str(new_label.id))
        return new_labels

    def _process_evidences(self, evidences, folder):
        new_evidences = []
        for value in evidences or []:
            try:
                uuid.UUID(str(value), version=4)
                new_evidences.append(str(value))
            except ValueError:
                new_evidence = Evidence(name=value, folder=folder)
                new_evidence.full_clean()
                new_evidence.save()
                new_evidences.append(str(new_evidence.id))
        return new_evidences

    def list(self, request, *args, **kwargs):
        """
        Override the list method to inject optimized data into the serializer context.
        """
        queryset = self.filter_queryset(self.get_queryset())
        page = self.paginate_queryset(queryset)
        objects = page if page is not None else queryset
        # 1. Perform the bulk calculation for the current page (or entire set if not paginated)
        optimized_data = self._get_optimized_object_data(objects)
        # 2. Pass the data to the serializer via context
        context = self.get_serializer_context()
        context["optimized_data"] = optimized_data
        if page is not None:
            serializer = self.get_serializer(page, many=True, context=context)
            return self.get_paginated_response(serializer.data)
        serializer = self.get_serializer(queryset, many=True, context=context)
        return Response(serializer.data)

    def perform_create(self, serializer):
        instance = serializer.save()
        dispatch_webhook_event(instance, "created", serializer=serializer)
        return instance

    def perform_update(self, serializer):
        instance = serializer.save()
        dispatch_webhook_event(instance, "updated", serializer=serializer)
        return instance

    def create(self, request: Request, *args, **kwargs) -> Response:
        self._process_request_data(request)
        if request.data.get("filtering_labels"):
            request.data["filtering_labels"] = self._process_labels(
                request.data["filtering_labels"]
            )
        # Experimental: process evidences on TaskTemplate creation
        if request.data.get("evidences") and self.model == TaskTemplate:
            folder = Folder.objects.get(id=request.data.get("folder"))
            request.data["evidences"] = self._process_evidences(
                request.data.get("evidences"), folder=folder
            )
        return super().create(request, *args, **kwargs)

    def update(self, request: Request, *args, **kwargs) -> Response:
        # Experimental: process evidences on TaskTemplate update
        if request.data.get("evidences") and self.model == TaskTemplate:
            folder = Folder.objects.get(id=request.data.get("folder"))
            request.data["evidences"] = self._process_evidences(
                request.data["evidences"], folder=folder
            )

        # NOTE: Handle filtering_labels field - SvelteKit SuperForms behavior inconsistency:
        # Forms with file inputs (like Evidence attachments) use dataType="form" and omit empty fields
        # Forms without file inputs use dataType="json" and send empty arrays []
        # When the field is missing, we need to explicitly clear the labels by passing empty list to serializer
        if hasattr(self.model, "_meta") and "filtering_labels" in [
            f.name for f in self.model._meta.get_fields()
        ]:
            if "filtering_labels" in request.data:
                labels = request.data.get("filtering_labels")
                if labels:
                    # Make request.data mutable if needed (e.g., for multipart/form-data)
                    if hasattr(request.data, "_mutable"):
                        request.data._mutable = True
                    request.data["filtering_labels"] = self._process_labels(labels)
            else:
                # Field is missing entirely - add empty list to clear labels
                # Make request.data mutable if needed (e.g., for multipart/form-data)
                if hasattr(request.data, "_mutable"):
                    request.data._mutable = True
                # Use setlist() for QueryDict to properly set an empty list
                if hasattr(request.data, "setlist"):
                    request.data.setlist("filtering_labels", [])
                else:
                    request.data["filtering_labels"] = []

        return super().update(request, *args, **kwargs)

    def partial_update(self, request: Request, *args, **kwargs) -> Response:
        self._process_request_data(request)
        return super().partial_update(request, *args, **kwargs)

    def destroy(self, request: Request, *args, **kwargs) -> Response:
        self._process_request_data(request)
        instance = self.get_object()
        try:
            dispatch_webhook_event(instance, "deleted")
        except Exception:
            logger.error("Webhook dispatch failed on delete", exc_info=True)
        return super().destroy(request, *args, **kwargs)

    @action(detail=True, methods=["get"], url_path="cascade-info")
    def cascade_info(self, request, pk=None):
        """
        Cascade preview:
        - deleted: objects actually deleted by cascade
        - affected: objects not deleted but whose relationships will be removed (through rows, SET_NULL, local links)
        """
        instance = self.get_object()
        collector = NestedObjects(using=router.db_for_write(instance))
        collector.collect([instance])

        skip_model_names = {
            "Token",
            "AuthToken",
            "EmailAddress",
            "Session",
            "RequirementAssessment",
            "LogEntry",
            "Folder",
            "Permission",
            "LibraryFilteringLabel",
        }
        skip_model_classes = set()

        def is_hidden_model(model):
            return (skip_model_classes and model in skip_model_classes) or (
                not skip_model_classes and model.__name__ in skip_model_names
            )

        # Build index of concrete objects that will be deleted
        deleted_index = set()
        for model, objs in collector.model_objs.items():
            if model is type(instance):
                continue
            if getattr(model._meta, "auto_created", False):
                continue  # skip through rows here; we will bubble endpoints separately
            for o in objs:
                deleted_index.add((model.__name__, str(getattr(o, "pk", ""))))

        def add_grouped(bucket, obj):
            model = obj.__class__
            if is_hidden_model(model):
                return
            key = model.__name__
            pk = str(getattr(obj, "pk", "")) or ""
            if (key, pk) in bucket["_seen"]:
                return

            if key == "RoleAssignment":
                role_name = getattr(getattr(obj, "role", None), "name", "") or ""
                if getattr(obj, "user", None):
                    display = f"{role_name} → {getattr(obj.user, 'email', '')}"
                elif getattr(obj, "user_group", None):
                    display = f"{role_name} → {getattr(obj.user_group, 'name', '')}"
                else:
                    display = role_name
            else:
                display = (
                    getattr(obj, "name", None)
                    or getattr(obj, "email", None)
                    or str(obj)
                )

            group = bucket["by_model"].setdefault(
                key,
                {
                    "model": key,
                    "verbose_name": str(model._meta.verbose_name),
                    "objects": [],
                },
            )
            group["objects"].append({"id": pk, "name": display})
            bucket["_seen"].add((key, pk))

        def finalize(bucket):
            groups = list(bucket["by_model"].values())
            for g in groups:
                g["objects"].sort(key=lambda o: (o["name"] or "").lower())
            groups.sort(key=lambda g: (g.get("verbose_name") or g["model"]).lower())
            count = sum(len(g["objects"]) for g in groups)
            return groups, count

        deleted_bucket = {"by_model": {}, "_seen": set()}
        affected_bucket = {"by_model": {}, "_seen": set()}

        # 1) Concrete deletions
        through_rows = []
        for model, instances in collector.model_objs.items():
            if model is type(instance):
                continue
            if getattr(model._meta, "auto_created", False):
                through_rows.append((model, list(instances)))
                continue
            if is_hidden_model(model):
                continue
            for obj in instances:
                add_grouped(deleted_bucket, obj)

        # 2) Bubble endpoints from through rows (M2M join tables)
        for through_model, t_instances in through_rows:
            # Join tables have ≥2 FKs; skip others
            fk_fields = [
                f
                for f in through_model._meta.fields
                if isinstance(f, ForeignKey) and getattr(f, "remote_field", None)
            ]
            if len(fk_fields) < 2:
                continue

            for t in t_instances:
                endpoints = []
                for fk in fk_fields:
                    try:
                        rel_obj = getattr(t, fk.name, None)
                    except Exception:
                        rel_obj = None
                    if not rel_obj:
                        continue
                    if isinstance(rel_obj, type(instance)):
                        continue
                    if getattr(rel_obj._meta, "auto_created", False):
                        continue
                    endpoints.append(rel_obj)

                for ep in endpoints:
                    key = ep.__class__.__name__
                    pk = str(getattr(ep, "pk", "")) or ""
                    if (key, pk) in deleted_index:
                        add_grouped(deleted_bucket, ep)
                    else:
                        add_grouped(affected_bucket, ep)

        # 2b) Incoming updates (SET_NULL/DEFAULT) from Django's plan
        updates = getattr(collector, "field_updates", {})

        def _iter_objs(maybe_iter):
            if maybe_iter is None:
                return
            if isinstance(maybe_iter, QuerySet):
                for x in maybe_iter.iterator():
                    yield x
            else:
                for x in maybe_iter:
                    yield x

        for key, ops in updates.items():
            # Shape A: (field, value) -> [objs, ...]
            if isinstance(key, tuple) and len(key) == 2:
                field, value = key
                for objs in ops or []:
                    for o in _iter_objs(objs):
                        model = field.model  # model whose rows will be updated
                        pair = (model.__name__, str(getattr(o, "pk", "")) or "")
                        if pair not in deleted_index:
                            # If you want only SET_NULL cases: if value is None: ...
                            add_grouped(affected_bucket, o)
            # Shape B: model -> [(field, value, objs) ...]
            elif isinstance(ops, (list, tuple)) and ops and isinstance(ops[0], tuple):
                for item in ops:
                    if len(item) == 3:
                        field, value, objs = item
                    elif len(item) == 2:
                        field, objs = item
                        value = None
                    else:
                        continue
                    for o in _iter_objs(objs):
                        model = field.model
                        pair = (model.__name__, str(getattr(o, "pk", "")) or "")
                        if pair not in deleted_index:
                            add_grouped(affected_bucket, o)
            else:
                # Unknown shape; ignore safely
                pass

        # 2c) Outgoing links from the instance (FK/O2O/M2M)
        for f in instance._meta.get_fields():
            if getattr(f, "auto_created", False):
                continue  # skip reverse relations

            # Local FK/O2O targets: will remain but lose the link to this instance.
            if isinstance(f, (ForeignKey, OneToOneField)):
                try:
                    rel_obj = getattr(instance, f.name, None)
                except Exception:
                    rel_obj = None
                if rel_obj:
                    key = rel_obj.__class__.__name__
                    pk = str(getattr(rel_obj, "pk", "")) or ""
                    if (key, pk) not in deleted_index:
                        add_grouped(affected_bucket, rel_obj)

            # Local M2M targets: will remain; join rows are removed.
            elif isinstance(f, ManyToManyField):
                try:
                    manager = getattr(instance, f.name)
                    for rel_obj in manager.all():
                        key = rel_obj.__class__.__name__
                        pk = str(getattr(rel_obj, "pk", "")) or ""
                        if (key, pk) not in deleted_index:
                            add_grouped(affected_bucket, rel_obj)
                except Exception:
                    pass

        # 3) Sort and respond
        deleted_groups, deleted_count = finalize(deleted_bucket)
        affected_groups, affected_count = finalize(affected_bucket)

        def flatten(groups):
            return [
                {
                    "model": g["verbose_name"] or g["model"],
                    "name": o["name"],
                    "id": o["id"],
                }
                for g in groups
                for o in g["objects"]
            ]

        payload = {
            "deleted": {
                "count": deleted_count,
                "grouped_objects": deleted_groups,
                "related_objects": flatten(deleted_groups),
                "message": "The following objects will be permanently deleted.",
                "level": "warning",
            },
            "affected": {
                "count": affected_count,
                "grouped_objects": affected_groups,
                "related_objects": flatten(affected_groups),
                "message": "These objects will NOT be deleted but will lose one or more relationships.",
                "level": "info",
            },
        }
        return Response(payload)

    def _get_optimized_object_data(self, queryset):
        """
        Calculate folder full paths for objects in the queryset in 1 DB request.
        """
        initial_objects = list(queryset)
        if not initial_objects:
            return {}

        path_results = {}
        folders = {f.id: f for f in Folder.objects.all()}
        for obj in initial_objects:
            path = []
            if hasattr(obj, "folder"):
                queue = deque([obj.folder.id])
            elif hasattr(obj, "parent_folder") and obj.parent_folder:
                queue = deque([obj.parent_folder.id])
            else:
                continue
            while queue:
                folder_id = queue.popleft()
                folder = folders[folder_id]
                if folder.parent_folder:
                    path.append(
                        {
                            "str": str(folder),
                            "id": folder.id,
                            "parent_id": folder.parent_folder.id,
                        }
                    )
                    queue.append(folder.parent_folder.id)
            path_results[obj.id] = path[::-1]  # Reverse to get root to leaf order

        return {
            "paths": path_results,
        }

    class Meta:
        abstract = True

    @action(detail=True, name="Get write data")
    def object(self, request, pk):
        serializer_class = self.get_serializer_class(action="update")

        return Response(serializer_class(super().get_object()).data)


# Content types


class ContentTypeListView(APIView):
    permission_classes = [permissions.IsAuthenticated]

    @method_decorator(cache_page(60 * MED_CACHE_TTL))
    def get(self, request, format=None):
        content_types = []
        for model in apps.get_models():
            content_types.append(
                {"label": model.__name__, "value": model._meta.model_name}
            )
        content_types.sort(key=lambda x: x["label"].lower())
        return Response(content_types)


# Risk Assessment


class PerimeterFilter(GenericFilterSet):
    folder = df.ModelMultipleChoiceFilter(
        queryset=Folder.objects.all(),
    )
    lc_status = df.MultipleChoiceFilter(
        choices=Perimeter.PRJ_LC_STATUS, lookup_expr="icontains"
    )

    class Meta:
        model = Perimeter
        fields = ["name", "folder", "lc_status", "campaigns"]


class PerimeterViewSet(BaseModelViewSet):
    """
    API endpoint that allows perimeters to be viewed or edited.
    """

    model = Perimeter
    filterset_class = PerimeterFilter
    search_fields = ["name", "ref_id", "description"]
    filterset_fields = ["name", "folder", "campaigns"]

    @method_decorator(cache_page(60 * LONG_CACHE_TTL))
    @action(detail=False, name="Get status choices")
    def lc_status(self, request):
        return Response(dict(Perimeter.PRJ_LC_STATUS))

    @action(detail=False, methods=["get"])
    def names(self, request):
        uuid_list = request.query_params.getlist("id[]", [])
        queryset = Perimeter.objects.filter(id__in=uuid_list)

        return Response({str(perimeter.id): perimeter.name for perimeter in queryset})

    @action(detail=False, methods=["get"])
    def quality_check(self, request):
        """
        Returns the quality check of the perimeters
        """
        (viewable_objects, _, _) = RoleAssignment.get_accessible_object_ids(
            folder=Folder.get_root_folder(), user=request.user, object_type=Perimeter
        )
        perimeters = Perimeter.objects.filter(id__in=viewable_objects)
        res = {
            str(p.id): {
                "perimeter": PerimeterReadSerializer(p).data,
                "compliance_assessments": {"objects": {}},
                "risk_assessments": {"objects": {}},
            }
            for p in perimeters
        }
        for compliance_assessment in ComplianceAssessment.objects.filter(
            perimeter__in=perimeters
        ):
            res[str(compliance_assessment.perimeter.id)]["compliance_assessments"][
                "objects"
            ][str(compliance_assessment.id)] = {
                "object": ComplianceAssessmentReadSerializer(
                    compliance_assessment
                ).data,
                "quality_check": compliance_assessment.quality_check(),
            }
        for risk_assessment in RiskAssessment.objects.filter(perimeter__in=perimeters):
            res[str(risk_assessment.perimeter.id)]["risk_assessments"]["objects"][
                str(risk_assessment.id)
            ] = {
                "object": RiskAssessmentReadSerializer(risk_assessment).data,
                "quality_check": risk_assessment.quality_check(),
            }
        return Response({"results": res})

    @action(detail=True, methods=["get"], url_path="quality_check")
    def quality_check_detail(self, request, pk):
        """
        Returns the quality check of the perimeter
        """
        (viewable_objects, _, _) = RoleAssignment.get_accessible_object_ids(
            folder=Folder.get_root_folder(), user=request.user, object_type=Perimeter
        )
        if UUID(pk) in viewable_objects:
            perimeter = self.get_object()
            res = {
                "perimeter": PerimeterReadSerializer(perimeter).data,
                "compliance_assessments": {"objects": {}},
                "risk_assessments": {"objects": {}},
            }
            for compliance_assessment in ComplianceAssessment.objects.filter(
                perimeter=perimeter
            ):
                res["compliance_assessments"]["objects"][
                    str(compliance_assessment.id)
                ] = {
                    "object": ComplianceAssessmentReadSerializer(
                        compliance_assessment
                    ).data,
                    "quality_check": compliance_assessment.quality_check(),
                }
            for risk_assessment in RiskAssessment.objects.filter(perimeter=perimeter):
                res["risk_assessments"]["objects"][str(risk_assessment.id)] = {
                    "object": RiskAssessmentReadSerializer(risk_assessment).data,
                    "quality_check": risk_assessment.quality_check(),
                }
            return Response(res)
        else:
            return Response(status=status.HTTP_403_FORBIDDEN)

    @action(detail=False, methods=["get"])
    def ids(self, request):
        my_map = dict()

        (viewable_items, _, _) = RoleAssignment.get_accessible_object_ids(
            folder=Folder.get_root_folder(),
            user=request.user,
            object_type=Perimeter,
        )
        for item in Perimeter.objects.filter(id__in=viewable_items):
            if my_map.get(item.folder.name) is None:
                my_map[item.folder.name] = {}
            my_map[item.folder.name].update({item.name: item.id})

        return Response(my_map)


class ThreatViewSet(BaseModelViewSet):
    """
    API endpoint that allows threats to be viewed or edited.
    """

    model = Threat
    filterset_fields = [
        "folder",
        "provider",
        "library",
        "risk_scenarios",
        "filtering_labels",
    ]
    search_fields = ["name", "provider", "description"]

    def get_queryset(self):
        return (
            super()
            .get_queryset()
            .select_related(
                "folder",
                "folder__parent_folder",  # For get_folder_full_path() optimization
                "library",  # FieldsRelatedField includes library
            )
            .prefetch_related(
                "filtering_labels__folder",  # FieldsRelatedField includes folder
            )
        )

    def list(self, request, *args, **kwargs):
        return super().list(request, *args, **kwargs)

    def retrieve(self, request, *args, **kwargs):
        return super().retrieve(request, *args, **kwargs)

    @action(detail=False, name="Get provider choices")
    def provider(self, request):
        providers = set(
            Threat.objects.filter(provider__isnull=False).values_list(
                "provider", flat=True
            )
        )
        return Response({p: p for p in providers})

    @action(detail=False, name="Get threats count")
    def threats_count(self, request):
        folder_id = request.query_params.get("folder", None)
        return Response({"results": threats_count_per_name(request.user, folder_id)})

    @action(detail=False, methods=["get"])
    def ids(self, request):
        my_map = dict()

        (viewable_items, _, _) = RoleAssignment.get_accessible_object_ids(
            folder=Folder.get_root_folder(),
            user=request.user,
            object_type=Threat,
        )
        for item in Threat.objects.filter(id__in=viewable_items):
            if my_map.get(item.folder.name) is None:
                my_map[item.folder.name] = {}
            my_map[item.folder.name].update({item.name: item.id})
        return Response(my_map)


class AssetFilter(GenericFilterSet):
    folder = df.ModelMultipleChoiceFilter(queryset=Folder.objects.all())
    asset_class = df.ModelMultipleChoiceFilter(queryset=AssetClass.objects.all())

    exclude_children = df.ModelChoiceFilter(
        queryset=Asset.objects.all(),
        method="filter_exclude_children",
        label="Exclude children",
    )
    exclude_parents = df.ModelChoiceFilter(
        queryset=Asset.objects.all(),
        method="filter_exclude_parents",
        label="Exclude parents",
    )

    def filter_exclude_children(self, queryset, name, value):
        descendants = value.get_descendants()
        return queryset.exclude(id__in=[descendant.id for descendant in descendants])

    def filter_exclude_parents(self, queryset, name, value):
        ancestors = value.ancestors_plus_self()
        return queryset.exclude(id__in=[ancestor.id for ancestor in ancestors])

    class Meta:
        model = Asset
        fields = [
            "name",
            "type",
            "parent_assets",
            "exclude_children",
            "exclude_parents",
            "ebios_rm_studies",
            "risk_scenarios",
            "security_exceptions",
            "applied_controls",
            "filtering_labels",
            "personal_data",
            "is_business_function",
            "dora_licenced_activity",
            "dora_criticality_assessment",
            "dora_discontinuing_impact",
        ]


class AssetCapabilityViewSet(BaseModelViewSet):
    model = AssetCapability
    search_fields = ["name"]


class AssetViewSet(ExportMixin, BaseModelViewSet):
    """
    API endpoint that allows assets to be viewed or edited.
    """

    model = Asset
    filterset_class = AssetFilter
    search_fields = ["name", "description", "ref_id"]
    ordering = ["folder__name", "name"]

    def get_queryset(self) -> models.query.QuerySet:
        return (
            super()
            .get_queryset()
            .select_related("asset_class", "folder")
            .prefetch_related(
                "parent_assets",
                "child_assets",
                "owner",
                "security_exceptions",
                "filtering_labels",
                "personal_data",
                "overridden_children_capabilities",
            )
        )

    def _get_optimized_object_data(self, queryset):
        """
        Extends the base optimization to add asset-specific data for objectives
        and descendants, ensuring maximum query efficiency.
        """
        optimized_data = super()._get_optimized_object_data(queryset)
        initial_assets = list(queryset)
        if not initial_assets:
            return optimized_data

        graph_data = Asset._prefetch_graph_data(initial_assets)
        child_to_parents = graph_data["child_to_parents"]
        parent_to_children = graph_data["parent_to_children"]

        scale = Asset._get_security_objective_scale()
        sec_obj_results = {}
        dro_obj_results = {}
        sec_cap_results = {}
        rec_cap_results = {}
        descendant_results = {}

        for asset in initial_assets:
            # Calculate and store descendants.
            descendants = Asset._get_all_descendants(asset, parent_to_children)
            descendant_results[asset.id] = [
                {"id": str(d.id), "str": str(d)} for d in descendants
            ]

            # Calculate and store objectives.
            if asset.is_primary:
                sec_obj = asset.security_objectives.get("objectives", {})
                dro_obj = asset.disaster_recovery_objectives.get("objectives", {})

                # For primary assets, aggregate capabilities from supporting descendants
                supporting_descendants = {d for d in descendants if not d.is_primary}
                sec_cap = Asset._aggregate_security_capabilities(
                    supporting_descendants, asset
                )
                rec_cap = Asset._aggregate_recovery_capabilities(
                    supporting_descendants, asset
                )
            else:
                ancestors = Asset._get_all_ancestors(asset, child_to_parents)
                primary_ancestors = {anc for anc in ancestors if anc.is_primary}
                sec_obj = Asset._aggregate_security_objectives(primary_ancestors)
                dro_obj = Asset._aggregate_dro_objectives(primary_ancestors)

                # For supporting assets, use stored capabilities
                sec_cap = asset.security_capabilities.get("objectives", {})
                rec_cap = asset.recovery_capabilities.get("objectives", {})

            sec_obj_results[asset.id] = self._format_security_objectives(sec_obj, scale)
            dro_obj_results[asset.id] = self._format_disaster_recovery_objectives(
                dro_obj
            )
            sec_cap_results[asset.id] = self._format_security_objectives(sec_cap, scale)
            rec_cap_results[asset.id] = self._format_disaster_recovery_objectives(
                rec_cap
            )

        optimized_data.update(
            {
                "security_objectives": sec_obj_results,
                "disaster_recovery_objectives": dro_obj_results,
                "security_capabilities": sec_cap_results,
                "recovery_capabilities": rec_cap_results,
                "descendants": descendant_results,
            }
        )
        return optimized_data

    def _format_security_objectives(self, objectives, scale):
        if not objectives:
            return []
        return [
            {key: Asset.SECURITY_OBJECTIVES_SCALES[scale][content.get("value", 0)]}
            for key, content in sorted(
                objectives.items(),
                key=lambda x: Asset.DEFAULT_SECURITY_OBJECTIVES.index(x[0])
                if x[0] in Asset.DEFAULT_SECURITY_OBJECTIVES
                else -1,
            )
            if content.get("is_enabled", False)
            and content.get("value", -1) in range(0, 5)
        ]

    def _format_disaster_recovery_objectives(self, objectives):
        if not objectives:
            return []

        def format_seconds(s: int) -> str:
            if not isinstance(s, int) or s < 0:
                return "0s"
            h, r = divmod(s, 3600)
            m, s_rem = divmod(r, 60)
            parts = []
            if h > 0:
                parts.append(f"{h}h")
            if m > 0:
                parts.append(f"{m:02d}m")
            if s_rem > 0 or not parts:
                parts.append(f"{s_rem:02d}s")
            return "".join(parts)

        return [
            {"str": f"{key.upper()}: {format_seconds(content.get('value', 0))}"}
            for key, content in sorted(
                objectives.items(),
                key=lambda x: Asset.DEFAULT_DISASTER_RECOVERY_OBJECTIVES.index(x[0])
                if x[0] in Asset.DEFAULT_DISASTER_RECOVERY_OBJECTIVES
                else -1,
            )
            if content.get("value") is not None and content.get("value") > 0
        ]

    @method_decorator(cache_page(60 * LONG_CACHE_TTL))
    @action(detail=False, name="Get type choices")
    def type(self, request):
        return Response(dict(Asset.Type.choices))

    @action(detail=False, name="Get asset class choices")
    def asset_class(self, request):
        # This endpoint is exclusively for filters.
        return Response(
            [
                {"id": ac.id, "name": ac.full_path}
                for ac in AssetClass.objects.filter(assets__isnull=False).distinct()
            ]
        )

    @method_decorator(cache_page(60 * LONG_CACHE_TTL))
    @action(detail=False, name="Get DORA licensed activity choices")
    def dora_licenced_activity(self, request):
        return Response(dict(dora.DORA_LICENSED_ACTIVITY_CHOICES))

    @method_decorator(cache_page(60 * LONG_CACHE_TTL))
    @action(detail=False, name="Get DORA criticality assessment choices")
    def dora_criticality_assessment(self, request):
        return Response(dict(dora.DORA_FUNCTION_CRITICALITY_CHOICES))

    @method_decorator(cache_page(60 * LONG_CACHE_TTL))
    @action(detail=False, name="Get DORA discontinuing impact choices")
    def dora_discontinuing_impact(self, request):
        return Response(dict(dora.DORA_DISCONTINUING_IMPACT_CHOICES))

    @action(detail=True, name="Get asset write data")
    def object(self, request, pk):
        serializer_class = self.get_serializer_class(action="update")
        asset_data = serializer_class(super().get_object()).data

        general_settings = GlobalSettings.objects.filter(name="general").first()
        scale_key = (
            general_settings.value.get("security_objective_scale", "1-4")
            if general_settings
            else "1-4"
        )
        objective_scale = Asset.SECURITY_OBJECTIVES_SCALES[scale_key]

        objectives = asset_data["security_objectives"].get("objectives", {})
        security_capabilities = asset_data["security_capabilities"].get(
            "objectives", {}
        )
        reduced_objective_scale: dict[str, int] = {
            value: index
            for index, value in enumerate(objective_scale)
            if value not in objective_scale[:index]
        }

        for objective_dict in [objectives, security_capabilities]:
            for objective_data in objective_dict.values():
                if (objective_value := objective_data.get("value")) is None:
                    continue
                objective_label = objective_scale[objective_value]
                reduced_value = reduced_objective_scale[objective_label]
                objective_data["value"] = reduced_value

        return Response(asset_data)

    @action(detail=False, name="Get assets graph")
    def graph(self, request):
        nodes = []
        links = []
        nodes_idx = dict()
        categories = []
        N = 0
        hide_domains = (
            request.query_params.get("hide_domains", "false").lower() == "true"
        )

        (viewable_folders, _, _) = RoleAssignment.get_accessible_object_ids(
            folder=Folder.get_root_folder(),
            user=request.user,
            object_type=Folder,
        )
        (viewable_assets, _, _) = RoleAssignment.get_accessible_object_ids(
            folder=Folder.get_root_folder(),
            user=request.user,
            object_type=Asset,
        )
        # Build category index mapping first (key by UUID to avoid name collisions)
        domain_to_category = {}
        for domain in Folder.objects.filter(id__in=viewable_folders):
            categories.append({"name": domain.name})
            domain_to_category[domain.id] = len(categories) - 1

            if not hide_domains:
                nodes_idx[domain.id] = N
                nodes.append(
                    {
                        "name": domain.name,
                        "category": domain_to_category[domain.id],
                        "symbol": "roundRect",
                        "symbolSize": 30,
                        "value": "Domain",
                        "pk": str(domain.id),
                    }
                )
                N += 1
        for asset in Asset.objects.filter(id__in=viewable_assets):
            # Only include assets whose folders are also viewable to avoid KeyError
            if asset.folder.id not in viewable_folders:
                continue

            symbol = "circle"
            if asset.type == "PR":
                symbol = "diamond"
            # Use domain.name/asset.name as unique key to handle duplicate asset names across domains
            asset_key = f"{asset.folder.name}/{asset.name}"
            nodes.append(
                {
                    "name": asset.name,
                    "symbol": symbol,
                    "symbolSize": 25,
                    "category": domain_to_category[asset.folder.id],
                    "value": "Primary" if asset.type == "PR" else "Support",
                    "pk": str(asset.id),
                }
            )
            nodes_idx[asset_key] = N
            N += 1

        # Add links between domains (folders) based on parent-child relationships
        if not hide_domains:
            for domain in Folder.objects.filter(id__in=viewable_folders):
                if domain.parent_folder and domain.parent_folder.id in viewable_folders:
                    links.append(
                        {
                            "source": nodes_idx[domain.parent_folder.id],
                            "target": nodes_idx[domain.id],
                            "value": "contains",
                        }
                    )

        # Add links between assets and their domains
        if not hide_domains:
            for asset in Asset.objects.filter(id__in=viewable_assets):
                # Only include assets whose folders are also viewable to avoid KeyError
                if asset.folder.id not in viewable_folders:
                    continue

                asset_key = f"{asset.folder.name}/{asset.name}"
                links.append(
                    {
                        "source": nodes_idx[asset.folder.id],
                        "target": nodes_idx[asset_key],
                        "value": "contains",
                    }
                )

        # Add links between assets (existing relationships)
        for asset in Asset.objects.filter(id__in=viewable_assets):
            # Only include assets whose folders are also viewable to avoid KeyError
            if asset.folder.id not in viewable_folders:
                continue

            asset_key = f"{asset.folder.name}/{asset.name}"
            for relationship in asset.parent_assets.all():
                # Only include relationship if both assets and their folders are viewable
                if (
                    relationship.id not in viewable_assets
                    or relationship.folder.id not in viewable_folders
                ):
                    continue

                relationship_key = f"{relationship.folder.name}/{relationship.name}"
                links.append(
                    {
                        "source": nodes_idx[relationship_key],
                        "target": nodes_idx[asset_key],
                        "value": "depends on",
                    }
                )
        meta = {"display_name": "Assets Explorer"}
        return Response(
            {"nodes": nodes, "links": links, "categories": categories, "meta": meta}
        )

    @action(detail=False, methods=["get"])
    def ids(self, request):
        my_map = dict()

        (viewable_items, _, _) = RoleAssignment.get_accessible_object_ids(
            folder=Folder.get_root_folder(),
            user=request.user,
            object_type=Asset,
        )
        for item in Asset.objects.filter(id__in=viewable_items):
            if my_map.get(item.folder.name) is None:
                my_map[item.folder.name] = {}
            my_map[item.folder.name].update({item.name: item.id})
        return Response(my_map)

    @action(detail=False, name="Get security objectives")
    def security_objectives(self, request):
        return Response({"results": Asset.DEFAULT_SECURITY_OBJECTIVES})

    @action(detail=False, name="Get disaster recovery objectives")
    def disaster_recovery_objectives(self, request):
        return Response({"results": Asset.DEFAULT_DISASTER_RECOVERY_OBJECTIVES})

    export_config = {
        "fields": {
            "internal_id": {"source": "id", "label": "internal_id"},
            "name": {"source": "name", "label": "name", "escape": True},
            "description": {
                "source": "description",
                "label": "description",
                "escape": True,
            },
            "type": {"source": "type", "label": "type"},
            "folder": {"source": "folder.name", "label": "folder", "escape": True},
            "security_objectives": {
                "source": "get_security_objectives_display",
                "label": "security_objectives",
                "format": lambda objs: ",".join(
                    f"{k}: {v}" for obj in objs for k, v in obj.items()
                ),
                "escape": True,
            },
            "disaster_recovery_objectives": {
                "source": "get_disaster_recovery_objectives_display",
                "label": "disaster_recovery_objectives",
                "format": lambda objs: ",".join(i["str"] for i in objs),
                "escape": True,
            },
            "link": {"source": "reference_link", "label": "link", "escape": True},
            "owners": {
                "source": "owner",
                "label": "owners",
                "format": lambda qs: ",".join(
                    escape_excel_formula(o.email) for o in qs.all()
                ),
            },
            "parent_assets": {
                "source": "parent_assets",
                "label": "parent_assets",
                "format": lambda qs: ",".join(
                    escape_excel_formula(o.name) for o in qs.all()
                ),
            },
            "labels": {
                "source": "filtering_labels",
                "label": "labels",
                "format": lambda qs: ",".join(
                    escape_excel_formula(o.label) for o in qs.all()
                ),
            },
        },
        "filename": "assets_export",
        "select_related": ["folder"],
        "prefetch_related": ["owner", "parent_assets", "filtering_labels"],
    }

    @action(detail=False, methods=["post"], url_path="batch-create")
    def batch_create(self, request):
        """
        Batch create multiple assets from a text list with parent-child relationships.
        Expected format:
        {
            "assets_text": "PR:Parent Asset\\n  SP:Child Asset 1\\n  SP:Child Asset 2",
            "folder": "folder-uuid"
        }
        Lines with leading spaces (2+) are children of the previous non-indented line.
        """
        try:
            assets_text = request.data.get("assets_text", "")
            folder_id = request.data.get("folder")

            if not assets_text:
                return Response(
                    {"error": "assets_text is required"},
                    status=status.HTTP_400_BAD_REQUEST,
                )

            if not folder_id:
                return Response(
                    {"error": "folder is required"},
                    status=status.HTTP_400_BAD_REQUEST,
                )

            # Verify folder exists and user has access
            if not RoleAssignment.is_object_readable(request.user, Folder, folder_id):
                return Response(
                    {"error": "Folder not found"},
                    status=status.HTTP_404_NOT_FOUND,
                )
            folder = Folder.objects.get(id=folder_id)

            # Parse the assets text with indentation (2 spaces per level)
            lines = [line.rstrip() for line in assets_text.split("\n") if line.strip()]
            created_assets = []
            reused_assets = []
            errors = []
            depth_stack = []  # Stack of assets at each depth level

            for line in lines:
                # Count leading spaces and calculate depth (2 spaces = 1 level)
                leading_spaces = len(line) - len(line.lstrip())
                depth = leading_spaces // 2
                line_content = line.strip()

                # Check for type prefix (SP: or PR:)
                asset_type = Asset.Type.SUPPORT  # default
                asset_name = line_content

                if line_content.upper().startswith("SP:"):
                    asset_type = Asset.Type.SUPPORT
                    asset_name = line_content[3:].strip()
                elif line_content.upper().startswith("PR:"):
                    asset_type = Asset.Type.PRIMARY
                    asset_name = line_content[3:].strip()

                if not asset_name:
                    errors.append({"line": line_content, "error": "Empty asset name"})
                    continue

                # Trim stack to current depth
                depth_stack = depth_stack[:depth]

                # Parent is the asset at the previous depth level (skip None entries from errors)
                parent_asset = None
                if depth_stack:
                    # Find the last non-None entry in the stack
                    for i in range(len(depth_stack) - 1, -1, -1):
                        if depth_stack[i] is not None:
                            parent_asset = depth_stack[i]
                            break

                # Check if asset already exists in the folder
                existing_asset = Asset.objects.filter(
                    name=asset_name, folder=folder_id
                ).first()

                if existing_asset:
                    # Reuse existing asset
                    asset = existing_asset

                    # Update parent relationship if needed and parent exists
                    if parent_asset and parent_asset not in asset.parent_assets.all():
                        asset.parent_assets.add(parent_asset)

                    # Add to stack for potential children
                    depth_stack.append(asset)

                    reused_assets.append(
                        {
                            "id": str(asset.id),
                            "name": asset.name,
                            "type": asset.get_type_display(),
                            "parent": parent_asset.name if parent_asset else None,
                            "depth": depth,
                        }
                    )
                else:
                    # Create new asset using the serializer to respect IAM
                    asset_data = {
                        "name": asset_name,
                        "type": asset_type,
                        "folder": folder_id,
                    }

                    # Add parent relationship if exists
                    if parent_asset:
                        asset_data["parent_assets"] = [parent_asset.id]

                    serializer = AssetWriteSerializer(
                        data=asset_data, context={"request": request}
                    )

                    if serializer.is_valid():
                        asset = serializer.save()

                        # Add to stack for potential children
                        depth_stack.append(asset)

                        created_assets.append(
                            {
                                "id": str(asset.id),
                                "name": asset.name,
                                "type": asset.get_type_display(),
                                "parent": parent_asset.name if parent_asset else None,
                                "depth": depth,
                            }
                        )
                    else:
                        # Error creating asset - add None to stack to maintain depth
                        depth_stack.append(None)
                        errors.append(
                            {
                                "line": line_content,
                                "errors": serializer.errors,
                            }
                        )

            return Response(
                {
                    "created": len(created_assets),
                    "reused": len(reused_assets),
                    "assets": created_assets,
                    "reused_assets": reused_assets,
                    "errors": errors,
                },
                status=status.HTTP_201_CREATED
                if created_assets or reused_assets
                else status.HTTP_400_BAD_REQUEST,
            )

        except Exception as e:
            logger.error(f"Error in batch asset creation: {str(e)}")
            return Response(
                {"error": str(e)},
                status=status.HTTP_500_INTERNAL_SERVER_ERROR,
            )


class AssetClassViewSet(BaseModelViewSet):
    model = AssetClass
    filterset_fields = ["parent"]

    ordering = ["parent", "name"]
    search_fields = ["name", "description"]

    @action(detail=False, name="Get Asset Class Tree")
    def tree(self, request):
        return Response(AssetClass.build_tree())


class ReferenceControlViewSet(BaseModelViewSet):
    """
    API endpoint that allows reference controls to be viewed or edited.
    """

    model = ReferenceControl
    filterset_fields = [
        "folder",
        "category",
        "csf_function",
        "provider",
        "findings",
        "filtering_labels",
    ]
    search_fields = ["name", "description", "provider", "ref_id"]

    @action(detail=False, name="Get provider choices")
    def provider(self, request):
        providers = set(
            ReferenceControl.objects.filter(provider__isnull=False).values_list(
                "provider", flat=True
            )
        )
        return Response({p: p for p in providers})

    @method_decorator(cache_page(60 * LONG_CACHE_TTL))
    @action(detail=False, name="Get category choices")
    def category(self, request):
        return Response(dict(ReferenceControl.CATEGORY))

    @method_decorator(cache_page(60 * LONG_CACHE_TTL))
    @action(detail=False, name="Get function choices")
    def csf_function(self, request):
        return Response(dict(ReferenceControl.CSF_FUNCTION))


class RiskMatrixViewSet(BaseModelViewSet):
    """
    API endpoint that allows risk matrices to be viewed or edited.
    """

    model = RiskMatrix
    filterset_fields = ["folder", "is_enabled", "provider"]

    @action(detail=False)  # Set a name there
    def colors(self, request):
        return Response({"results": get_risk_color_ordered_list(request.user)})

    @action(detail=False, name="Get provider choices")
    def provider(self, request):
        providers = set(
            RiskMatrix.objects.filter(provider__isnull=False).values_list(
                "provider", flat=True
            )
        )
        return Response({p: p for p in providers})

    @action(detail=False, name="Get risk level choices")
    def risk(self, request):
        viewable_matrices: list[RiskMatrix] = RoleAssignment.get_accessible_object_ids(
            Folder.get_root_folder(), request.user, RiskMatrix
        )[0]
        undefined = {-1: "--"}
        options = undefined
        for matrix in RiskMatrix.objects.filter(id__in=viewable_matrices):
            _choices = {
                i: name
                for i, name in enumerate(
                    x["name"] for x in matrix.json_definition["risk"]
                )
            }
            options = options | _choices
        res = [{"value": k, "label": v} for k, v in options.items()]
        return Response(res)

    @action(detail=False, name="Get impact choices")
    def impact(self, request):
        viewable_matrices: list[RiskMatrix] = RoleAssignment.get_accessible_object_ids(
            Folder.get_root_folder(), request.user, RiskMatrix
        )[0]
        undefined = {-1: "--"}
        options = []
        for matrix in RiskMatrix.objects.filter(id__in=viewable_matrices):
            _choices = {
                i: name
                for i, name in enumerate(
                    x["name"] for x in matrix.json_definition["impact"]
                )
            }
            choices = undefined | _choices
            options = options | choices.items()
        return Response(
            [{k: v for k, v in zip(("value", "label"), o)} for o in options]
        )

    @action(detail=False, name="Get probability choices")
    def probability(self, request):
        viewable_matrices: list[RiskMatrix] = RoleAssignment.get_accessible_object_ids(
            Folder.get_root_folder(), request.user, RiskMatrix
        )[0]
        undefined = {-1: "--"}
        options = []
        for matrix in RiskMatrix.objects.filter(id__in=viewable_matrices):
            _choices = {
                i: name
                for i, name in enumerate(
                    x["name"] for x in matrix.json_definition["probability"]
                )
            }
            choices = undefined | _choices
            options = options | choices.items()
        return Response(
            [{k: v for k, v in zip(("value", "label"), o)} for o in options]
        )

    @action(detail=False, name="Get used risk matrices")
    def used(self, request):
        viewable_matrices = RoleAssignment.get_accessible_object_ids(
            Folder.get_root_folder(), request.user, RiskMatrix
        )[0]
        viewable_assessments = RoleAssignment.get_accessible_object_ids(
            Folder.get_root_folder(), request.user, RiskAssessment
        )[0]
        _used_matrices = (
            RiskMatrix.objects.filter(riskassessment__isnull=False)
            .filter(id__in=viewable_matrices)
            .filter(riskassessment__id__in=viewable_assessments)
            .distinct()
        )
        used_matrices = _used_matrices.values("id", "name")
        for i in range(len(used_matrices)):
            used_matrices[i]["risk_assessments_count"] = (
                RiskAssessment.objects.filter(risk_matrix=_used_matrices[i].id)
                .filter(id__in=viewable_assessments)
                .count()
            )
        return Response({"results": used_matrices})

    @action(detail=False, methods=["get"])
    def ids(self, request):
        my_map = dict()

        (viewable_items, _, _) = RoleAssignment.get_accessible_object_ids(
            folder=Folder.get_root_folder(),
            user=request.user,
            object_type=RiskMatrix,
        )
        for item in RiskMatrix.objects.filter(id__in=viewable_items):
            if my_map.get(item.folder.name) is None:
                my_map[item.folder.name] = {}
            my_map[item.folder.name].update({item.name: item.id})

        return Response(my_map)


class VulnerabilityViewSet(BaseModelViewSet):
    """
    API endpoint that allows vulnerabilities to be viewed or edited.
    """

    model = Vulnerability
    filterset_fields = [
        "folder",
        "assets",
        "status",
        "severity",
        "risk_scenarios",
        "applied_controls",
        "security_exceptions",
        "filtering_labels",
        "findings",
    ]
    search_fields = ["name", "description", "ref_id"]

    @method_decorator(cache_page(60 * LONG_CACHE_TTL))
    @action(detail=False, name="Get status choices")
    def status(self, request):
        return Response(dict(Vulnerability.Status.choices))

    @method_decorator(cache_page(60 * LONG_CACHE_TTL))
    @action(detail=False, name="Get severity choices")
    def severity(self, request):
        return Response(dict(Severity.choices))

    @action(detail=False, methods=["get"], name="Get sankey data")
    def sankey_data(self, request):
        """
        Returns vulnerability data structured for Sankey diagram:
        Folders -> Severity -> Status (as links)
        """
        folder_id = request.query_params.get("folder", None)

        # Get viewable vulnerabilities
        scoped_folder = (
            Folder.objects.get(id=folder_id) if folder_id else Folder.get_root_folder()
        )
        (object_ids, _, _) = RoleAssignment.get_accessible_object_ids(
            scoped_folder, request.user, Vulnerability
        )

        vulnerabilities = Vulnerability.objects.filter(
            id__in=object_ids
        ).select_related("folder")

        # Build link structure for Sankey: folder -> severity -> status
        links = []
        folder_severity_counts = {}
        severity_status_counts = {}

        for vuln in vulnerabilities:
            # Get folder name
            if vuln.folder:
                folder_name = vuln.folder.name
            else:
                folder_name = "No Folder"

            # Get severity label
            severity_value = vuln.severity
            severity_label = dict(Severity.choices).get(severity_value, "undefined")

            # Get status label
            status_value = vuln.status
            status_label = status_value if status_value else "--"

            # Count folder -> severity links
            folder_severity_key = f"{folder_name}||{severity_label}"
            folder_severity_counts[folder_severity_key] = (
                folder_severity_counts.get(folder_severity_key, 0) + 1
            )

            # Count severity -> status links
            severity_status_key = f"{severity_label}||{status_label}"
            severity_status_counts[severity_status_key] = (
                severity_status_counts.get(severity_status_key, 0) + 1
            )

        # Convert to Sankey link format
        for key, value in folder_severity_counts.items():
            folder, severity = key.split("||")
            links.append({"source": folder, "target": severity, "value": value})

        for key, value in severity_status_counts.items():
            severity, status_label = key.split("||")
            links.append({"source": severity, "target": status_label, "value": value})

        return Response(links)

    @action(detail=False, methods=["get"], name="Get treemap data")
    def treemap_data(self, request):
        """
        Returns vulnerability data structured for treemap visualization:
        Folders -> Severity -> Status
        """
        folder_id = request.query_params.get("folder", None)

        # Get viewable vulnerabilities
        scoped_folder = (
            Folder.objects.get(id=folder_id) if folder_id else Folder.get_root_folder()
        )
        (object_ids, _, _) = RoleAssignment.get_accessible_object_ids(
            scoped_folder, request.user, Vulnerability
        )

        vulnerabilities = Vulnerability.objects.filter(
            id__in=object_ids
        ).select_related("folder")

        # Build hierarchical structure: folder -> severity -> status
        folder_data = {}

        for vuln in vulnerabilities:
            # Get folder name
            if vuln.folder:
                folder_name = vuln.folder.name
                folder_id = str(vuln.folder.id)
            else:
                folder_name = "No Folder"
                folder_id = "no-folder"

            # Get severity label (lowercase for frontend translation)
            severity_value = vuln.severity
            severity_label = dict(Severity.choices).get(severity_value, "undefined")

            # Get status label (from the choice value, not display)
            status_value = vuln.status
            status_label = status_value if status_value else "--"

            # Initialize folder structure if needed
            if folder_name not in folder_data:
                folder_data[folder_name] = {"folder_id": folder_id, "severities": {}}

            # Initialize severity structure if needed
            if severity_label not in folder_data[folder_name]["severities"]:
                folder_data[folder_name]["severities"][severity_label] = {}

            # Count status occurrences
            if (
                status_label
                not in folder_data[folder_name]["severities"][severity_label]
            ):
                folder_data[folder_name]["severities"][severity_label][status_label] = 0

            folder_data[folder_name]["severities"][severity_label][status_label] += 1

        # Convert to treemap structure
        treemap_data = []
        for folder_name, folder_info in folder_data.items():
            folder_node = {
                "name": folder_name,
                "id": folder_info["folder_id"],
                "children": [],
            }

            for severity_name, statuses in folder_info["severities"].items():
                severity_node = {
                    "name": severity_name,
                    "id": f"{folder_info['folder_id']}-{severity_name.lower()}",
                    "children": [],
                }

                for status_name, count in statuses.items():
                    status_node = {
                        "name": status_name,
                        "id": f"{folder_info['folder_id']}-{severity_name.lower()}-{status_name.lower().replace(' ', '-')}",
                        "value": count,
                    }
                    severity_node["children"].append(status_node)

                folder_node["children"].append(severity_node)

            treemap_data.append(folder_node)

        return Response(treemap_data, status=status.HTTP_200_OK)


class FilteringLabelViewSet(BaseModelViewSet):
    """
    API endpoint that allows labels to be viewed or edited.
    """

    model = FilteringLabel
    filterset_fields = ["folder"]
    search_fields = ["label"]
    ordering = ["label"]


class LibraryFilteringLabelViewSet(BaseModelViewSet):
    """
    API endpoint that allows library labels to be viewed or edited.
    """

    model = LibraryFilteringLabel
    filterset_fields = ["folder"]
    search_fields = ["label"]
    ordering = ["label"]


class RiskAssessmentFilterSet(GenericFilterSet):
    folder = df.ModelMultipleChoiceFilter(queryset=Folder.objects.all())
    perimeter = df.ModelMultipleChoiceFilter(queryset=Perimeter.objects.all())
    risk_matrix = df.ModelMultipleChoiceFilter(queryset=RiskMatrix.objects.all())
    ebios_rm_study = df.ModelMultipleChoiceFilter(queryset=EbiosRMStudy.objects.all())

    status = df.MultipleChoiceFilter(
        choices=RiskAssessment.get_status_choices(), method="filter_status"
    )

    class Meta:
        model = RiskAssessment
        fields = {
            "name": ["exact"],
            "ref_id": ["exact"],
            "authors": ["exact"],
            "reviewers": ["exact"],
            "genericcollection": ["exact"],
        }

    def filter_status(self, queryset, name, value):
        ra_undefined_status = queryset.filter(status__isnull=True)
        if "--" in value:
            return queryset.filter(status__in=value) | ra_undefined_status
        return queryset.filter(status__in=value)


class RiskAssessmentViewSet(BaseModelViewSet):
    """
    API endpoint that allows risk assessments to be viewed or edited.
    """

    model = RiskAssessment
    filterset_class = RiskAssessmentFilterSet

    def get_queryset(self):
        queryset = super().get_queryset()
        return queryset.select_related(
            "folder",
            "perimeter",
            "perimeter__folder",
            "risk_matrix",
            "ebios_rm_study",
        ).prefetch_related(
            "authors",
            "reviewers",
            "risk_scenarios",
        )

    def perform_create(self, serializer):
        instance: RiskAssessment = serializer.save()
        if instance.ebios_rm_study:
            # Unlink all previous risk assessments from this EBIOS RM study
            RiskAssessment.objects.filter(
                ebios_rm_study=instance.ebios_rm_study
            ).exclude(id=instance.id).update(ebios_rm_study=None)

            instance.risk_matrix = instance.ebios_rm_study.risk_matrix
            ebios_rm_study = EbiosRMStudy.objects.get(id=instance.ebios_rm_study.id)
            for operational_scenario in [
                operational_scenario
                for operational_scenario in ebios_rm_study.operational_scenarios.all()
                if operational_scenario.is_selected
            ]:
                # Build comprehensive description from EBIOS RM components
                description_parts = []

                # Feared events
                ro_to = operational_scenario.ro_to
                feared_events = ro_to.feared_events.filter(is_selected=True)
                if feared_events.exists():
                    feared_events_list = []
                    for fe in feared_events:
                        gravity_display = fe.get_gravity_display()
                        gravity_text = (
                            f" [{_('Gravity').capitalize()}: {gravity_display['name']}]"
                            if gravity_display["value"] >= 0
                            else ""
                        )
                        fe_text = f"- {fe.name}{gravity_text}"
                        if fe.description:
                            fe_text += f": {fe.description}"
                        feared_events_list.append(fe_text)
                    feared_events_text = (
                        f"**{_('Feared events').capitalize()}:**\n"
                        + "\n".join(feared_events_list)
                    )
                    description_parts.append(feared_events_text)

                # Risk origin and target objective
                risk_origin_name = (
                    ro_to.risk_origin.get_name_translated
                    if hasattr(ro_to.risk_origin, "get_name_translated")
                    else str(ro_to.risk_origin)
                )
                ro_to_text = f"**{_('Risk origin').capitalize()}:** {risk_origin_name}\n**{_('Target objective').capitalize()}:** {ro_to.target_objective}"
                description_parts.append(ro_to_text)

                # Strategic scenario
                strategic_scenario = operational_scenario.attack_path.strategic_scenario
                if strategic_scenario.description:
                    description_parts.append(
                        f"**{_('Strategic Scenario').capitalize()}:** {strategic_scenario.name}\n{strategic_scenario.description}"
                    )
                elif strategic_scenario.name:
                    description_parts.append(
                        f"**{_('Strategic Scenario').capitalize()}:** {strategic_scenario.name}"
                    )

                # Attack path
                attack_path = operational_scenario.attack_path
                if attack_path.description:
                    description_parts.append(
                        f"**{_('Attack path').capitalize()}:** {attack_path.name}\n{attack_path.description}"
                    )
                elif attack_path.name:
                    description_parts.append(
                        f"**{_('Attack path').capitalize()}:** {attack_path.name}"
                    )

                # Operating modes
                operating_modes = operational_scenario.operating_modes.all()
                if operating_modes.exists():
                    operating_modes_list = []
                    for om in operating_modes:
                        likelihood_display = om.get_likelihood_display()
                        likelihood_text = (
                            f" [{_('Likelihood').capitalize()}: {likelihood_display['name']}]"
                            if likelihood_display["value"] >= 0
                            else ""
                        )
                        om_text = f"- {om.name}{likelihood_text}"
                        if om.description:
                            om_text += f": {om.description}"
                        operating_modes_list.append(om_text)
                    operating_modes_text = (
                        f"**{_('operating modes').capitalize()}:**\n"
                        + "\n".join(operating_modes_list)
                    )
                    description_parts.append(operating_modes_text)
                elif operational_scenario.operating_modes_description:
                    description_parts.append(
                        f"**{_('operating modes').capitalize()}:**\n{operational_scenario.operating_modes_description}"
                    )

                risk_scenario = RiskScenario(
                    risk_assessment=instance,
                    operational_scenario=operational_scenario,
                    name=operational_scenario.name,
                    ref_id=operational_scenario.ref_id
                    if operational_scenario.ref_id
                    else RiskScenario.get_default_ref_id(instance),
                    description="\n\n".join(description_parts),
                )
                if ff_is_enabled("inherent_risk"):
                    risk_scenario.inherent_proba = operational_scenario.likelihood
                    risk_scenario.inherent_impact = operational_scenario.gravity
                else:
                    risk_scenario.current_proba = operational_scenario.likelihood
                    risk_scenario.current_impact = operational_scenario.gravity
                risk_scenario.save()

                risk_scenario.assets.set(operational_scenario.get_assets())
                risk_scenario.threats.set(operational_scenario.threats.all())
                risk_scenario.existing_applied_controls.set(
                    operational_scenario.get_applied_controls()
                )
        instance.save()
        return super().perform_create(serializer)

    @action(detail=True, methods=["post"], name="Sync with EBIOS RM")
    def sync_from_ebios_rm(self, request, pk=None):
        """
        Synchronize an existing risk assessment with its linked EBIOS RM study.
        Updates existing risk scenarios, adds new ones, and archives outdated ones.
        """
        risk_assessment = self.get_object()

        if not risk_assessment.ebios_rm_study:
            return Response(
                {"error": "Risk assessment is not linked to an EBIOS RM study"},
                status=status.HTTP_400_BAD_REQUEST,
            )

        ebios_rm_study = risk_assessment.ebios_rm_study
        selected_operational_scenarios = [
            os for os in ebios_rm_study.operational_scenarios.all() if os.is_selected
        ]

        # Track which operational scenarios we've processed
        processed_os_ids = set()
        updated_count = 0
        created_count = 0
        archived_count = 0

        # Helper function to build description (DRY)
        def build_description(operational_scenario):
            description_parts = []

            # Feared events
            ro_to = operational_scenario.ro_to
            feared_events = ro_to.feared_events.filter(is_selected=True)
            if feared_events.exists():
                feared_events_list = []
                for fe in feared_events:
                    gravity_display = fe.get_gravity_display()
                    gravity_text = (
                        f" [{_('Gravity').capitalize()}: {gravity_display['name']}]"
                        if gravity_display["value"] >= 0
                        else ""
                    )
                    fe_text = f"- {fe.name}{gravity_text}"
                    if fe.description:
                        fe_text += f": {fe.description}"
                    feared_events_list.append(fe_text)
                feared_events_text = (
                    f"**{_('Feared events').capitalize()}:**\n"
                    + "\n".join(feared_events_list)
                )
                description_parts.append(feared_events_text)

            # Risk origin and target objective
            risk_origin_name = (
                ro_to.risk_origin.get_name_translated
                if hasattr(ro_to.risk_origin, "get_name_translated")
                else str(ro_to.risk_origin)
            )
            ro_to_text = f"**{_('Risk origin').capitalize()}:** {risk_origin_name}\n**{_('Target objective').capitalize()}:** {ro_to.target_objective}"
            description_parts.append(ro_to_text)

            # Strategic scenario
            strategic_scenario = operational_scenario.attack_path.strategic_scenario
            if strategic_scenario.description:
                description_parts.append(
                    f"**{_('Strategic Scenario').capitalize()}:** {strategic_scenario.name}\n{strategic_scenario.description}"
                )
            elif strategic_scenario.name:
                description_parts.append(
                    f"**{_('Strategic Scenario').capitalize()}:** {strategic_scenario.name}"
                )

            # Attack path
            attack_path = operational_scenario.attack_path
            if attack_path.description:
                description_parts.append(
                    f"**{_('Attack path').capitalize()}:** {attack_path.name}\n{attack_path.description}"
                )
            elif attack_path.name:
                description_parts.append(
                    f"**{_('Attack path').capitalize()}:** {attack_path.name}"
                )

            # Operating modes
            operating_modes = operational_scenario.operating_modes.all()
            if operating_modes.exists():
                operating_modes_list = []
                for om in operating_modes:
                    likelihood_display = om.get_likelihood_display()
                    likelihood_text = (
                        f" [{_('Likelihood').capitalize()}: {likelihood_display['name']}]"
                        if likelihood_display["value"] >= 0
                        else ""
                    )
                    om_text = f"- {om.name}{likelihood_text}"
                    if om.description:
                        om_text += f": {om.description}"
                    operating_modes_list.append(om_text)
                operating_modes_text = (
                    f"**{_('operating modes').capitalize()}:**\n"
                    + "\n".join(operating_modes_list)
                )
                description_parts.append(operating_modes_text)
            elif operational_scenario.operating_modes_description:
                description_parts.append(
                    f"**{_('operating modes').capitalize()}:**\n{operational_scenario.operating_modes_description}"
                )

            return "\n\n".join(description_parts)

        # Update or create risk scenarios for selected operational scenarios
        for operational_scenario in selected_operational_scenarios:
            processed_os_ids.add(operational_scenario.id)

            # Try to find existing risk scenario for this operational scenario
            risk_scenario = None

            # First, try to find by operational_scenario link
            try:
                risk_scenario = risk_assessment.risk_scenarios.get(
                    operational_scenario=operational_scenario
                )
            except RiskScenario.DoesNotExist:
                # Fallback: try to match by name (for backward compatibility with old data)
                # Remove [ARCHIVED] prefix when matching
                clean_name = operational_scenario.name.replace("[ARCHIVED] ", "")
                try:
                    risk_scenario = risk_assessment.risk_scenarios.get(
                        operational_scenario__isnull=True, name=clean_name
                    )
                    # Establish the link for this old risk scenario
                    risk_scenario.operational_scenario = operational_scenario
                except RiskScenario.DoesNotExist:
                    # Also try matching with [ARCHIVED] prefix
                    try:
                        risk_scenario = risk_assessment.risk_scenarios.get(
                            operational_scenario__isnull=True,
                            name=f"[ARCHIVED] {clean_name}",
                        )
                        # Establish the link for this old risk scenario
                        risk_scenario.operational_scenario = operational_scenario
                    except RiskScenario.DoesNotExist:
                        pass

            if risk_scenario:
                # Update existing risk scenario - remove [ARCHIVED] prefix if present
                risk_scenario.name = operational_scenario.name.replace(
                    "[ARCHIVED] ", ""
                )
                risk_scenario.description = build_description(operational_scenario)

                risk_scenario.risk_origin = operational_scenario.ro_to.risk_origin

                # Update inherent or current probability/impact based on feature flag
                if ff_is_enabled("inherent_risk"):
                    risk_scenario.inherent_proba = operational_scenario.likelihood
                    risk_scenario.inherent_impact = operational_scenario.gravity
                else:
                    risk_scenario.current_proba = operational_scenario.likelihood
                    risk_scenario.current_impact = operational_scenario.gravity

                risk_scenario.save()

                # Update relationships
                risk_scenario.assets.set(operational_scenario.get_assets())
                risk_scenario.threats.set(operational_scenario.threats.all())

                # Merge existing controls: keep user-added ones + update from EBIOS RM
                # Get current existing controls
                current_existing_controls = set(
                    risk_scenario.existing_applied_controls.all()
                )
                # Get controls from EBIOS RM
                ebios_controls = set(operational_scenario.get_applied_controls())
                # Merge them (union)
                merged_controls = current_existing_controls | ebios_controls
                risk_scenario.existing_applied_controls.set(merged_controls)

                updated_count += 1

            else:
                # Create new risk scenario (no existing match found)
                risk_scenario = RiskScenario(
                    risk_assessment=risk_assessment,
                    operational_scenario=operational_scenario,
                    name=operational_scenario.name,
                    ref_id=operational_scenario.ref_id
                    if operational_scenario.ref_id
                    else RiskScenario.get_default_ref_id(risk_assessment),
                    description=build_description(operational_scenario),
                    risk_origin=operational_scenario.ro_to.risk_origin,
                )
                if ff_is_enabled("inherent_risk"):
                    risk_scenario.inherent_proba = operational_scenario.likelihood
                    risk_scenario.inherent_impact = operational_scenario.gravity
                else:
                    risk_scenario.current_proba = operational_scenario.likelihood
                    risk_scenario.current_impact = operational_scenario.gravity
                risk_scenario.save()

                risk_scenario.assets.set(operational_scenario.get_assets())
                risk_scenario.threats.set(operational_scenario.threats.all())
                risk_scenario.existing_applied_controls.set(
                    operational_scenario.get_applied_controls()
                )

                created_count += 1

        # Archive risk scenarios that are no longer selected
        for risk_scenario in risk_assessment.risk_scenarios.filter(
            operational_scenario__isnull=False
        ):
            if risk_scenario.operational_scenario_id not in processed_os_ids:
                if not risk_scenario.name.startswith("[ARCHIVED] "):
                    risk_scenario.name = f"[ARCHIVED] {risk_scenario.name}"
                    risk_scenario.save()
                    archived_count += 1

        return Response(
            {
                "success": True,
                "updated": updated_count,
                "created": created_count,
                "archived": archived_count,
                "total_scenarios": risk_assessment.risk_scenarios.count(),
            }
        )

    @action(detail=False, name="Risk assessments per status")
    def per_status(self, request):
        data = assessment_per_status(request.user, RiskAssessment)
        return Response({"results": data})

    @method_decorator(cache_page(60 * LONG_CACHE_TTL))
    @action(detail=False, name="Get status choices")
    def status(self, request):
        return Response(dict(RiskAssessment.Status.choices))

    @action(detail=False, name="Get quality check")
    def quality_check(self, request):
        """
        Returns the quality check of the risk assessments
        """
        (viewable_objects, _, _) = RoleAssignment.get_accessible_object_ids(
            folder=Folder.get_root_folder(),
            user=request.user,
            object_type=RiskAssessment,
        )
        risk_assessments = RiskAssessment.objects.filter(id__in=viewable_objects)
        res = [
            {"id": a.id, "name": a.name, "quality_check": a.quality_check()}
            for a in risk_assessments
        ]
        return Response({"results": res})

    @action(detail=True, methods=["get"], url_path="quality_check")
    def quality_check_detail(self, request, pk):
        """
        Returns the quality check of the risk_assessment
        """
        (viewable_objects, _, _) = RoleAssignment.get_accessible_object_ids(
            folder=Folder.get_root_folder(),
            user=request.user,
            object_type=RiskAssessment,
        )
        if UUID(pk) in viewable_objects:
            risk_assessment = self.get_object()
            return Response(risk_assessment.quality_check())
        else:
            return Response(status=status.HTTP_403_FORBIDDEN)

    @action(detail=True, name="Get action plan Excel")
    def action_plan_excel(self, request, pk):
        (object_ids_view, _, _) = RoleAssignment.get_accessible_object_ids(
            Folder.get_root_folder(), request.user, RiskAssessment
        )
        if UUID(pk) not in object_ids_view:
            return Response(
                {"error": "Permission denied"}, status=status.HTTP_403_FORBIDDEN
            )

        risk_assessment = RiskAssessment.objects.get(id=pk)
        risk_scenarios = risk_assessment.risk_scenarios.all()
        queryset = AppliedControl.objects.filter(
            risk_scenarios__in=risk_scenarios
        ).distinct()

        serializer = RiskAssessmentActionPlanSerializer(
            queryset, many=True, context={"pk": pk}
        )

        wb = Workbook()
        ws = wb.active
        ws.title = "Action Plan"

        headers = [
            "Name",
            "Description",
            "Domain",
            "Category",
            "CSF Function",
            "Priority",
            "Status",
            "ETA",
            "Expiry date",
            "Effort",
            "Impact",
            "Cost",
            "Assigned to",
            "Covered scenarios",
        ]
        ws.append(headers)

        for item in serializer.data:
            row = [
                item.get("name"),
                item.get("description"),
                item.get("folder").get("str"),
                item.get("category"),
                item.get("csf_function"),
                item.get("priority"),
                item.get("status"),
                item.get("eta"),
                item.get("expiry_date"),
                item.get("effort"),
                item.get("impact"),
                item.get("annual_cost"),
                "\n".join([ra.get("str") for ra in item.get("owner")]),
                "\n".join([ra.get("str") for ra in item.get("risk_scenarios")]),
            ]
            ws.append(row)

        for row_idx, row in enumerate(ws.iter_rows(min_row=2), 2):  # Skip header row
            max_lines = 1
            for cell in row:
                if cell.value and isinstance(cell.value, str):
                    line_count = cell.value.count("\n") + 1
                    max_lines = max(max_lines, line_count)
            ws.row_dimensions[row_idx].height = max(15, max_lines * 15)

        for col in ws.columns:
            max_length = 0
            col_letter = get_column_letter(col[0].column)
            for cell in col:
                try:
                    if cell.value:
                        max_length = max(max_length, len(str(cell.value)))
                except Exception as e:
                    logger.error(f"Error processing cell value: {e}")
                    pass
            ws.column_dimensions[col_letter].width = max_length + 2

        last_col_letter = get_column_letter(len(headers))
        for cell in ws[last_col_letter]:
            cell.alignment = Alignment(wrap_text=True)

        response = HttpResponse(
            content_type="application/vnd.openxmlformats-officedocument.spreadsheetml.sheet"
        )
        response["Content-Disposition"] = (
            f'attachment; filename="action_plan_{pk}.xlsx"'
        )
        wb.save(response)

        return response

    @action(detail=True, name="Get risk assessment CSV")
    def risk_assessment_csv(self, request, pk):
        (object_ids_view, _, _) = RoleAssignment.get_accessible_object_ids(
            Folder.get_root_folder(), request.user, RiskAssessment
        )
        if UUID(pk) in object_ids_view:
            risk_assessment = self.get_object()

            response = HttpResponse(content_type="text/csv")

            writer = csv.writer(response, delimiter=";")
            columns = [
                "ref_id",
                "assets",
                "threats",
                "name",
                "description",
                "existing_applied_controls",
                "current_impact",
                "current_proba",
                "current_risk",
                "additional_controls",
                "residual_impact",
                "residual_proba",
                "residual_risk",
                "treatment",
                "strength_of_knowledge",
            ]
            if ff_is_enabled("inherent_risk"):
                # insert inherent_risk just before existing_applied_controls
                columns.insert(
                    columns.index("existing_applied_controls"), "inherent_impact"
                )
                columns.insert(
                    columns.index("existing_applied_controls"), "inherent_proba"
                )
                columns.insert(
                    columns.index("existing_applied_controls"), "inherent_level"
                )
            writer.writerow(columns)

            for scenario in risk_assessment.risk_scenarios.all().order_by("ref_id"):
                additional_controls = ",".join(
                    [m.name for m in scenario.applied_controls.all()]
                )
                existing_controls = ",".join(
                    [m.name for m in scenario.existing_applied_controls.all()]
                )

                threats = ",".join([t.name for t in scenario.threats.all()])
                assets = ",".join([t.name for t in scenario.assets.all()])

                row = [
                    scenario.ref_id,
                    assets,
                    threats,
                    scenario.name,
                    scenario.description,
                    existing_controls,
                    scenario.get_current_impact()["name"],
                    scenario.get_current_proba()["name"],
                    scenario.get_current_risk()["name"],
                    additional_controls,
                    scenario.get_residual_impact()["name"],
                    scenario.get_residual_proba()["name"],
                    scenario.get_residual_risk()["name"],
                    scenario.treatment,
                    RiskScenario.DEFAULT_SOK_OPTIONS[scenario.strength_of_knowledge][
                        "name"
                    ],
                ]
                if ff_is_enabled("inherent_risk"):
                    row.insert(
                        columns.index("inherent_impact"),
                        scenario.get_inherent_impact()["name"],
                    )
                    row.insert(
                        columns.index("inherent_proba"),
                        scenario.get_inherent_proba()["name"],
                    )
                    row.insert(
                        columns.index("inherent_level"),
                        scenario.get_inherent_risk()["name"],
                    )
                writer.writerow(row)

            return response
        else:
            return Response(
                {"error": "Permission denied"}, status=status.HTTP_403_FORBIDDEN
            )

    @action(detail=True, name="Get risk assessment XLSX")
    def risk_assessment_xlsx(self, request, pk):
        (object_ids_view, _, _) = RoleAssignment.get_accessible_object_ids(
            Folder.get_root_folder(), request.user, RiskAssessment
        )
        if UUID(pk) not in object_ids_view:
            return Response(
                {"error": "Permission denied"}, status=status.HTTP_403_FORBIDDEN
            )

        risk_assessment = self.get_object()
        entries = []

        columns = [
            "ref_id",
            "assets",
            "threats",
            "name",
            "description",
            "existing_applied_controls",
            "current_impact",
            "current_proba",
            "current_risk",
            "additional_controls",
            "residual_impact",
            "residual_proba",
            "residual_risk",
            "treatment",
            "strength_of_knowledge",
        ]

        if ff_is_enabled("inherent_risk"):
            # insert inherent_risk columns just before existing_applied_controls
            columns.insert(
                columns.index("existing_applied_controls"), "inherent_impact"
            )
            columns.insert(columns.index("existing_applied_controls"), "inherent_proba")
            columns.insert(columns.index("existing_applied_controls"), "inherent_level")

        scenarios = risk_assessment.risk_scenarios.prefetch_related(
            "applied_controls",
            "existing_applied_controls",
            "threats",
            "assets",
        ).order_by("ref_id")

        for scenario in scenarios:
            additional_controls = ", ".join(
                escape_excel_formula(m.name) for m in scenario.applied_controls.all()
            )
            existing_controls = ", ".join(
                escape_excel_formula(m.name)
                for m in scenario.existing_applied_controls.all()
            )
            threats = ", ".join(
                escape_excel_formula(t.name) for t in scenario.threats.all()
            )
            assets = ", ".join(
                escape_excel_formula(t.name) for t in scenario.assets.all()
            )

            entry = {
                "ref_id": escape_excel_formula(scenario.ref_id),
                "assets": assets,
                "threats": threats,
                "name": escape_excel_formula(scenario.name),
                "description": escape_excel_formula(scenario.description),
                "existing_applied_controls": existing_controls,
                "current_impact": scenario.get_current_impact()["name"],
                "current_proba": scenario.get_current_proba()["name"],
                "current_risk": scenario.get_current_risk()["name"],
                "additional_controls": additional_controls,
                "residual_impact": scenario.get_residual_impact()["name"],
                "residual_proba": scenario.get_residual_proba()["name"],
                "residual_risk": scenario.get_residual_risk()["name"],
                "treatment": scenario.treatment,
                "strength_of_knowledge": RiskScenario.DEFAULT_SOK_OPTIONS[
                    scenario.strength_of_knowledge
                ]["name"],
            }

            if ff_is_enabled("inherent_risk"):
                entry["inherent_impact"] = scenario.get_inherent_impact()["name"]
                entry["inherent_proba"] = scenario.get_inherent_proba()["name"]
                entry["inherent_level"] = scenario.get_inherent_risk()["name"]

            entries.append(entry)

        df = pd.DataFrame(entries, columns=columns)

        buffer = io.BytesIO()
        with pd.ExcelWriter(buffer, engine="openpyxl") as writer:
            df.to_excel(writer, index=False, sheet_name="Risk Assessment")
            worksheet = writer.sheets["Risk Assessment"]

            from openpyxl.styles import Alignment

            # Apply text wrapping to description and control columns
            wrap_columns = [
                "name",
                "description",
                "existing_applied_controls",
                "additional_controls",
            ]
            wrap_indices = [
                df.columns.get_loc(col) + 1 for col in wrap_columns if col in df.columns
            ]

            for col_idx in wrap_indices:
                for row_idx in range(2, len(df) + 2):
                    cell = worksheet.cell(row=row_idx, column=col_idx)
                    cell.alignment = Alignment(wrap_text=True)

            # Adjust column widths
            for idx, col in enumerate(df.columns, 1):
                column_letter = worksheet.cell(row=1, column=idx).column_letter
                if col in wrap_columns:
                    worksheet.column_dimensions[column_letter].width = 40
                else:
                    worksheet.column_dimensions[column_letter].width = 20

        buffer.seek(0)
        response = HttpResponse(
            buffer.read(),
            content_type="application/vnd.openxmlformats-officedocument.spreadsheetml.sheet",
        )
        response["Content-Disposition"] = (
            f'attachment; filename="risk_assessment_{pk}.xlsx"'
        )

        return response

    @action(detail=True, name="Get risk assessment PDF")
    def risk_assessment_pdf(self, request, pk):
        (object_ids_view, _, _) = RoleAssignment.get_accessible_object_ids(
            Folder.get_root_folder(), request.user, RiskAssessment
        )
        if UUID(pk) in object_ids_view:
            risk_assessment = self.get_object()
            context = RiskScenario.objects.filter(
                risk_assessment=risk_assessment
            ).order_by("ref_id")
            for scenario in context:
                scenario.strength_of_knowledge = RiskScenario.DEFAULT_SOK_OPTIONS[
                    scenario.strength_of_knowledge
                ]["name"]
            general_settings = GlobalSettings.objects.filter(name="general").first()
            swap_axes = general_settings.value.get("risk_matrix_swap_axes", False)
            flip_vertical = general_settings.value.get(
                "risk_matrix_flip_vertical", False
            )
            matrix_settings = {
                "swap_axes": "_swapaxes" if swap_axes else "",
                "flip_vertical": "_vflip" if flip_vertical else "",
            }
            ff_settings = GlobalSettings.objects.filter(
                name=GlobalSettings.Names.FEATURE_FLAGS
            ).first()
            if ff_settings is None:
                feature_flags = {}
            else:
                feature_flags = ff_settings.value
            data = {
                "context": context,
                "risk_assessment": risk_assessment,
                "ri_clusters": build_scenario_clusters(
                    risk_assessment,
                    include_inherent=feature_flags.get("inherent_risk", False),
                ),
                "risk_matrix": risk_assessment.risk_matrix,
                "settings": matrix_settings,
                "feature_flags": feature_flags,
            }
            html = render_to_string("core/ra_pdf.html", data)
            pdf_file = HTML(string=html).write_pdf()
            response = HttpResponse(pdf_file, content_type="application/pdf")
            return response
        else:
            return Response({"error": "Permission denied"})

    @action(detail=True, name="Get action plan PDF")
    def action_plan_pdf(self, request, pk):
        (object_ids_view, _, _) = RoleAssignment.get_accessible_object_ids(
            Folder.get_root_folder(), request.user, RiskAssessment
        )
        if UUID(pk) in object_ids_view:
            context = {
                "to_do": list(),
                "in_progress": list(),
                "on_hold": list(),
                "active": list(),
                "deprecated": list(),
                "--": list(),
            }
            color_map = {
                "to_do": "#FFF8F0",
                "in_progress": "#392F5A",
                "on_hold": "#F4D06F",
                "active": "#9DD9D2",
                "deprecated": "#ff8811",
                "--": "#e5e7eb",
            }
            status = AppliedControl.Status.choices
            risk_assessment_object: RiskAssessment = self.get_object()
            risk_scenarios_objects = risk_assessment_object.risk_scenarios.all()
            applied_controls = (
                AppliedControl.objects.filter(risk_scenarios__in=risk_scenarios_objects)
                .distinct()
                .order_by("eta")
            )
            for applied_control in applied_controls:
                context[applied_control.status].append(
                    applied_control
                ) if applied_control.status else context["--"].append(applied_control)
            data = {
                "status_text": status,
                "color_map": color_map,
                "context": context,
                "risk_assessment": risk_assessment_object,
            }
            html = render_to_string("core/risk_action_plan_pdf.html", data)
            pdf_file = HTML(string=html).write_pdf()
            response = HttpResponse(pdf_file, content_type="application/pdf")
            return response
        else:
            return Response({"error": "Permission denied"})

    @action(
        detail=True,
        name="Duplicate risk assessment",
        methods=["post"],
        serializer_class=RiskAssessmentDuplicateSerializer,
    )
    def duplicate(self, request, pk):
        (object_ids_view, _, _) = RoleAssignment.get_accessible_object_ids(
            Folder.get_root_folder(), request.user, RiskAssessment
        )

        if UUID(pk) in object_ids_view:
            risk_assessment = self.get_object()
            data = request.data

            duplicate_risk_assessment = RiskAssessment.objects.create(
                name=data.get("name"),
                description=data.get("description"),
                perimeter=Perimeter.objects.get(id=data.get("perimeter")),
                version=data.get("version"),
                risk_matrix=risk_assessment.risk_matrix,
                ref_id=data.get("ref_id"),
                eta=risk_assessment.eta,
                due_date=risk_assessment.due_date,
                status=risk_assessment.status,
            )

            duplicate_risk_assessment.authors.set(risk_assessment.authors.all())
            duplicate_risk_assessment.reviewers.set(risk_assessment.reviewers.all())

            for scenario in risk_assessment.risk_scenarios.all():
                duplicate_scenario = RiskScenario.objects.create(
                    risk_assessment=duplicate_risk_assessment,
                    name=scenario.name,
                    description=scenario.description,
                    treatment=scenario.treatment,
                    current_proba=scenario.current_proba,
                    current_impact=scenario.current_impact,
                    residual_proba=scenario.residual_proba,
                    residual_impact=scenario.residual_impact,
                    strength_of_knowledge=scenario.strength_of_knowledge,
                    justification=scenario.justification,
                    ref_id=scenario.ref_id,
                )

                duplicate_scenario.qualifications.set(scenario.qualifications.all())

                for field in [
                    "applied_controls",
                    "threats",
                    "assets",
                    "existing_applied_controls",
                ]:
                    duplicate_related_objects(
                        scenario,
                        duplicate_scenario,
                        duplicate_risk_assessment.folder,
                        field,
                    )

                if duplicate_risk_assessment.folder in [risk_assessment.folder] + [
                    folder for folder in risk_assessment.folder.get_sub_folders()
                ]:
                    duplicate_scenario.owner.set(scenario.owner.all())

                duplicate_scenario.save()

            duplicate_risk_assessment.save()
            return Response({"results": "risk assessment duplicated"})

    @action(
        detail=True,
        methods=["post"],
        url_path="sync-to-actions",
    )
    def sync_to_applied_controls(self, request, pk):
        dry_run = request.query_params.get("dry_run", True)
        if dry_run == "false":
            dry_run = False
        reset_residual = request.data.get("reset_residual", False)
        risk_assessment = RiskAssessment.objects.get(id=pk)

        if not RoleAssignment.is_access_allowed(
            user=request.user,
            perm=Permission.objects.get(codename="change_riskassessment"),
            folder=Folder.get_folder(risk_assessment),
        ):
            return Response(status=status.HTTP_403_FORBIDDEN)

        changes = risk_assessment.sync_to_applied_controls(
            reset_residual=reset_residual, dry_run=dry_run
        )
        return Response(
            {"changes": RiskScenarioReadSerializer(changes, many=True).data}
        )

    @action(
        detail=True,
        methods=["post"],
        url_path="convert_to_quantitative",
    )
    def convert_to_quantitative(self, request, pk):
        """
        Convert a qualitative risk assessment to a quantitative risk study.

        Expected payload:
        {
            "probability_anchors": [{"index": 0, "value": 0.05}, ...],
            "impact_anchors": [{"index": 0, "central_value": 25000}, ...],
            "loss_threshold": 100000
        }
        """
        from crq.models import (
            QuantitativeRiskStudy,
            QuantitativeRiskScenario,
            QuantitativeRiskHypothesis,
        )

        risk_assessment: RiskAssessment = self.get_object()

        # Check permissions
        if not RoleAssignment.is_access_allowed(
            user=request.user,
            perm=Permission.objects.get(codename="add_quantitativeriskstudy"),
            folder=risk_assessment.folder,
        ):
            return Response(
                {
                    "detail": "You do not have permission to create quantitative risk studies in this domain."
                },
                status=status.HTTP_403_FORBIDDEN,
            )

        # Validate payload
        probability_anchors = request.data.get("probability_anchors", [])
        impact_anchors = request.data.get("impact_anchors", [])
        loss_threshold = request.data.get("loss_threshold")

        if not probability_anchors or not impact_anchors or loss_threshold is None:
            return Response(
                {
                    "detail": "Missing required fields: probability_anchors, impact_anchors, and loss_threshold"
                },
                status=status.HTTP_400_BAD_REQUEST,
            )

        # Validate loss_threshold is a positive number
        try:
            loss_threshold = float(loss_threshold)
            if loss_threshold <= 0:
                return Response(
                    {"detail": "loss_threshold must be greater than 0"},
                    status=status.HTTP_400_BAD_REQUEST,
                )
        except (TypeError, ValueError):
            return Response(
                {"detail": "loss_threshold must be a valid number"},
                status=status.HTTP_400_BAD_REQUEST,
            )

        # Validate and build probability mapping
        probability_map = {}
        try:
            for item in probability_anchors:
                idx = item["index"]
                value = float(item["value"])
                if not (0 <= value <= 1):
                    return Response(
                        {
                            "detail": f"Probability value must be between 0 and 1, got {value} for index {idx}"
                        },
                        status=status.HTTP_400_BAD_REQUEST,
                    )
                probability_map[idx] = value
        except (KeyError, TypeError, ValueError) as e:
            logger.warning(f"Invalid probability anchor format: {e}")
            return Response(
                {
                    "detail": "Invalid probability anchor format. Each anchor must have 'index' and 'value' fields, with value between 0 and 1."
                },
                status=status.HTTP_400_BAD_REQUEST,
            )

        # Validate and build impact mapping
        # Using a narrow fixed ratio: roughly ±30% around central value
        # LB = central_value * 0.7, UB = central_value * 1.43
        # This gives a spread factor of ~2x which minimizes overlap between adjacent levels
        impact_map = {}
        try:
            for item in impact_anchors:
                idx = item["index"]
                central_value = float(item["central_value"])
                if central_value <= 0:
                    return Response(
                        {
                            "detail": f"Impact central value must be positive, got {central_value} for index {idx}"
                        },
                        status=status.HTTP_400_BAD_REQUEST,
                    )
                impact_map[idx] = {
                    "lb": central_value * 0.7,
                    "ub": central_value * 1.43,
                }
        except (KeyError, TypeError, ValueError) as e:
            logger.warning(f"Invalid impact anchor format: {e}")
            return Response(
                {
                    "detail": "Invalid impact anchor format. Each anchor must have 'index' and 'central_value' fields, with central_value greater than 0."
                },
                status=status.HTTP_400_BAD_REQUEST,
            )

        # Generate ref_id for the quantitative study
        # If source has ref_id, append _QUANT, otherwise leave blank
        quant_ref_id = (
            f"{risk_assessment.ref_id}_QUANT" if risk_assessment.ref_id else ""
        )

        # Create the quantitative risk study with [QUANT] prefix
        quantitative_study = QuantitativeRiskStudy.objects.create(
            name=f"[QUANT] {risk_assessment.name}",
            description=f"Converted from qualitative risk assessment: {risk_assessment.name}\n\n{risk_assessment.description or ''}",
            folder=risk_assessment.folder,
            ref_id=quant_ref_id,
            status=risk_assessment.status if risk_assessment.status else "planned",
            loss_threshold=loss_threshold,
            distribution_model="lognormal_ci90",
        )

        # Copy authors and reviewers
        quantitative_study.authors.set(risk_assessment.authors.all())
        quantitative_study.reviewers.set(risk_assessment.reviewers.all())

        scenarios_converted = 0
        scenarios_skipped = 0

        # Convert each risk scenario to a quantitative risk scenario
        for scenario in risk_assessment.risk_scenarios.all():
            # Skip scenarios without threats or assets
            if not scenario.threats.exists() and not scenario.assets.exists():
                logger.info(
                    f"Skipping scenario '{scenario.name}' - no threats or assets associated"
                )
                scenarios_skipped += 1
                continue

            # Check if we have current probability and impact
            current_proba = scenario.current_proba
            current_impact = scenario.current_impact
            has_current = (
                current_proba is not None
                and current_impact is not None
                and current_proba in probability_map
                and current_impact in impact_map
            )

            # Check if we have residual probability and impact
            residual_proba = scenario.residual_proba
            residual_impact = scenario.residual_impact
            has_residual = (
                residual_proba is not None
                and residual_impact is not None
                and residual_proba in probability_map
                and residual_impact in impact_map
            )

            # Skip if we don't have at least current values
            if not has_current and not has_residual:
                logger.info(
                    f"Skipping scenario '{scenario.name}' - no valid probability/impact values"
                )
                scenarios_skipped += 1
                continue

            # Create quantitative risk scenario with same name and ref_id
            quant_scenario = QuantitativeRiskScenario.objects.create(
                quantitative_risk_study=quantitative_study,
                name=scenario.name,
                description=scenario.description or "",
                ref_id=scenario.ref_id or "",
                folder=risk_assessment.folder,
            )

            # Copy threats, assets, and owners
            quant_scenario.threats.set(scenario.threats.all())
            quant_scenario.assets.set(scenario.assets.all())
            quant_scenario.vulnerabilities.set(scenario.vulnerabilities.all())
            quant_scenario.owner.set(scenario.owner.all())

            # Delete the auto-created "baseline" current hypothesis
            # (we'll create our own if needed)
            QuantitativeRiskHypothesis.objects.filter(
                quantitative_risk_scenario=quant_scenario, risk_stage="current"
            ).delete()

            # Create current hypothesis if current values are set
            if has_current:
                probability_value = probability_map[current_proba]
                impact_value = impact_map[current_impact]

                current_hypothesis = QuantitativeRiskHypothesis.objects.create(
                    quantitative_risk_scenario=quant_scenario,
                    name="current",
                    risk_stage="current",
                    ref_id=scenario.ref_id or "",
                    folder=risk_assessment.folder,
                    parameters={
                        "probability": probability_value,
                        "impact": {
                            "distribution": "LOGNORMAL-CI90",
                            "lb": impact_value["lb"],
                            "ub": impact_value["ub"],
                        },
                    },
                )

                # Link to existing applied controls
                if scenario.existing_applied_controls.exists():
                    current_hypothesis.existing_applied_controls.set(
                        scenario.existing_applied_controls.all()
                    )
                current_hypothesis.save()

                # Run simulation for the current hypothesis
                try:
                    current_hypothesis.run_simulation()
                    logger.info(
                        f"Simulation completed for current hypothesis: {scenario.name}"
                    )
                except Exception as e:
                    logger.error(
                        f"Failed to run simulation for scenario {scenario.name}: {str(e)}"
                    )

            # Create residual hypothesis if residual values are set
            if has_residual:
                residual_probability_value = probability_map[residual_proba]
                residual_impact_value = impact_map[residual_impact]

                residual_hypothesis = QuantitativeRiskHypothesis.objects.create(
                    quantitative_risk_scenario=quant_scenario,
                    name="residual",
                    risk_stage="residual",
                    is_selected=True,
                    ref_id=f"{scenario.ref_id}_RES" if scenario.ref_id else "",
                    folder=risk_assessment.folder,
                    parameters={
                        "probability": residual_probability_value,
                        "impact": {
                            "distribution": "LOGNORMAL-CI90",
                            "lb": residual_impact_value["lb"],
                            "ub": residual_impact_value["ub"],
                        },
                    },
                )

                # Link to existing controls and added controls
                if scenario.existing_applied_controls.exists():
                    residual_hypothesis.existing_applied_controls.set(
                        scenario.existing_applied_controls.all()
                    )
                if scenario.applied_controls.exists():
                    residual_hypothesis.added_applied_controls.set(
                        scenario.applied_controls.all()
                    )
                residual_hypothesis.save()

                # Run simulation for the residual hypothesis
                try:
                    residual_hypothesis.run_simulation()
                    logger.info(
                        f"Simulation completed for residual hypothesis: {scenario.name}"
                    )
                except Exception as e:
                    logger.error(
                        f"Failed to run simulation for residual scenario {scenario.name}: {str(e)}"
                    )

            scenarios_converted += 1

        logger.info(
            f"Conversion completed: {scenarios_converted} scenarios converted, {scenarios_skipped} skipped"
        )

        return Response(
            {
                "message": "Conversion successful",
                "quantitative_risk_study_id": str(quantitative_study.id),
                "scenarios_converted": scenarios_converted,
                "scenarios_skipped": scenarios_skipped,
            },
            status=status.HTTP_201_CREATED,
        )


def convert_date_to_timestamp(date):
    """
    Converts a date object (datetime.date) to a Linux timestamp.
    It creates a datetime object for the date at midnight and makes it timezone-aware.
    """
    if date:
        date_as_datetime = datetime.combine(date, datetime.min.time())
        aware_datetime = pytz.UTC.localize(date_as_datetime)
        return int(time.mktime(aware_datetime.timetuple())) * 1000
    return None


class AppliedControlFilterSet(GenericFilterSet):
    folder = df.ModelMultipleChoiceFilter(queryset=Folder.objects.all())
    reference_control = df.ModelMultipleChoiceFilter(
        queryset=ReferenceControl.objects.all()
    )

    todo = df.BooleanFilter(method="filter_todo")
    to_review = df.BooleanFilter(method="filter_to_review")
    compliance_assessments = df.ModelMultipleChoiceFilter(
        method="filter_compliance_assessments",
        queryset=ComplianceAssessment.objects.all(),
    )
    risk_assessments = df.ModelMultipleChoiceFilter(
        method="filter_risk_assessments",
        queryset=RiskAssessment.objects.all(),
    )
    findings_assessments = df.ModelMultipleChoiceFilter(
        method="filter_findings_assessments",
        queryset=FindingsAssessment.objects.all(),
    )
    status = df.MultipleChoiceFilter(
        choices=AppliedControl.Status.choices, lookup_expr="icontains"
    )
    is_assigned = df.BooleanFilter(method="filter_is_assigned")
    # Nullable choice filters that support filtering for unset values using "--"
    category = NullableChoiceFilter(choices=AppliedControl.CATEGORY)
    csf_function = NullableChoiceFilter(choices=AppliedControl.CSF_FUNCTION)
    priority = NullableChoiceFilter(choices=AppliedControl.PRIORITY)
    effort = NullableChoiceFilter(choices=AppliedControl.EFFORT)
    control_impact = NullableChoiceFilter(choices=AppliedControl.IMPACT)

    def filter_findings_assessments(self, queryset, name, value):
        if value:
            findings_assessments = FindingsAssessment.objects.filter(
                id__in=[x.id for x in value]
            )
            if len(findings_assessments) == 0:
                return queryset
            findings = chain.from_iterable(
                [fa.findings.all() for fa in findings_assessments]
            )
            return queryset.filter(findings__in=findings).distinct()
        return queryset

    def filter_risk_assessments(self, queryset, name, value):
        if value:
            risk_assessments = RiskAssessment.objects.filter(
                id__in=[x.id for x in value]
            )
            if len(risk_assessments) == 0:
                return queryset
            risk_scenarios = chain.from_iterable(
                [ra.risk_scenarios.all() for ra in risk_assessments]
            )
            return queryset.filter(risk_scenarios__in=risk_scenarios).distinct()
        return queryset

    def filter_compliance_assessments(self, queryset, name, value):
        if value:
            compliance_assessments = ComplianceAssessment.objects.filter(
                id__in=[x.id for x in value]
            )
            if len(compliance_assessments) == 0:
                return queryset
            requirement_assessments = chain.from_iterable(
                [ca.requirement_assessments.all() for ca in compliance_assessments]
            )
            return queryset.filter(
                requirement_assessments__in=requirement_assessments
            ).distinct()
        return queryset

    def filter_todo(self, queryset, name, value):
        if value:
            return (
                queryset.filter(eta__lte=date.today() + timedelta(days=30))
                .exclude(status="active")
                .order_by("eta")
            )

        return queryset

    def filter_to_review(self, queryset, name, value):
        if value:
            return queryset.filter(
                expiry_date__lte=date.today() + timedelta(days=30)
            ).order_by("expiry_date")
        return queryset

    def filter_is_assigned(self, queryset, name, value):
        if value:
            return queryset.filter(owner__isnull=False).distinct()
        else:
            return queryset.filter(owner__isnull=True)

    class Meta:
        model = AppliedControl
        fields = {
            "name": ["exact"],
            "category": ["exact"],
            "csf_function": ["exact"],
            "priority": ["exact"],
            "effort": ["exact"],
            "control_impact": ["exact"],
            # category, csf_function, priority, effort, control_impact use NullableChoiceFilter (defined above)
            "filtering_labels": ["exact"],
            "risk_scenarios": ["exact"],
            "risk_scenarios_e": ["exact"],
            "requirement_assessments": ["exact"],
            "evidences": ["exact"],
            "objectives": ["exact"],
            "assets": ["exact"],
            "stakeholders": ["exact"],
            "progress_field": ["exact"],
            "security_exceptions": ["exact"],
            "owner": ["exact"],
            "findings": ["exact"],
            "eta": ["exact", "lte", "gte", "lt", "gt", "month", "year"],
            "ref_id": ["exact"],
            "processings": ["exact"],
            "genericcollection": ["exact"],
        }


class AppliedControlViewSet(ExportMixin, BaseModelViewSet):
    """
    API endpoint that allows applied controls to be viewed or edited.
    """

    model = AppliedControl
    filterset_class = AppliedControlFilterSet
    search_fields = ["name", "description", "ref_id"]

    @staticmethod
    def _extract_cost_field(control, *path):
        """Helper to safely extract nested cost fields."""
        value = control.cost
        if not value:
            return ""
        for key in path:
            value = value.get(key, "")
            if not value:
                return ""
        return value

    export_config = {
        "fields": {
            "internal_id": {"source": "id", "label": "internal_id"},
            "ref_id": {"source": "ref_id", "label": "ref_id", "escape": True},
            "name": {"source": "name", "label": "name", "escape": True},
            "description": {
                "source": "description",
                "label": "description",
                "escape": True,
            },
            "reference_control_name": {
                "source": "reference_control.name",
                "label": "reference_control_name",
                "escape": True,
            },
            "reference_control_ref_id": {
                "source": "reference_control.ref_id",
                "label": "reference_control_ref_id",
                "escape": True,
            },
            "category": {"source": "category", "label": "category"},
            "csf_function": {"source": "csf_function", "label": "csf_function"},
            "folder": {"source": "folder.name", "label": "folder"},
            "status": {"source": "status", "label": "status"},
            "start_date": {"source": "start_date", "label": "start_date"},
            "eta": {"source": "eta", "label": "eta"},
            "expiry_date": {"source": "expiry_date", "label": "expiry_date"},
            "priority": {"source": "priority", "label": "priority"},
            "effort": {"source": "get_effort_display", "label": "effort"},
            "impact": {"source": "get_control_impact_display", "label": "impact"},
            "cost_currency": {
                "source": "cost",
                "label": "cost_currency",
                "format": lambda cost: cost.get("currency", "") if cost else "",
            },
            "cost_build_fixed": {
                "source": "cost",
                "label": "cost_build_fixed",
                "format": lambda cost: cost.get("build", {}).get("fixed_cost", "")
                if cost
                else "",
            },
            "cost_build_people_days": {
                "source": "cost",
                "label": "cost_build_people_days",
                "format": lambda cost: cost.get("build", {}).get("people_days", "")
                if cost
                else "",
            },
            "cost_run_fixed": {
                "source": "cost",
                "label": "cost_run_fixed",
                "format": lambda cost: cost.get("run", {}).get("fixed_cost", "")
                if cost
                else "",
            },
            "cost_run_people_days": {
                "source": "cost",
                "label": "cost_run_people_days",
                "format": lambda cost: cost.get("run", {}).get("people_days", "")
                if cost
                else "",
            },
            "cost_amortization_period": {
                "source": "cost",
                "label": "cost_amortization_period",
                "format": lambda cost: cost.get("amortization_period", "")
                if cost
                else "",
            },
            "owner": {
                "source": "owner",
                "label": "owner",
                "format": lambda qs: ",".join(o.email for o in qs.all())
                if qs.exists()
                else "",
            },
            "labels": {
                "source": "filtering_labels",
                "label": "labels",
                "format": lambda qs: ",".join(lbl.label for lbl in qs.all()),
            },
        },
        "filename": "audit_export",
        "select_related": ["reference_control", "folder"],
        "prefetch_related": ["owner", "filtering_labels"],
    }

    def get_queryset(self):
        """Optimize queries by prefetching related objects used in the table view and serializer"""
        return (
            super()
            .get_queryset()
            .select_related(
                "folder",
                "folder__parent_folder",  # For get_folder_full_path() optimization
                "reference_control",
            )
            .prefetch_related(
                "owner",
                "filtering_labels__folder",  # FieldsRelatedField includes folder
                "findings",  # Used for findings_count
                "evidences",  # Serialized as FieldsRelatedField
                "objectives",  # ManyToManyField to OrganisationObjective
                "assets",  # ManyToManyField used in table
                "security_exceptions",  # Serialized as FieldsRelatedField
            )
        )

    def perform_create(self, serializer):
        create_remote_object = serializer.validated_data.pop(
            "create_remote_object", False
        )
        integration_config = serializer.validated_data.pop("integration_config", None)
        serializer.validated_data.pop("remote_object_id", None)  # Remove if present

        # Create the local object first
        super().perform_create(serializer)
        instance = serializer.instance

        if create_remote_object and integration_config:
            try:
                logger.info(
                    "Creating remote object for Applied Control",
                    applied_control_id=instance.id,
                    integration_config_id=integration_config.id,
                )
                sync_object_to_integrations.schedule(
                    args=(
                        ContentType.objects.get_for_model(self.model),
                        serializer.instance.id,
                        [integration_config.id],
                        ["name", "description", "status", "priority"],
                    ),
                    delay=1,  # Small delay to ensure transaction is committed
                )

            except Exception:
                logger.error(
                    "Error creating remote object for Applied Control",
                    applied_control_id=instance.id,
                    exc_info=True,
                )

    def perform_update(self, serializer):
        integration_config = serializer.validated_data.pop("integration_config", None)
        remote_object_id = serializer.validated_data.pop("remote_object_id", None)
        serializer.validated_data.pop("create_remote_object", None)  # Remove if present

        super().perform_update(serializer)
        if not integration_config or not remote_object_id:
            return
        try:
            if remote_object_id:
                logger.info(
                    "Attaching applied control to external object",
                    applied_control_id=serializer.instance.id,
                    remote_id=remote_object_id,
                )
                sync_mapping = SyncMapping.objects.create(
                    configuration=integration_config,
                    content_type=ContentType.objects.get_for_model(self.model),
                    local_object_id=serializer.instance.id,
                    remote_id=remote_object_id,
                    sync_status=SyncMapping.SyncStatus.PENDING,
                )
                sync_object_to_integrations.schedule(
                    args=(
                        sync_mapping.content_type,
                        serializer.instance.id,
                        [integration_config.id],
                        ["status"],
                    ),
                    delay=1,  # Small delay to ensure transaction is committed
                )

        except Exception:
            logger.error("Error creating SyncMapping", exc_info=True)

    @method_decorator(cache_page(60 * LONG_CACHE_TTL))
    @action(detail=False, name="Get status choices")
    def status(self, request):
        return Response(dict(AppliedControl.Status.choices))

    @method_decorator(cache_page(60 * LONG_CACHE_TTL))
    @action(detail=False, name="Get category choices")
    def category(self, request):
        return Response(add_unset_option(dict(AppliedControl.CATEGORY)))

    @method_decorator(cache_page(60 * LONG_CACHE_TTL))
    @action(detail=False, name="Get csf_function choices")
    def csf_function(self, request):
        return Response(add_unset_option(dict(AppliedControl.CSF_FUNCTION)))

    @method_decorator(cache_page(60 * LONG_CACHE_TTL))
    @action(detail=False, name="Get priority choices")
    def priority(self, request):
        return Response(add_unset_option(dict(AppliedControl.PRIORITY)))

    @method_decorator(cache_page(60 * LONG_CACHE_TTL))
    @action(detail=False, name="Get effort choices")
    def effort(self, request):
        return Response(add_unset_option(dict(AppliedControl.EFFORT)))

    @method_decorator(cache_page(60 * LONG_CACHE_TTL))
    @action(detail=False, name="Get impact choices")
    def control_impact(self, request):
        return Response(add_unset_option(dict(AppliedControl.IMPACT)))

    @action(detail=False, name="Get all applied controls owners")
    def owner(self, request):
        return Response(
            UserReadSerializer(
                User.objects.filter(applied_controls__isnull=False).distinct(),
                many=True,
            ).data
        )

    @action(detail=False, name="Get updatable measures")
    def updatables(self, request):
        (_, object_ids_change, _) = RoleAssignment.get_accessible_object_ids(
            Folder.get_root_folder(), request.user, AppliedControl
        )

        return Response({"results": object_ids_change})

    @action(
        detail=False, name="Something"
    )  # Write a good name for the "name" keyword argument
    def per_status(self, request):
        data = applied_control_per_status(request.user)
        return Response({"results": data})

    @action(detail=False, name="Get the ordered todo applied controls")
    def todo(self, request):
        (object_ids_view, _, _) = RoleAssignment.get_accessible_object_ids(
            Folder.get_root_folder(), request.user, AppliedControl
        )

        measures = sorted(
            AppliedControl.objects.filter(id__in=object_ids_view)
            .filter(eta__lte=date.today() + timedelta(days=30))
            .exclude(status="active")
            .order_by("eta"),
            key=lambda mtg: mtg.get_ranking_score(),
            reverse=True,
        )

        ranking_scores = {str(mtg.id): mtg.get_ranking_score() for mtg in measures}

        measures = [AppliedControlReadSerializer(mtg).data for mtg in measures]

        # How to add ranking_score directly in the serializer ?

        for i in range(len(measures)):
            measures[i]["ranking_score"] = ranking_scores[measures[i]["id"]]

        """
        The serializer of AppliedControl isn't applied automatically for this function
        """

        return Response({"results": measures})

    @action(detail=False, name="Get the secuity measures to review")
    def to_review(self, request):
        measures = measures_to_review(request.user)

        measures = [AppliedControlReadSerializer(mtg).data for mtg in measures]

        """
        The serializer of AppliedControl isn't applied automatically for this function
        """

        return Response({"results": measures})

    @action(detail=False, methods=["get"])
    def get_controls_info(self, request):
        nodes = list()
        links = list()
        for ac in AppliedControl.objects.all():
            related_items_count = 0
            for ca in ComplianceAssessment.objects.filter(
                requirement_assessments__applied_controls=ac
            ).distinct():
                audit_coverage = (
                    RequirementAssessment.objects.filter(compliance_assessment=ca)
                    .filter(applied_controls=ac)
                    .count()
                )
                related_items_count += audit_coverage
                links.append(
                    {
                        "source": ca.id,
                        "target": ac.id,
                        "coverage": audit_coverage,
                    }
                )
            for ra in RiskAssessment.objects.filter(
                risk_scenarios__applied_controls=ac
            ).distinct():
                risk_coverage = (
                    RiskScenario.objects.filter(risk_assessment=ra)
                    .filter(applied_controls=ac)
                    .count()
                )
                related_items_count += risk_coverage
                links.append(
                    {
                        "source": ra.id,
                        "target": ac.id,
                        "coverage": risk_coverage,
                    }
                )
            nodes.append(
                {
                    "id": ac.id,
                    "label": ac.name,
                    "shape": "hexagon",
                    "counter": related_items_count,
                    "color": "#47e845",
                }
            )
        for audit in ComplianceAssessment.objects.all():
            nodes.append(
                {
                    "id": audit.id,
                    "label": audit.name,
                    "shape": "circle",
                    "color": "#5D4595",
                }
            )
        for ra in RiskAssessment.objects.all():
            nodes.append(
                {
                    "id": ra.id,
                    "label": ra.name,
                    "shape": "square",
                    "color": "#E6499F",
                }
            )
        return Response(
            {
                "nodes": nodes,
                "links": links,
            }
        )

    @action(detail=False, name="Get priority chart data")
    def priority_chart_data(self, request):
        qs = AppliedControl.objects.exclude(status="active")

        data = {
            "--": [],
            "to_do": [],
            "in_progress": [],
            "on_hold": [],
            "deprecated": [],
        }
        angle_offsets = {"4": 0, "3": 90, "1": 180, "2": 270}
        status_offset = {
            "--": 4,
            "to_do": 12,
            "in_progress": 20,
            "on_hold": 28,
            "deprecated": 36,
        }

        not_displayed_cnt = 0

        p_dict = qs.aggregate(
            p1=Count("priority", filter=Q(priority=1)),
            p2=Count("priority", filter=Q(priority=2)),
            p3=Count("priority", filter=Q(priority=3)),
            p4=Count("priority", filter=Q(priority=4)),
        )
        for ac in qs:
            if ac.priority:
                if ac.eta:
                    days_countdown = min(100, ac.days_until_eta)
                    # how many days until the ETA
                else:
                    days_countdown = 100
                impact_factor = 5 + ac.links_count

                # angle = angle_offsets[str(ac.priority)]+ (next(offsets) % 80) + random.randint(1,4)
                angle = (
                    angle_offsets[str(ac.priority)]
                    + status_offset[ac.status]
                    + random.randint(1, 40)
                )
                # angle = angle_offsets[str(ac.priority)] + next(offsets)

                vector = [
                    days_countdown,
                    angle,
                    impact_factor,
                    f"[{ac.priority}] {str(ac)}",
                    ac.status,
                    ac.id,
                ]
                if ac.status:
                    data[ac.status].append(vector)
                else:
                    data["unclassified"].append(vector)
            else:
                print("priority unset - add it to triage lot")
                not_displayed_cnt += 1

        data["not_displayed"] = not_displayed_cnt
        data["priority_cnt"] = p_dict

        return Response(data)

    @action(detail=False, methods=["get"])
    def get_gantt_data(self, request):
        def format_date(input):
            return datetime.strftime(input, "%Y-%m-%d")

        entries = []
        (viewable_controls_ids, _, _) = RoleAssignment.get_accessible_object_ids(
            Folder.get_root_folder(), request.user, AppliedControl
        )

        applied_controls = AppliedControl.objects.filter(
            id__in=viewable_controls_ids
        ).select_related("folder")

        for ac in applied_controls:
            if ac.eta:
                endDate = format_date(ac.eta)
                startDate = format_date(ac.start_date) if ac.start_date else endDate
                if ac.start_date:
                    startDate = format_date(ac.start_date)
                else:
                    startDate = format_date(ac.eta - timedelta(days=1))
                entries.append(
                    {
                        "id": ac.id,
                        "start": startDate,
                        "end": endDate,
                        "name": ac.name,
                        "progress": ac.progress_field,
                        "description": ac.description
                        if ac.description
                        else "(no description)",
                        "domain": ac.folder.name,
                    }
                )
        return Response(entries)

    @action(detail=False, methods=["get"])
    def impact_effort(self, request):
        # TODO consider the case of passing the domain as a filter
        (viewable_controls_ids, _, _) = RoleAssignment.get_accessible_object_ids(
            Folder.get_root_folder(), request.user, AppliedControl
        )
        viewable_controls_set = set(viewable_controls_ids)

        output = [
            [[], [], [], [], []],
            [[], [], [], [], []],
            [[], [], [], [], []],
            [[], [], [], [], []],
            [[], [], [], [], []],
        ]

        assessed_controls = AppliedControl.objects.filter(
            id__in=viewable_controls_set,
            control_impact__isnull=False,
            effort__isnull=False,
        ).values_list(
            "id",
            "name",
            "control_impact",
            "effort",
        )

        # MAP_EFFORT for converting effort strings to integers
        MAP_EFFORT = {None: -1, "XS": 1, "S": 2, "M": 3, "L": 4, "XL": 5}

        for control_id, name, impact, effort_str in assessed_controls:
            # Convert effort string to integer
            effort_int = MAP_EFFORT.get(effort_str, -1)

            # Convert to 0-based indices
            impact_idx = 5 - impact
            effort_idx = effort_int - 1

            # Add to matrix if both values are valid (1-5)
            if 0 <= impact_idx < 5 and 0 <= effort_idx < 5:
                output[impact_idx][effort_idx].append(
                    {
                        "id": control_id,
                        "impact": impact,
                        "effort": effort_int,
                        "name": name,
                    }
                )

        # Get viewable but not assessed controls
        all_assessed_ids = set(control_id for control_id, _, _, _ in assessed_controls)
        viewable_not_assessed = viewable_controls_set - all_assessed_ids

        print("Matrix populated with assessed controls")
        print(f"Viewable but not assessed: {len(viewable_not_assessed)} controls")
        return Response(output)

    @action(detail=False, methods=["get"])
    def get_timeline_info(self, request):
        entries = []
        COLORS_PALETTE = [
            "#F72585",
            "#7209B7",
            "#3A0CA3",
            "#4361EE",
            "#4CC9F0",
            "#A698DC",
        ]
        colorMap = {}
        (viewable_controls_ids, _, _) = RoleAssignment.get_accessible_object_ids(
            Folder.get_root_folder(), request.user, AppliedControl
        )

        applied_controls = AppliedControl.objects.filter(
            id__in=viewable_controls_ids
        ).select_related("folder")

        for ac in applied_controls:
            if ac.eta:
                endDate = convert_date_to_timestamp(ac.eta)
                startDate = (
                    convert_date_to_timestamp(ac.start_date)
                    if ac.start_date
                    else endDate
                )
                entries.append(
                    {
                        "startDate": startDate,
                        "endDate": endDate,
                        "name": ac.name,
                        "description": ac.description
                        if ac.description
                        else "(no description)",
                        "domain": ac.folder.name,
                    }
                )
        color_cycle = cycle(COLORS_PALETTE)
        for domain in Folder.objects.all():
            colorMap[domain.name] = next(color_cycle)
        return Response({"entries": entries, "colorMap": colorMap})

    @action(
        detail=True,
        name="Duplicate applied control",
        methods=["post"],
        serializer_class=AppliedControlDuplicateSerializer,
    )
    def duplicate(self, request, pk):
        (object_ids_view, _, _) = RoleAssignment.get_accessible_object_ids(
            Folder.get_root_folder(), request.user, AppliedControl
        )
        if UUID(pk) not in object_ids_view:
            return Response(
                {"results": "applied control duplicated"},
                status=status.HTTP_404_NOT_FOUND,
            )

        applied_control = self.get_object()
        data = request.data
        new_folder = Folder.objects.get(id=data["folder"])
        duplicate_applied_control = AppliedControl.objects.create(
            reference_control=applied_control.reference_control,
            name=data["name"],
            description=data["description"],
            folder=new_folder,
            ref_id=applied_control.ref_id,
            category=applied_control.category,
            csf_function=applied_control.csf_function,
            priority=applied_control.priority,
            status=applied_control.status,
            start_date=applied_control.start_date,
            eta=applied_control.eta,
            expiry_date=applied_control.expiry_date,
            link=applied_control.link,
            effort=applied_control.effort,
            cost=applied_control.cost,
            progress_field=applied_control.progress_field,
        )
        duplicate_applied_control.owner.set(applied_control.owner.all())
        duplicate_applied_control.filtering_labels.set(
            applied_control.filtering_labels.all()
        )
        if data["duplicate_evidences"]:
            duplicate_related_objects(
                applied_control, duplicate_applied_control, new_folder, "evidences"
            )
            duplicate_applied_control.save()

        return Response(
            {"results": AppliedControlReadSerializer(duplicate_applied_control).data}
        )

    @action(detail=False, methods=["get"])
    def ids(self, request):
        my_map = dict()

        (viewable_items, _, _) = RoleAssignment.get_accessible_object_ids(
            folder=Folder.get_root_folder(),
            user=request.user,
            object_type=AppliedControl,
        )
        for item in AppliedControl.objects.filter(id__in=viewable_items):
            if my_map.get(item.folder.name) is None:
                my_map[item.folder.name] = {}
            my_map[item.folder.name].update({item.name: item.id})

        return Response(my_map)

    @action(detail=False, name="Generate data for applied controls impact graph")
    def impact_graph(self, request):
        (viewable_controls_ids, _, _) = RoleAssignment.get_accessible_object_ids(
            Folder.get_root_folder(), request.user, AppliedControl
        )
        csf_functions_map = dict()
        categories = [{"name": "--"}]
        for i, option in enumerate(ReferenceControl.CSF_FUNCTION, 1):
            csf_functions_map[option[0]] = i
            categories.append({"name": option[1]})
        categories.append({"name": "requirements"})  # 7
        categories.append({"name": "scenarios"})  # 9
        categories.append({"name": "audits"})  # 8
        categories.append({"name": "risk assessments"})

        nodes = list()
        links = list()
        indexes = dict()
        idx_cnt = 0
        for ac in AppliedControl.objects.filter(id__in=viewable_controls_ids):
            ac_key = f"ac-{ac.id}"
            nodes.append(
                {
                    "name": ac.name,
                    "value": ac.name,
                    "category": csf_functions_map.get(ac.csf_function, 0),
                }
            )
            indexes[ac_key] = idx_cnt
            idx_cnt += 1
            # attached requirement_assessments
            for req in RequirementAssessment.objects.filter(applied_controls__id=ac.id):
                req_key = f"req-{req.id}"
                if req_key not in indexes:
                    # Add RequirementAssessment node only if it doesn't exist
                    nodes.append(
                        {
                            "name": req.requirement.ref_id
                            or req.requirement.safe_display_str,
                            "value": req.requirement.description
                            or req.requirement.safe_display_str,
                            "category": 7,
                            "symbol": "triangle",
                        }
                    )
                    indexes[req_key] = idx_cnt
                    idx_cnt += 1

                audit = req.compliance_assessment
                audit_key = f"audit-{audit.id}"
                if audit_key not in indexes:
                    nodes.append(
                        {
                            "name": audit.name,
                            "value": audit.framework.name,
                            "category": 9,
                            "symbol": "rect",
                        }
                    )
                    indexes[audit_key] = idx_cnt
                    idx_cnt += 1
                links.append({"source": indexes[audit_key], "target": indexes[req_key]})
                links.append({"source": indexes[ac_key], "target": indexes[req_key]})

            for sc in RiskScenario.objects.filter(applied_controls__id=ac.id):
                sc_key = f"sc-{sc.id}"
                if sc_key not in indexes:
                    nodes.append(
                        {
                            "name": sc.ref_id,
                            "value": sc.name,
                            "category": 8,
                            "symbol": "diamond",
                        }
                    )
                    indexes[sc_key] = idx_cnt
                    idx_cnt += 1

                ra = sc.risk_assessment
                ra_key = f"ra-{ra.id}"
                if ra_key not in indexes:
                    nodes.append(
                        {
                            "name": ra.name,
                            "value": ra.name,
                            "category": 10,
                            "symbol": "rect",
                        }
                    )
                    indexes[ra_key] = idx_cnt
                    idx_cnt += 1
                links.append({"source": indexes[ra_key], "target": indexes[sc_key]})
                links.append({"source": indexes[ac_key], "target": indexes[sc_key]})

        return Response({"nodes": nodes, "categories": categories, "links": links})

    @action(detail=False, name="Get applied controls sunburst data")
    def sunburst_data(self, request):
        (viewable_objects, _, _) = RoleAssignment.get_accessible_object_ids(
            Folder.get_root_folder(), request.user, AppliedControl
        )
        queryset = AppliedControl.objects.filter(id__in=viewable_objects)

        # Build hierarchical structure: csf_function -> category -> priority -> status
        hierarchy = {}

        for control in queryset.select_related("folder"):
            # Level 1: CSF Function
            csf_function = (
                dict(AppliedControl.CSF_FUNCTION).get(
                    control.csf_function, "No CSF Function"
                )
                if control.csf_function
                else "No CSF Function"
            )
            if csf_function not in hierarchy:
                hierarchy[csf_function] = {}

            # Level 2: Category
            category = (
                dict(AppliedControl.CATEGORY).get(control.category, "No Category")
                if control.category
                else "No Category"
            )
            if category not in hierarchy[csf_function]:
                hierarchy[csf_function][category] = {}

            # Level 3: Priority
            priority = (
                dict(AppliedControl.PRIORITY).get(control.priority, "No Priority")
                if control.priority
                else "No Priority"
            )
            if priority not in hierarchy[csf_function][category]:
                hierarchy[csf_function][category][priority] = {}

            # Level 4: Status
            status = (
                dict(AppliedControl.Status.choices).get(control.status, "No Status")
                if control.status
                else "No Status"
            )
            if status not in hierarchy[csf_function][category][priority]:
                hierarchy[csf_function][category][priority][status] = 0
            hierarchy[csf_function][category][priority][status] += 1

        # CSF Function color mapping (matching NightingaleChart palette)
        csf_color_map = {
            "(undefined)": "#505372",
            "Govern": "#FAE482",
            "Identify": "#85C4EA",
            "Protect": "#B29BBA",
            "Detect": "#FAB647",
            "Respond": "#E47677",
            "Recover": "#8ACB93",
            "No CSF Function": "#505372",
        }

        # Convert to sunburst format
        def build_sunburst_data(data_dict, name="Root", level=0, parent_color=None):
            if isinstance(data_dict, int):
                result = {"name": name, "value": data_dict}
                if parent_color:
                    result["itemStyle"] = {"color": parent_color}
                return result

            children = []
            total_value = 0

            # Determine color for this level
            current_color = parent_color
            if level == 1 and name in csf_color_map:
                current_color = csf_color_map[name]

            for key, value in data_dict.items():
                child = build_sunburst_data(value, key, level + 1, current_color)
                children.append(child)
                total_value += child.get("value", 0)

            result = {"name": name, "value": total_value}
            if children:
                result["children"] = children

            # Apply color at all levels if we have a color
            if current_color and level >= 1:
                result["itemStyle"] = {"color": current_color}

            return result

        sunburst_data = []
        for csf_function, function_data in hierarchy.items():
            function_node = build_sunburst_data(function_data, csf_function, level=1)
            sunburst_data.append(function_node)

        return Response({"results": sunburst_data})


class ActionPlanList(generics.ListAPIView):
    filterset_fields = {
        "folder": ["exact"],
        "status": ["exact"],
        "category": ["exact"],
        "csf_function": ["exact"],
        "priority": ["exact"],
        "reference_control": ["exact"],
        "effort": ["exact"],
        "control_impact": ["exact"],
        "filtering_labels": ["exact"],
        "risk_scenarios": ["exact"],
        "risk_scenarios_e": ["exact"],
        "requirement_assessments": ["exact"],
        "evidences": ["exact"],
        "objectives": ["exact"],
        "assets": ["exact"],
        "stakeholders": ["exact"],
        "progress_field": ["exact"],
        "security_exceptions": ["exact"],
        "owner": ["exact"],
        "findings": ["exact"],
        "eta": ["exact", "lte", "gte", "lt", "gt"],
    }
    search_fields = ["name", "description", "ref_id"]

    filter_backends = [
        DjangoFilterBackend,
        filters.SearchFilter,
        filters.OrderingFilter,
    ]
    ordering_fields = "__all__"
    ordering = ["eta"]

    def get_serializer_context(self):
        context = super().get_serializer_context()
        context.update({"pk": self.kwargs["pk"]})
        return context


class UserRolesOnFolderList(generics.ListAPIView):
    filterset_fields = {}
    search_fields = ["email"]
    serializer_class = UserRolesOnFolderSerializer

    filter_backends = [
        DjangoFilterBackend,
        filters.SearchFilter,
        filters.OrderingFilter,
    ]
    ordering_fields = "__all__"
    ordering = ["email"]

    _user_roles_map = None  # cached variable

    def get_queryset(self):
        folder = get_object_or_404(Folder, id=self.kwargs["pk"])

        # authorize
        (viewable_ids, _updatable_ids, _) = RoleAssignment.get_accessible_object_ids(
            Folder.get_root_folder(), self.request.user, Folder
        )
        if folder.id not in viewable_ids:
            raise PermissionDenied()

        # visibility
        visible_ids = set(
            User.visible_users(self.request.user, view_all_users=True).values_list(
                "id", flat=True
            )
        )

        # roles per user (no role filtering)
        raw_map = folder.get_user_roles()  # {user_id: [Role, ...]}

        # keep users that are visible AND have at least one role in raw_map
        self._user_roles_map = {
            uid: roles
            for uid, roles in raw_map.items()
            if uid in visible_ids and roles  # roles non-empty in raw_map
        }

        return User.objects.filter(id__in=self._user_roles_map.keys())

    def get_serializer_context(self):
        ctx = super().get_serializer_context()
        ctx.update(
            {
                "pk": self.kwargs["pk"],
                "user_roles_map": self._user_roles_map or {},
            }
        )
        return ctx

    def list(self, request, *args, **kwargs):
        if not RoleAssignment.is_access_allowed(
            user=self.request.user,
            perm=Permission.objects.get(codename="change_folder"),
            folder=get_object_or_404(Folder, id=self.kwargs["pk"]),
        ):
            raise PermissionDenied()

        return super().list(request, *args, **kwargs)


class ComplianceAssessmentActionPlanList(ActionPlanList):
    serializer_class = ComplianceAssessmentActionPlanSerializer

    def get_queryset(self):
        """RBAC not automatic as we don't inherit from BaseModelViewSet -> enforce it explicitly"""
        compliance_id = self.kwargs["pk"]

        if not RoleAssignment.is_object_readable(
            self.request.user,
            ComplianceAssessment,
            compliance_id,
        ):
            raise PermissionDenied()

        assessment = ComplianceAssessment.objects.get(id=compliance_id)
        requirement_assessments = assessment.get_requirement_assessments(
            include_non_assessable=True
        )

        qs = AppliedControl.objects.filter(
            requirement_assessments__in=requirement_assessments
        ).distinct()

        viewable_controls, _, _ = RoleAssignment.get_accessible_object_ids(
            Folder.get_root_folder(),
            self.request.user,
            AppliedControl,
        )
        return qs.filter(id__in=viewable_controls)


class ComplianceAssessmentEvidenceList(generics.ListAPIView):
    serializer_class = ComplianceAssessmentEvidenceSerializer
    filterset_fields = {
        "folder": ["exact"],
        "status": ["exact"],
        "owner": ["exact"],
        "name": ["icontains"],
        "expiry_date": ["exact", "lte", "gte"],
        "created_at": ["exact", "lte", "gte"],
        "updated_at": ["exact", "lte", "gte"],
    }
    search_fields = ["name", "description"]
    ordering_fields = ["name", "status", "updated_at", "expiry_date"]
    ordering = ["name"]

    filter_backends = [
        DjangoFilterBackend,
        filters.SearchFilter,
        filters.OrderingFilter,
    ]

    def get_serializer_context(self):
        context = super().get_serializer_context()
        context.update({"pk": self.kwargs["pk"]})
        return context

    def get_queryset(self):
        """RBAC not automatic as we don't inherit from BaseModelViewSet -> enforce it explicitly"""
        compliance_id = self.kwargs["pk"]

        if not RoleAssignment.is_object_readable(
            self.request.user,
            ComplianceAssessment,
            compliance_id,
        ):
            raise PermissionDenied()

        compliance_assessment = ComplianceAssessment.objects.get(id=compliance_id)

        # Get all requirement assessments for this compliance assessment
        requirement_assessments = RequirementAssessment.objects.filter(
            compliance_assessment=compliance_assessment
        ).prefetch_related("evidences", "applied_controls__evidences")

        # Get visible evidences to filter result
        viewable_evidences, _, _ = RoleAssignment.get_accessible_object_ids(
            Folder.get_root_folder(), self.request.user, Evidence
        )

        # Collect evidence IDs from both direct and indirect relationships
        evidence_ids = set()
        for req_assessment in requirement_assessments:
            for evidence in req_assessment.evidences.all():
                if evidence.id in viewable_evidences:
                    evidence_ids.add(evidence.id)
            for applied_control in req_assessment.applied_controls.all():
                for evidence in applied_control.evidences.all():
                    if evidence.id in viewable_evidences:
                        evidence_ids.add(evidence.id)

        return Evidence.objects.filter(id__in=evidence_ids).distinct()


class RiskAssessmentActionPlanList(ActionPlanList):
    serializer_class = RiskAssessmentActionPlanSerializer

    def get_queryset(self):
        """RBAC not automatic as we don't inherit from BaseModelViewSet -> enforce it explicitly"""
        risk_id = self.kwargs["pk"]

        if not RoleAssignment.is_object_readable(
            self.request.user,
            RiskAssessment,
            risk_id,
        ):
            raise PermissionDenied()

        assessment = RiskAssessment.objects.get(id=risk_id)
        risk_scenarios = assessment.risk_scenarios.all()

        qs = AppliedControl.objects.filter(
            Q(risk_scenarios__in=risk_scenarios)
            | Q(risk_scenarios_e__in=risk_scenarios)
        ).distinct()

        viewable_controls, _, _ = RoleAssignment.get_accessible_object_ids(
            Folder.get_root_folder(),
            self.request.user,
            AppliedControl,
        )
        return qs.filter(id__in=viewable_controls)


class PolicyViewSet(AppliedControlViewSet):
    model = Policy
    filterset_fields = [
        "folder",
        "csf_function",
        "status",
        "reference_control",
        "effort",
        "risk_scenarios",
        "requirement_assessments",
        "evidences",
        "genericcollection",
    ]
    search_fields = ["name", "description", "ref_id"]

    @method_decorator(cache_page(60 * LONG_CACHE_TTL))
    @action(detail=False, name="Get csf_function choices")
    def csf_function(self, request):
        return Response(dict(AppliedControl.CSF_FUNCTION))


class RiskScenarioFilter(GenericFilterSet):
    risk_assessment = df.ModelMultipleChoiceFilter(
        queryset=RiskAssessment.objects.all()
    )
    # Aliased filters for user-friendly query params
    folder = df.UUIDFilter(
        field_name="risk_assessment__perimeter__folder", label="Folder ID"
    )
    perimeter = df.UUIDFilter(
        field_name="risk_assessment__perimeter", label="Perimeter ID"
    )
    within_tolerance = df.ChoiceFilter(
        choices=[("YES", "YES"), ("NO", "NO"), ("--", "--")],
        method="filter_within_tolerance",
    )
    applied_controls = df.ModelMultipleChoiceFilter(
        method="filter_applied_controls",
        queryset=AppliedControl.objects.all(),
    )
    exclude = df.UUIDFilter(
        method="filter_exclude",
        label="Exclude scenario",
    )

    def filter_within_tolerance(self, queryset, name, value):
        if value == "YES":
            return queryset.filter(
                risk_assessment__risk_tolerance__gte=0,
                current_level__lte=models.F("risk_assessment__risk_tolerance"),
            )
        elif value == "NO":
            return queryset.filter(
                risk_assessment__risk_tolerance__gte=0,
                current_level__gt=models.F("risk_assessment__risk_tolerance"),
            )
        elif value == "--":
            return queryset.filter(risk_assessment__risk_tolerance__lt=0)
        return queryset

    def filter_applied_controls(self, queryset, name, value):
        """Filter by both extra controls (applied_controls) and existing controls (existing_applied_controls)"""
        if value:
            return queryset.filter(
                Q(applied_controls__in=value) | Q(existing_applied_controls__in=value)
            ).distinct()
        return queryset

    def filter_exclude(self, queryset, name, value):
        """Exclude a specific scenario from the queryset"""
        if value:
            return queryset.exclude(id=value)
        return queryset

    class Meta:
        model = RiskScenario
        # Only include actual model fields here
        fields = {
            "name": ["exact"],
            "current_impact": ["exact"],
            "current_proba": ["exact"],
            "current_level": ["exact"],
            "residual_impact": ["exact"],
            "residual_proba": ["exact"],
            "residual_level": ["exact"],
            "treatment": ["exact"],
            "threats": ["exact"],
            "assets": ["exact"],
            "existing_applied_controls": ["exact"],
            "security_exceptions": ["exact"],
            "owner": ["exact"],
        }


class RiskScenarioViewSet(ExportMixin, BaseModelViewSet):
    """
    API endpoint that allows risk scenarios to be viewed or edited.
    """

    model = RiskScenario
    filterset_class = RiskScenarioFilter
    ordering = ["ref_id"]
    search_fields = ["name", "description", "ref_id"]

    export_config = {
        "fields": {
            "internal_id": {"source": "id", "label": "internal_id"},
            "ref_id": {"source": "ref_id", "label": "ref_id", "escape": True},
            "name": {"source": "name", "label": "name", "escape": True},
            "description": {
                "source": "description",
                "label": "description",
                "escape": True,
            },
            "risk_assessment": {
                "source": "risk_assessment.name",
                "label": "risk_assessment",
                "escape": True,
            },
            "treatment": {"source": "get_treatment_display", "label": "treatment"},
            "inherent_probability": {
                "source": "get_inherent_proba",
                "label": "inherent_probability",
                "format": lambda v: v.get("name", "--"),
            },
            "inherent_impact": {
                "source": "get_inherent_impact",
                "label": "inherent_impact",
                "format": lambda v: v.get("name", "--"),
            },
            "inherent_level": {
                "source": "get_inherent_risk",
                "label": "inherent_level",
                "format": lambda v: v.get("name", "--"),
            },
            "current_probability": {
                "source": "get_current_proba",
                "label": "current_probability",
                "format": lambda v: v.get("name", "--"),
            },
            "current_impact": {
                "source": "get_current_impact",
                "label": "current_impact",
                "format": lambda v: v.get("name", "--"),
            },
            "current_level": {
                "source": "get_current_risk",
                "label": "current_level",
                "format": lambda v: v.get("name", "--"),
            },
            "residual_probability": {
                "source": "get_residual_proba",
                "label": "residual_probability",
                "format": lambda v: v.get("name", "--"),
            },
            "residual_impact": {
                "source": "get_residual_impact",
                "label": "residual_impact",
                "format": lambda v: v.get("name", "--"),
            },
            "residual_level": {
                "source": "get_residual_risk",
                "label": "residual_level",
                "format": lambda v: v.get("name", "--"),
            },
            "owners": {
                "source": "owner",
                "label": "owners",
                "format": lambda qs: ",".join(
                    escape_excel_formula(o.email) for o in qs.all()
                ),
            },
            "threats": {
                "source": "threats",
                "label": "threats",
                "format": lambda qs: ",".join(
                    escape_excel_formula(t.name) for t in qs.all()
                ),
            },
            "assets": {
                "source": "assets",
                "label": "assets",
                "format": lambda qs: ",".join(
                    escape_excel_formula(a.name) for a in qs.all()
                ),
            },
            "vulnerabilities": {
                "source": "vulnerabilities",
                "label": "vulnerabilities",
                "format": lambda qs: ",".join(
                    escape_excel_formula(v.name) for v in qs.all()
                ),
            },
            "applied_controls": {
                "source": "applied_controls",
                "label": "applied_controls",
                "format": lambda qs: ",".join(
                    escape_excel_formula(c.name) for c in qs.all()
                ),
            },
            "existing_applied_controls": {
                "source": "existing_applied_controls",
                "label": "existing_applied_controls",
                "format": lambda qs: ",".join(
                    escape_excel_formula(c.name) for c in qs.all()
                ),
            },
            "qualifications": {
                "source": "qualifications",
                "label": "qualifications",
                "format": lambda qs: ",".join(
                    escape_excel_formula(q.name) for q in qs.all()
                ),
            },
        },
        "filename": "risk_scenarios_export",
        "select_related": ["risk_assessment"],
        "prefetch_related": [
            "owner",
            "threats",
            "assets",
            "vulnerabilities",
            "applied_controls",
            "existing_applied_controls",
            "qualifications",
        ],
    }

    def get_queryset(self):
        queryset = super().get_queryset()
        return queryset.select_related(
            "risk_assessment",
            "risk_assessment__risk_matrix",
            "risk_assessment__perimeter",
            "risk_assessment__perimeter__folder",
        ).prefetch_related(
            "threats",
            "assets",
            "applied_controls",
            "existing_applied_controls",
            "owner",
            "security_exceptions",
        )

    def _perform_write(self, serializer):
        if not serializer.validated_data.get(
            "ref_id"
        ) and serializer.validated_data.get("risk_assessment"):
            risk_assessment = serializer.validated_data["risk_assessment"]
            ref_id = RiskScenario.get_default_ref_id(risk_assessment)
            serializer.validated_data["ref_id"] = ref_id
        serializer.save()

    def perform_create(self, serializer):
        return self._perform_write(serializer)

    def perform_update(self, serializer):
        return self._perform_write(serializer)

    @method_decorator(cache_page(60 * LONG_CACHE_TTL))
    @action(detail=False, name="Get treatment choices")
    def treatment(self, request):
        return Response(dict(RiskScenario.TREATMENT_OPTIONS))

    @action(detail=False, name="Get qualifications count")
    def qualifications_count(self, request):
        folder_id = request.query_params.get("folder", None)
        return Response(
            {"results": qualifications_count_per_name(request.user, folder_id)}
        )

    @method_decorator(cache_page(60 * LONG_CACHE_TTL))
    @action(detail=True, name="Get probability choices")
    def probability(self, request, pk):
        undefined = {-1: "--"}
        _choices = {
            i: name
            for i, name in enumerate(
                x["name"] for x in self.get_object().get_matrix()["probability"]
            )
        }
        choices = undefined | _choices
        return Response(choices)

    @method_decorator(cache_page(60 * LONG_CACHE_TTL))
    @action(detail=True, name="Get impact choices")
    def impact(self, request, pk):
        undefined = dict([(-1, "--")])
        _choices = dict(
            zip(
                list(range(0, 64)),
                [x["name"] for x in self.get_object().get_matrix()["impact"]],
            )
        )
        choices = undefined | _choices
        return Response(choices)

    @method_decorator(cache_page(60 * LONG_CACHE_TTL))
    @action(detail=True, name="Get strength of knowledge choices")
    def strength_of_knowledge(self, request, pk):
        undefined = {-1: RiskScenario.DEFAULT_SOK_OPTIONS[-1]}
        _sok_choices = self.get_object().get_matrix().get("strength_of_knowledge")
        if _sok_choices is not None:
            sok_choices = dict(
                enumerate(
                    {
                        "name": x["name"],
                        "description": x.get("description"),
                        "symbol": x.get("symbol"),
                    }
                    for x in _sok_choices
                )
            )
        else:
            sok_choices = RiskScenario.DEFAULT_SOK_OPTIONS
        choices = undefined | sok_choices
        return Response(choices)

    @action(detail=False, name="Get risk count per level")
    def count_per_level(self, request):
        folder_id = request.query_params.get("folder", None)
        return Response(
            {
                "results": risks_count_per_level(
                    request.user,
                    None,
                    folder_id,
                    include_inherent=ff_is_enabled("inherent_risk"),
                )
            }
        )

    @action(detail=False, name="Get risk scenarios count per status")
    def per_status(self, request):
        return Response({"results": risk_per_status(request.user)})

    @action(
        detail=False, methods=["get"], permission_classes=[permissions.IsAuthenticated]
    )
    def default_ref_id(self, request):
        risk_assessment_id = request.query_params.get("risk_assessment")
        if not risk_assessment_id:
            return Response(
                {"error": "Missing 'risk_assessment' parameter."}, status=400
            )
        try:
            risk_assessment = RiskAssessment.objects.get(pk=risk_assessment_id)

            # Use the class method to compute the default ref_id
            default_ref_id = RiskScenario.get_default_ref_id(risk_assessment)
            return Response({"results": default_ref_id})
        except Exception as e:
            logger.error("Error in default_ref_id: %s", str(e))
            return Response(
                {"error": "Error in default_ref_id has occurred."}, status=400
            )

    @action(
        detail=True,
        methods=["post"],
        url_path="sync-to-actions",
    )
    def sync_to_applied_controls(self, request, pk):
        dry_run = request.query_params.get("dry_run", True)
        if dry_run == "false":
            dry_run = False
        reset_residual = request.data.get("reset_residual", False)
        risk_scenario = RiskScenario.objects.get(id=pk)

        if not RoleAssignment.is_access_allowed(
            user=request.user,
            perm=Permission.objects.get(codename="change_riskscenario"),
            folder=Folder.get_folder(risk_scenario),
        ):
            return Response(status=status.HTTP_403_FORBIDDEN)

        changes = risk_scenario.sync_to_applied_controls(
            reset_residual=reset_residual, dry_run=dry_run
        )
        return Response(
            {"changes": AppliedControlReadSerializer(changes, many=True).data}
        )


class RiskAcceptanceFilterSet(GenericFilterSet):
    folder = df.ModelMultipleChoiceFilter(queryset=Folder.objects.all())
    approver = df.ModelMultipleChoiceFilter(queryset=User.objects.all())

    to_review = df.BooleanFilter(method="filter_to_review")

    def filter_to_review(self, queryset, name, value):
        if value:
            return (
                queryset.filter(expiry_date__lte=date.today() + timedelta(days=30))
                .filter(state__in=["submitted", "accepted"])
                .order_by("expiry_date")
            )

        return queryset

    class Meta:
        model = RiskAcceptance
        fields = {
            "state": ["exact"],
            "risk_scenarios": ["exact"],
            "expiry_date": ["exact", "lte", "gte", "lt", "gt", "month", "year"],
        }


class RiskAcceptanceViewSet(BaseModelViewSet):
    """
    API endpoint that allows risk acceptance to be viewed or edited.
    """

    permission_overrides = {
        "accept": "approve_riskacceptance",
        "reject": "approve_riskacceptance",
        "revoke": "approve_riskacceptance",
    }

    model = RiskAcceptance
    serializer_class = RiskAcceptanceWriteSerializer
    filterset_class = RiskAcceptanceFilterSet
    search_fields = ["name", "description", "justification"]

    def update(self, request, *args, **kwargs):
        initial_data = self.get_object()
        updated_data = request.data
        if (
            updated_data.get("justification") != initial_data.justification
            and request.user != initial_data.approver
        ):
            _data = {
                "non_field_errors": "The justification can only be edited by the approver"
            }
            return Response(data=_data, status=status.HTTP_400_BAD_REQUEST)
        else:
            return super().update(request, *args, **kwargs)

    @action(detail=False, name="Get acceptances to review")
    def to_review(self, request):
        acceptances = acceptances_to_review(request.user)

        acceptances = [
            RiskAcceptanceReadSerializer(acceptance).data for acceptance in acceptances
        ]

        """
        The serializer of AppliedControl isn't applied automatically for this function
        """

        return Response({"results": acceptances})

    @action(detail=True, methods=["post"], name="Submit risk acceptance")
    def submit(self, request, pk):
        if self.get_object().approver:
            self.get_object().set_state("submitted")
            return Response({"results": "state updated to submitted"})
        else:
            return Response(
                {"error": "Missing 'approver' field"}, status=status.HTTP_403_FORBIDDEN
            )

    # This set back risk acceptance to "Created"
    @action(detail=True, methods=["post"], name="Draft risk acceptance")
    def draft(self, request, pk):
        self.get_object().set_state("created")
        return Response({"results": "state updated back to created"})

    @action(detail=True, methods=["post"], name="Accept risk acceptance")
    def accept(self, request, pk):
        if request.user != self.get_object().approver:
            logger.error(
                "Only the approver can accept the risk acceptance",
                user=request.user,
                approver=self.get_object().approver,
            )
            raise PermissionDenied(
                {"error": "Only the approver can accept the risk acceptance"}
            )
        self.get_object().set_state("accepted")
        return Response({"results": "state updated to accepted"})

    @action(detail=True, methods=["post"], name="Reject risk acceptance")
    def reject(self, request, pk):
        if request.user != self.get_object().approver:
            logger.error(
                "Only the approver can reject the risk acceptance",
                user=request.user,
                approver=self.get_object().approver,
            )
            raise PermissionDenied(
                {"error": "Only the approver can reject the risk acceptance"}
            )
        self.get_object().set_state("rejected")
        return Response({"results": "state updated to rejected"})

    @action(detail=True, methods=["post"], name="Revoke risk acceptance")
    def revoke(self, request, pk):
        if request.user != self.get_object().approver:
            logger.error(
                "Only the approver can revoke the risk acceptance",
                user=request.user,
                approver=self.get_object().approver,
            )
            raise PermissionDenied(
                {"error": "Only the approver can revoke the risk acceptance"}
            )
        self.get_object().set_state("revoked")
        return Response({"results": "state updated to revoked"})

    @action(detail=False, methods=["get"], name="Get waiting risk acceptances")
    def waiting(self, request):
        acceptance_count = RiskAcceptance.objects.filter(
            approver=request.user, state="submitted"
        ).count()
        return Response({"count": acceptance_count})

    def perform_update(self, serializer):
        risk_acceptance = serializer.validated_data

        if risk_acceptance.get("approver"):
            for scenario in risk_acceptance.get("risk_scenarios"):
                if not RoleAssignment.is_access_allowed(
                    risk_acceptance.get("approver"),
                    Permission.objects.get(codename="approve_riskacceptance"),
                    scenario.risk_assessment.perimeter.folder,
                ):
                    raise ValidationError(
                        "The approver is not allowed to approve this risk acceptance"
                    )
        risk_acceptance = serializer.save()
        dispatch_webhook_event(risk_acceptance, "updated", serializer)

    @method_decorator(cache_page(60 * LONG_CACHE_TTL))
    @action(detail=False, name="Get state choices")
    def state(self, request):
        return Response(dict(RiskAcceptance.ACCEPTANCE_STATE))


class UserFilter(GenericFilterSet):
    is_approver = df.BooleanFilter(method="filter_approver", label="Approver")
    is_applied_control_owner = df.BooleanFilter(
        method="filter_applied_control_owner", label="Applied control owner"
    )
    exclude_current = df.BooleanFilter(
        method="filter_exclude_current", label="Exclude current user"
    )

    def filter_approver(self, queryset, name, value):
        """we don't know yet which folders will be used, so filter on any folder"""
        approvers_id = []
        for candidate in User.objects.all():
            if "approve_riskacceptance" in candidate.permissions:
                approvers_id.append(candidate.id)
        if value:
            return queryset.filter(id__in=approvers_id)
        return queryset.exclude(id__in=approvers_id)

    def filter_applied_control_owner(self, queryset, name, value):
        return queryset.filter(applied_controls__isnull=not value)

    def filter_exclude_current(self, queryset, name, value):
        """Exclude the current user from the queryset"""
        if value and self.request and self.request.user:
            return queryset.exclude(id=self.request.user.id)
        return queryset

    class Meta:
        model = User
        fields = [
            "email",
            "first_name",
            "last_name",
            "is_active",
            "keep_local_login",
            "is_approver",
            "is_third_party",
            "expiry_date",
            "user_groups",
            "exclude_current",
        ]


class ValidationFlowFilterSet(GenericFilterSet):
    folder = df.ModelMultipleChoiceFilter(queryset=Folder.objects.all())
    requester = df.ModelMultipleChoiceFilter(queryset=User.objects.all())
    approver = df.ModelMultipleChoiceFilter(queryset=User.objects.all())

    linked_models = df.CharFilter(method="filter_linked_models", label="Linked models")

    def filter_linked_models(self, queryset, name, value):
        """
        Filter validation flows by linked model types.
        Usage: ?linked_models=risk_assessments,evidences
        """
        if not value:
            return queryset

        model_types = [m.strip() for m in value.split(",")]
        filtered_qs = queryset

        for model_type in model_types:
            # Use the field name with __isnull=False to check if objects are linked
            filter_kwargs = {f"{model_type}__isnull": False}
            filtered_qs = filtered_qs.filter(**filter_kwargs).distinct()

        return filtered_qs

    class Meta:
        model = ValidationFlow
        fields = [
            "status",
            "filtering_labels",
            "compliance_assessments",
            "risk_assessments",
            "crq_studies",
            "ebios_studies",
            "entity_assessments",
            "findings_assessments",
            "evidences",
            "security_exceptions",
            "policies",
        ]


class ValidationFlowViewSet(BaseModelViewSet):
    """
    API endpoint that allows validation flows to be viewed or edited.
    """

    model = ValidationFlow
    serializer_class = ValidationFlowWriteSerializer
    filterset_class = ValidationFlowFilterSet
    search_fields = ["ref_id", "request_notes"]

    @method_decorator(cache_page(60 * LONG_CACHE_TTL))
    @action(detail=False, name="Get status choices")
    def status(self, request):
        return Response(dict(ValidationFlow.Status.choices))

    @method_decorator(cache_page(60 * LONG_CACHE_TTL))
    @action(detail=False, name="Get linked models choices")
    def linked_models(self, request):
        """Return available model types that can be linked to validation flows"""
        model_types = {
            "compliance_assessments": "Compliance Assessments",
            "risk_assessments": "Risk Assessments",
            "business_impact_analysis": "Business Impact Analysis",
            "crq_studies": "Quantitative Risk Studies",
            "ebios_studies": "EBIOS RM Studies",
            "entity_assessments": "Entity Assessments",
            "findings_assessments": "Findings Assessments",
            "evidences": "Evidences",
            "security_exceptions": "Security Exceptions",
            "policies": "Policies",
        }
        return Response(model_types)

    @action(
        detail=False, methods=["get"], permission_classes=[permissions.IsAuthenticated]
    )
    def default_ref_id(self, request):
        try:
            # Use the class method to compute the default ref_id (globally unique)
            default_ref_id = ValidationFlow.get_default_ref_id()
            return Response({"results": default_ref_id})
        except Exception as e:
            logger.error("Error in default_ref_id: %s", str(e))
            return Response(
                {"error": "Error in default_ref_id has occurred."}, status=400
            )


class UserViewSet(BaseModelViewSet):
    """
    API endpoint that allows users to be viewed or edited
    """

    model = User
    ordering = ["-is_active", "-is_superuser", "email", "id"]
    filterset_class = UserFilter
    search_fields = ["email", "first_name", "last_name"]

    def get_queryset(self):
        return User.visible_users(self.request.user, view_all_users=True)

    def update(self, request: Request, *args, **kwargs) -> Response:
        user = self.get_object()
        if user.is_admin():
            number_of_admin_users = User.get_admin_users().count()
            admin_group = UserGroup.objects.get(name="BI-UG-ADM")
            if number_of_admin_users == 1:
                new_user_groups = set(request.data["user_groups"])
                if str(admin_group.pk) not in new_user_groups:
                    return Response(
                        {"error": "attemptToRemoveOnlyAdminUserGroup"},
                        status=status.HTTP_403_FORBIDDEN,
                    )

        return super().update(request, *args, **kwargs)

    def destroy(self, request, *args, **kwargs):
        user = self.get_object()
        if user.is_admin():
            number_of_admin_users = User.get_admin_users().count()
            if number_of_admin_users == 1:
                return Response(
                    {"error": "attemptToDeleteOnlyAdminAccountError"},
                    status=status.HTTP_403_FORBIDDEN,
                )

        return super().destroy(request, *args, **kwargs)


class UserGroupOrderingFilter(filters.OrderingFilter):
    """
    Custom ordering filter:
    - Performs in-memory (Python) sorting only for `localization_dict`.
    - The sort key is a tuple: (folder full_path OR folder.name, object.name).
    - Supports `-localization_dict` for descending order.
    - For all other fields, it falls back to standard SQL ordering.
    """

    def filter_queryset(self, request, queryset, view):
        ordering = self.get_ordering(request, queryset, view)
        if not ordering:
            return queryset

        # Special case: in-memory sorting for `localization_dict`
        if len(ordering) == 1 and ordering[0].lstrip("-") == "localization_dict":
            desc = ordering[0].startswith("-")

            # Optimize DB access: fetch the related folder in one query
            queryset = queryset.select_related("folder")

            # Materialize queryset into a list to sort in Python
            data = list(queryset)

            def full_path_or_name(folder):
                """
                Build a string key from the folder:
                - Prefer the full path (names of all parent folders + current).
                - Fall back to the folder's name if no path is available.
                """
                if folder is None:
                    return ""

                path_list = getattr(folder, "get_folder_full_path", None)
                if callable(path_list):
                    items = folder.get_folder_full_path(include_root=False)
                    names = [getattr(f, "name", "") or "" for f in items]
                    if names:
                        return "/".join(names)

                # Fallback: just the folder name
                return getattr(folder, "name", "") or ""

            def key_func(obj):
                # Get the folder from the object
                folder = getattr(obj, "folder", None)
                # If you want to be more robust, you could use:
                # from yourapp.models import Folder
                # folder = Folder.get_folder(obj)

                path_key = full_path_or_name(folder).casefold()
                name_key = (getattr(obj, "name", "") or "").casefold()
                return (path_key, name_key)

            # Perform stable sort, reverse if `-localization_dict`
            data.sort(key=key_func, reverse=desc)
            return data

        # Default case: fall back to SQL ordering
        return super().filter_queryset(request, queryset, view)


class UserGroupViewSet(BaseModelViewSet):
    """
    API endpoint that allows user groups to be viewed or edited
    """

    model = UserGroup
    ordering = ["builtin", "name"]
    ordering_fields = ["localization_dict"]
    filterset_fields = ["folder"]
    search_fields = [
        "folder__name"
    ]  # temporary hack, filters only by folder name, not role name
    filter_backends = [
        DjangoFilterBackend,
        UserGroupOrderingFilter,
        filters.SearchFilter,
    ]


class RoleAssignmentViewSet(BaseModelViewSet):
    """
    API endpoint that allows role assignments to be viewed or edited.
    """

    model = RoleAssignment
    ordering = ["builtin", "folder"]
    filterset_fields = ["folder"]


class FolderFilter(GenericFilterSet):
    parent_folder = df.ModelMultipleChoiceFilter(queryset=Folder.objects.all())

    owned = df.BooleanFilter(method="get_owned_folders", label="owned")
    content_type = df.MultipleChoiceFilter(
        choices=Folder.ContentType, lookup_expr="icontains"
    )

    def get_owned_folders(self, queryset, name, value):
        owned_folders_id = []
        for folder in Folder.objects.all():
            if folder.owner.all().first():
                owned_folders_id.append(folder.id)
        if value:
            return queryset.filter(id__in=owned_folders_id)
        return queryset.exclude(id__in=owned_folders_id)

    class Meta:
        model = Folder
        fields = [
            "name",
            "content_type",
            "owner",
            "owned",
            "filtering_labels",
        ]


class FolderViewSet(BaseModelViewSet):
    """
    API endpoint that allows folders to be viewed or edited.
    """

    model = Folder
    filterset_class = FolderFilter
    search_fields = ["name"]
    batch_size = 100  # Configurable batch size for processing domain import

    def perform_create(self, serializer):
        """
        Create the default user groups after domain creation
        """
        serializer.save()
        folder = Folder.objects.get(id=serializer.data["id"])
        Folder.create_default_ug_and_ra(folder)

    def list(self, request, *args, **kwargs):
        return super().list(request, *args, **kwargs)

    def retrieve(self, request, *args, **kwargs):
        return super().retrieve(request, *args, **kwargs)

    @action(detail=False, methods=["get"])
    def org_tree(self, request):
        """
        Returns the tree of domains and perimeters
        """
        include_perimeters = request.query_params.get(
            "include_perimeters", "True"
        ).lower() in ["true", "1", "yes"]

        (viewable_objects, _, _) = RoleAssignment.get_accessible_object_ids(
            folder=Folder.get_root_folder(),
            user=request.user,
            object_type=Folder,
        )

        # Add ancestors so viewable folders aren't orphaned
        needed_folders = set(viewable_objects)

        for folder_id in viewable_objects:
            current = Folder.objects.get(pk=folder_id)
            while current and current.parent_folder_id:
                needed_folders.add(current.parent_folder_id)
                current = Folder.objects.get(pk=current.parent_folder_id)

        folders_list = []
        for folder in (
            Folder.objects.exclude(content_type="GL")
            .filter(id__in=needed_folders, parent_folder=Folder.get_root_folder())
            .distinct()
        ):
            entry = {
                "name": folder.name,
                "uuid": folder.id,
                "viewable": folder.id in viewable_objects,
            }
            folder_content = get_folder_content(
                folder,
                include_perimeters=include_perimeters,
                viewable_objects=viewable_objects,
                needed_folders=needed_folders,
            )
            if len(folder_content) > 0:
                entry.update({"children": folder_content})
            folders_list.append(entry)

        return Response({"name": "Global", "children": folders_list})

    @action(detail=False, methods=["get"])
    def ids(self, request):
        my_map = dict()

        (viewable_items, _, _) = RoleAssignment.get_accessible_object_ids(
            folder=Folder.get_root_folder(),
            user=request.user,
            object_type=Folder,
        )
        for item in Folder.objects.filter(id__in=viewable_items):
            my_map[item.name] = item.id
        return Response(my_map)

    @action(detail=False, methods=["get"])
    def my_assignments(self, request):
        risk_assessments = RiskAssessment.objects.filter(
            Q(authors=request.user) | Q(reviewers=request.user)
        ).distinct()

        audits = (
            ComplianceAssessment.objects.filter(
                Q(authors=request.user) | Q(reviewers=request.user)
            )
            .order_by(F("eta").asc(nulls_last=True))
            .distinct()
        )

        sum = 0
        avg_progress = 0
        audits_count = audits.count()
        if audits_count > 0:
            for audit in audits:
                sum += audit.get_progress()
            avg_progress = int(sum / audits.count())

        controls = (
            AppliedControl.objects.filter(owner=request.user)
            .order_by(F("eta").asc(nulls_last=True))
            .distinct()
        )
        non_active_controls = controls.exclude(status="active")
        risk_scenarios = RiskScenario.objects.filter(owner=request.user).distinct()
        controls_progress = 0
        evidences_progress = 0
        tot_ac = controls.count()
        if tot_ac > 0:
            alive_ac = controls.filter(status="active").count()
            controls_progress = int((alive_ac / tot_ac) * 100)

            with_evidences = 0
            for ctl in controls:
                with_evidences += 1 if ctl.has_evidences() else 0

            evidences_progress = int((with_evidences / tot_ac) * 100)

        RA_serializer = RiskAssessmentReadSerializer(risk_assessments[:10], many=True)
        CA_serializer = ComplianceAssessmentReadSerializer(audits[:6], many=True)
        AC_serializer = AppliedControlReadSerializer(
            non_active_controls[:10], many=True
        )
        RS_serializer = RiskScenarioReadSerializer(risk_scenarios[:10], many=True)

        return Response(
            {
                "risk_assessments": RA_serializer.data,
                "audits": CA_serializer.data,
                "controls": AC_serializer.data,
                "risk_scenarios": RS_serializer.data,
                "metrics": {
                    "progress": {
                        "audits": avg_progress,
                        "controls": controls_progress,
                        "evidences": evidences_progress,
                    }
                },
            }
        )

    @action(detail=True, methods=["get"])
    def export(self, request, pk):
        include_attachments = True
        instance = self.get_object()

        logger.info(
            "Starting domain export",
            domain_id=instance.id,
            domain_name=instance.name,
            include_attachments=include_attachments,
            user=request.user.username,
        )

        objects = get_domain_export_objects(instance)

        for model in objects.keys():
            if not RoleAssignment.is_access_allowed(
                user=request.user,
                perm=Permission.objects.get(codename=f"view_{model}"),
                folder=instance,
            ):
                logger.error(
                    "User does not have permission to export object",
                    user=request.user,
                    model=model,
                )
                raise PermissionDenied(
                    {"error": "userDoesNotHavePermissionToExportDomain"}
                )

        logger.debug(
            "Retrieved domain objects for export",
            object_types=list(objects.keys()),
            total_objects=sum(len(queryset) for queryset in objects.values()),
            objects_per_model={
                model: len(queryset) for model, queryset in objects.items()
            },
        )

        # Create in-memory zip file
        zip_buffer = io.BytesIO()

        with zipfile.ZipFile(zip_buffer, "w", zipfile.ZIP_DEFLATED) as zipf:
            if include_attachments:
                revisions = objects.get(
                    "evidencerevision", EvidenceRevision.objects.none()
                ).filter(attachment__isnull=False)
                logger.info(
                    "Processing evidence attachments",
                    total_revisions=revisions.count(),
                    domain_id=instance.id,
                )

                for revision in revisions:
                    if revision.attachment and default_storage.exists(
                        revision.attachment.name
                    ):
                        # Read file directly into memory
                        with default_storage.open(revision.attachment.name) as file:
                            file_content = file.read()
                            # Write the file content directly to the zip
                            zipf.writestr(
                                os.path.join(
                                    "attachments",
                                    "evidence-revisions",
                                    f"{revision.evidence_id}_v{revision.version}_"
                                    f"{os.path.basename(revision.attachment.name)}",
                                ),
                                file_content,
                            )

            # Add the JSON dump to the zip file
            dumpfile_name = (
                f"ciso-assistant-{slugify(instance.name)}-domain-{timezone.now()}"
            )
            dump_data = ExportSerializer.dump_data(scope=[*objects.values()])

            logger.debug(
                "Adding JSON dump to zip",
                json_size=len(json.dumps(dump_data).encode("utf-8")),
                filename=f"{dumpfile_name}.json",
            )

            zipf.writestr("data.json", json.dumps(dump_data).encode("utf-8"))

        # Reset buffer position to the start
        zip_buffer.seek(0)
        final_size = len(zip_buffer.getvalue())

        # Create the response with the in-memory zip file
        response = HttpResponse(zip_buffer.getvalue(), content_type="application/zip")
        response["Content-Disposition"] = f'attachment; filename="{dumpfile_name}.zip"'

        logger.info(
            "Domain export completed successfully",
            domain_id=instance.id,
            domain_name=instance.name,
            zip_size=final_size,
            filename=f"{dumpfile_name}.zip",
        )

        return response

    @action(
        detail=False,
        methods=["post"],
        url_path="import",
        parser_classes=(FileUploadParser,),
    )
    def import_domain(self, request):
        """Handle file upload and initiate import process."""
        load_missing_libraries = (
            request.query_params.get("load_missing_libraries", "false").lower()
            == "true"
        )
        try:
            if not RoleAssignment.is_access_allowed(
                user=request.user,
                perm=Permission.objects.get(codename="add_folder"),
                folder=Folder.get_root_folder(),
            ):
                raise PermissionDenied()
            domain_name = request.headers.get(
                "X-CISOAssistantDomainName", str(uuid.uuid4())
            )
            parsed_data = self._process_uploaded_file(request.data["file"])
            result = self._import_objects(
                parsed_data, domain_name, load_missing_libraries, user=request.user
            )
            return Response(result, status=status.HTTP_200_OK)

        except PermissionDenied:
            logger.error(
                "User does not have permission to import domain",
                user=request.user,
                exc_info=True,
            )
            return Response(
                {"error": "userDoesNotHavePermissionToImportDomain"},
                status=status.HTTP_403_FORBIDDEN,
            )

        except KeyError:
            logger.error("No file provided in the request", exc_info=True)
            return Response(
                {"errors": ["No file provided"]}, status=status.HTTP_400_BAD_REQUEST
            )

        except json.JSONDecodeError:
            logger.error("Invalid JSON format in uploaded file", exc_info=True)
            return Response(
                {"errors": ["Invalid JSON format"]}, status=status.HTTP_400_BAD_REQUEST
            )

    @action(
        detail=False,
        methods=["post"],
        url_path="import-dummy",
    )
    def import_dummy_domain(self, request):
        domain_name = "DEMO"
        try:
            PROJECT_DIR = Path(__file__).resolve().parent.parent
            dummy_fixture_path = PROJECT_DIR / "fixtures" / "dummy-domain.bak"
            if not dummy_fixture_path.exists():
                logger.error("Dummy domain fixture not found", path=dummy_fixture_path)
                return Response(
                    {"error": "dummyDomainFixtureNotFound"},
                    status=status.HTTP_500_INTERNAL_SERVER_ERROR,
                )
            parsed_data = self._process_uploaded_file(dummy_fixture_path)
            result = self._import_objects(
                parsed_data, domain_name, load_missing_libraries=True, user=request.user
            )
            logger.info("Dummy domain imported successfully", domain_name=domain_name)
            return Response(result, status=status.HTTP_200_OK)

        except json.JSONDecodeError:
            logger.error("Invalid JSON format in dummy fixture file")
            return Response(
                {"errors": ["Invalid JSON format"]},
                status=status.HTTP_500_INTERNAL_SERVER_ERROR,
            )
        except Exception:
            logger.error("Error importing dummy domain")
            return Response(
                {"error": "failedToImportDummyDomain"},
                status=status.HTTP_500_INTERNAL_SERVER_ERROR,
            )

    def _process_uploaded_file(self, dump_file: str | Path) -> Any:
        """Process the uploaded file and return parsed data."""
        if not zipfile.is_zipfile(dump_file):
            logger.error("Invalid ZIP file format")
            raise ValidationError({"file": "invalidZipFileFormat"})

        with zipfile.ZipFile(dump_file, mode="r") as zipf:
            if "data.json" not in zipf.namelist():
                logger.error(
                    "No data.json file found in uploaded file", files=zipf.namelist()
                )
                raise ValidationError({"file": "noDataJsonFileFound"})
            infolist = zipf.infolist()
            directories = list(set([Path(f.filename).parent.name for f in infolist]))
            decompressed_data = zipf.read("data.json")
            # Decode bytes to string if necessary
            if isinstance(decompressed_data, bytes):
                decompressed_data = decompressed_data.decode("utf-8")
            try:
                json_dump = json.loads(decompressed_data)
                import_version = json_dump["meta"]["media_version"]
                schema_version = json_dump["meta"].get("schema_version")
            except json.JSONDecodeError:
                logger.error("Invalid JSON format in uploaded file", exc_info=True)
                raise
            if "objects" not in json_dump:
                raise ValidationError("badly formatted json")

            # Check backup and local version

            try:
                schema_version_int = int(schema_version)
            except (ValueError, TypeError) as e:
                logger.error(
                    "Invalid schema version format",
                    schema_version=schema_version,
                    exc_info=e,
                )
                raise ValidationError({"error": "invalidSchemaVersionFormat"})
            compare_schema_versions(schema_version_int, import_version)

            if "attachments" in directories:
                attachments = {
                    f for f in infolist if Path(f.filename).parent.name == "attachments"
                }
                logger.info(
                    "Attachments found in uploaded file",
                    attachments_count=len(attachments),
                )
                for attachment in attachments:
                    try:
                        content = zipf.read(attachment)
                        current_name = Path(attachment.filename).name
                        new_name = default_storage.save(
                            current_name, io.BytesIO(content)
                        )
                        if new_name != current_name:
                            for x in json_dump["objects"]:
                                if (
                                    x["model"] == "core.evidence"
                                    and x["fields"]["attachment"] == current_name
                                ):
                                    x["fields"]["attachment"] = new_name

                    except Exception:
                        logger.error("Error extracting attachment", exc_info=True)

        return json_dump

    def _get_models_map(self, objects):
        """Build a map of model names to model classes."""
        model_names = {obj["model"] for obj in objects}
        return {name: apps.get_model(name) for name in model_names}

    def _resolve_dependencies(self, all_models):
        """Resolve model dependencies and detect cycles."""
        logger.debug("Resolving model dependencies", all_models=all_models)

        graph = build_dependency_graph(all_models)

        logger.debug("Dependency graph", graph=graph)

        try:
            return topological_sort(graph)
        except ValueError as e:
            logger.error("Cyclic dependency detected", error=str(e))
            raise ValidationError({"error": "Cyclic dependency detected"})

    def _import_objects(
        self, parsed_data: dict, domain_name: str, load_missing_libraries: bool, user
    ):
        """
        Import and validate objects using appropriate serializers.
        Handles both validation and creation in separate phases within a transaction.
        """
        validation_errors = []
        required_libraries = []
        missing_libraries = []
        link_dump_database_ids = {}

        # First check if objects exist
        objects = parsed_data.get("objects")
        if not objects:
            logger.error("No objects found in the dump")
            raise ValidationError({"error": "No objects found in the dump"})

        try:
            # Validate models and check for domain
            models_map = self._get_models_map(objects)
            if Folder in models_map.values():
                logger.error("Dump contains a domain")
                raise ValidationError({"error": "Dump contains a domain"})

            # check that user has permission to create all objects to import
            error_dict = {}
            for model in filter(
                lambda x: x not in [RequirementAssessment], models_map.values()
            ):
                if not RoleAssignment.is_access_allowed(
                    user=user,
                    perm=Permission.objects.get(
                        codename=f"add_{model._meta.model_name}"
                    ),
                    folder=Folder.get_root_folder(),
                ):
                    error_dict[model._meta.model_name] = "permission_denied"
            if error_dict:
                logger.error(
                    "User does not have permission to import objects",
                    error_dict=error_dict,
                )
                raise PermissionDenied()

            # Validation phase (outside transaction since it doesn't modify database)
            creation_order = self._resolve_dependencies(list(models_map.values()))

            logger.debug("Resolved creation order", creation_order=creation_order)
            logger.debug("Starting objects validation", objects_count=len(objects))

            # Validate all objects first
            for model in creation_order:
                self._validate_model_objects(
                    model=model,
                    objects=objects,
                    validation_errors=validation_errors,
                    required_libraries=required_libraries,
                )

            logger.debug("required_libraries", required_libraries=required_libraries)

            # If validation errors exist, raise them immediately
            if validation_errors:
                logger.error(
                    "Failed to validate objects", validation_errors=validation_errors
                )
                raise ValidationError({"validation_errors": validation_errors})

            # Creation phase - wrap in transaction
            with transaction.atomic():
                # Create base folder and store its ID
                base_folder = Folder.objects.create(
                    name=domain_name, content_type=Folder.ContentType.DOMAIN
                )
                link_dump_database_ids["base_folder"] = base_folder
                Folder.create_default_ug_and_ra(base_folder)

                # Check for missing libraries after folder creation
                for library in required_libraries:
                    if not LoadedLibrary.objects.filter(
                        urn=library["urn"], version=library["version"]
                    ).exists():
                        if (
                            StoredLibrary.objects.filter(
                                urn=library["urn"], version__gte=library["version"]
                            ).exists()
                            and load_missing_libraries
                        ):
                            StoredLibrary.objects.get(
                                urn=library["urn"], version__gte=library["version"]
                            ).load()
                        else:
                            missing_libraries.append(library)

                logger.debug("missing_libraries", missing_libraries=missing_libraries)

                # If missing libraries exist, raise specific error
                if missing_libraries:
                    logger.warning(f"Missing libraries: {missing_libraries}")
                    raise ValidationError({"missing_libraries": missing_libraries})

                logger.info(
                    "Starting objects creation",
                    objects_count=len(objects),
                    creation_order=creation_order,
                )

                # Create all objects within the transaction
                for model in creation_order:
                    self._create_model_objects(
                        model=model,
                        objects=objects,
                        link_dump_database_ids=link_dump_database_ids,
                    )

            return {"message": "Import successful"}

        except ValidationError as e:
            logger.error(f"error: {e}")
            raise
        except Exception as e:
            # Handle unexpected errors with a generic message
            logger.exception(f"Failed to import objects: {str(e)}")
            raise ValidationError({"non_field_errors": "errorOccuredDuringImport"})

    def _validate_model_objects(
        self, model, objects, validation_errors, required_libraries
    ):
        """Validate all objects for a model before creation."""
        model_name = f"{model._meta.app_label}.{model._meta.model_name}"
        model_objects = [obj for obj in objects if obj["model"] == model_name]

        if not model_objects:
            return

        # Process validation in batches
        for i in range(0, len(model_objects), self.batch_size):
            batch = model_objects[i : i + self.batch_size]
            self._validate_batch(
                model=model,
                batch=batch,
                validation_errors=validation_errors,
                required_libraries=required_libraries,
            )

    def _validate_batch(self, model, batch, validation_errors, required_libraries):
        """Validate a batch of objects."""
        model_name = f"{model._meta.app_label}.{model._meta.model_name}"

        for obj in batch:
            obj_id = obj.get("id")
            fields = obj.get("fields", {}).copy()

            try:
                # Handle library objects
                if model == LoadedLibrary:
                    required_libraries.append(
                        {"urn": fields["urn"], "version": fields["version"]}
                    )
                    logger.info(
                        "Adding library to required libraries", urn=fields["urn"]
                    )
                    continue
                if fields.get("library"):
                    continue

                # Validate using serializer
                serializer_class = import_export_serializer_class(model)
                serializer = serializer_class(data=fields)

                if not serializer.is_valid():
                    validation_errors.append(
                        {
                            "model": model_name,
                            "id": obj_id,
                            "errors": serializer.errors,
                        }
                    )

            except Exception as e:
                logger.error(
                    f"Error validating object {obj_id} in {model_name}: {str(e)}",
                    exc_info=True,
                )
                validation_errors.append(
                    {
                        "model": model_name,
                        "id": obj_id,
                        "errors": [str(e)],
                    }
                )

    def _create_model_objects(self, model, objects, link_dump_database_ids):
        """Create all objects for a model after validation."""
        logger.debug("Creating objects for model", model=model)

        model_name = f"{model._meta.app_label}.{model._meta.model_name}"
        model_objects = [obj for obj in objects if obj["model"] == model_name]

        logger.debug("Model objects", model=model, count=len(model_objects))

        if not model_objects:
            return

        # Handle self-referencing dependencies
        self_ref_field = get_self_referencing_field(model)
        if self_ref_field:
            try:
                model_objects = sort_objects_by_self_reference(
                    model_objects, self_ref_field
                )
            except ValueError as e:
                logger.error(f"Cyclic dependency detected in {model_name}: {str(e)}")
                raise ValidationError(
                    {"error": f"Cyclic dependency detected in {model_name}"}
                )

        # Process creation in batches
        for i in range(0, len(model_objects), self.batch_size):
            batch = model_objects[i : i + self.batch_size]
            self._create_batch(
                model=model,
                batch=batch,
                link_dump_database_ids=link_dump_database_ids,
            )

    def _create_batch(self, model, batch, link_dump_database_ids):
        """Create a batch of objects with proper relationship handling."""
        # Create all objects in the batch within a single transaction
        with transaction.atomic():
            for obj in batch:
                obj_id = obj.get("id")
                fields = obj.get("fields", {}).copy()

                try:
                    # Handle library objects
                    if fields.get("library") or model == LoadedLibrary:
                        logger.info(f"Skipping creation of library object {obj_id}")
                        link_dump_database_ids[obj_id] = fields.get("urn")
                        continue

                    # Handle folder reference
                    if fields.get("folder"):
                        fields["folder"] = link_dump_database_ids.get("base_folder")

                    # Process model-specific relationships
                    many_to_many_map_ids = {}
                    fields = self._process_model_relationships(
                        model=model,
                        fields=fields,
                        link_dump_database_ids=link_dump_database_ids,
                        many_to_many_map_ids=many_to_many_map_ids,
                    )

                    try:
                        # Run clean to validate unique constraints
                        model(**fields).clean()
                    except ValidationError as e:
                        for field, error in e.error_dict.items():
                            fields[field] = f"{fields[field]} {uuid.uuid4()}"

                    logger.debug("Creating object", fields=fields)

                    # Create the object
                    obj_created = model.objects.create(**fields)
                    link_dump_database_ids[obj_id] = obj_created.id

                    # Handle many-to-many relationships
                    self._set_many_to_many_relations(
                        model=model,
                        obj=obj_created,
                        many_to_many_map_ids=many_to_many_map_ids,
                    )

                except Exception as e:
                    logger.error("Error creating object", obj=obj, exc_info=True)
                    # This will trigger a rollback of the entire batch
                    raise ValidationError(
                        f"Error creating {model._meta.model_name}: {str(e)}"
                    )

    def _process_model_relationships(
        self,
        model,
        fields,
        link_dump_database_ids,
        many_to_many_map_ids,
    ):
        """Process model-specific relationships."""

        def get_mapped_ids(
            ids: List[str], link_dump_database_ids: Dict[str, str]
        ) -> List[str]:
            return [
                link_dump_database_ids[id] for id in ids if id in link_dump_database_ids
            ]

        model_name = model._meta.model_name
        _fields = fields.copy()

        logger.debug(
            "Processing model relationships", model=model_name, _fields=_fields
        )

        match model_name:
            case "asset":
                many_to_many_map_ids["parent_ids"] = get_mapped_ids(
                    _fields.pop("parent_assets", []), link_dump_database_ids
                )

            case "riskassessment":
                _fields["perimeter"] = Perimeter.objects.get(
                    id=link_dump_database_ids.get(_fields["perimeter"])
                )
                _fields["risk_matrix"] = RiskMatrix.objects.get(
                    urn=_fields.get("risk_matrix")
                )
                _fields["ebios_rm_study"] = (
                    EbiosRMStudy.objects.get(
                        id=link_dump_database_ids.get(_fields["ebios_rm_study"])
                    )
                    if _fields.get("ebios_rm_study")
                    else None
                )

            case "complianceassessment":
                _fields["perimeter"] = Perimeter.objects.get(
                    id=link_dump_database_ids.get(_fields["perimeter"])
                )
                _fields["framework"] = Framework.objects.get(urn=_fields["framework"])

            case "appliedcontrol":
                many_to_many_map_ids["evidence_ids"] = get_mapped_ids(
                    _fields.pop("evidences", []), link_dump_database_ids
                )
                many_to_many_map_ids["objective_ids"] = get_mapped_ids(
                    _fields.pop("objectives", []), link_dump_database_ids
                )
                ref_control_id = link_dump_database_ids.get(
                    _fields["reference_control"]
                )
                _fields["reference_control"] = ReferenceControl.objects.filter(
                    urn=ref_control_id
                ).first()

            case "evidence":
                many_to_many_map_ids["owner_ids"] = get_mapped_ids(
                    _fields.pop("owner", []), link_dump_database_ids
                )

            case "evidencerevision":
                _fields.pop("size", None)
                _fields.pop("attachment_hash", None)
                _fields["evidence"] = Evidence.objects.get(
                    id=link_dump_database_ids.get(_fields["evidence"])
                )

            case "requirementassessment":
                logger.debug("Looking for requirement", urn=_fields.get("requirement"))
                _fields["requirement"] = RequirementNode.objects.get(
                    urn=_fields.get("requirement")
                )
                _fields["compliance_assessment"] = ComplianceAssessment.objects.get(
                    id=link_dump_database_ids.get(_fields["compliance_assessment"])
                )
                many_to_many_map_ids.update(
                    {
                        "applied_controls": get_mapped_ids(
                            _fields.pop("applied_controls", []), link_dump_database_ids
                        ),
                        "evidence_ids": get_mapped_ids(
                            _fields.pop("evidences", []), link_dump_database_ids
                        ),
                    }
                )

            case "vulnerability":
                many_to_many_map_ids["applied_controls"] = get_mapped_ids(
                    _fields.pop("applied_controls", []), link_dump_database_ids
                )

            case "riskscenario":
                _fields["risk_assessment"] = RiskAssessment.objects.get(
                    id=link_dump_database_ids.get(_fields["risk_assessment"])
                )
                # Process all related _fields at once
                related__fields = [
                    "threats",
                    "vulnerabilities",
                    "assets",
                    "applied_controls",
                    "existing_applied_controls",
                    "qualifications",
                ]
                for field in related__fields:
                    map_key = (
                        f"{field.rstrip('s')}_ids"
                        if not field.endswith("controls")
                        else f"{field}_ids"
                    )
                    if field == "qualifications":
                        many_to_many_map_ids[map_key] = _fields.pop(field, [])
                    else:
                        many_to_many_map_ids[map_key] = get_mapped_ids(
                            _fields.pop(field, []), link_dump_database_ids
                        )

            case "entity":
                _fields.pop("owned_folders", None)

            case "ebiosrmstudy":
                _fields.update(
                    {
                        "risk_matrix": RiskMatrix.objects.get(
                            urn=_fields.get("risk_matrix")
                        ),
                        "reference_entity": Entity.objects.get(
                            id=link_dump_database_ids.get(_fields["reference_entity"])
                        ),
                    }
                )
                many_to_many_map_ids.update(
                    {
                        "asset_ids": get_mapped_ids(
                            _fields.pop("assets", []), link_dump_database_ids
                        ),
                        "compliance_assessment_ids": get_mapped_ids(
                            _fields.pop("compliance_assessments", []),
                            link_dump_database_ids,
                        ),
                    }
                )

            case "fearedevent":
                _fields["ebios_rm_study"] = EbiosRMStudy.objects.get(
                    id=link_dump_database_ids.get(_fields["ebios_rm_study"])
                )
                many_to_many_map_ids.update(
                    {
                        "qualification_ids": _fields.pop("qualifications", []),
                        "asset_ids": get_mapped_ids(
                            _fields.pop("assets", []), link_dump_database_ids
                        ),
                    }
                )

            case "roto":
                _fields["ebios_rm_study"] = EbiosRMStudy.objects.get(
                    id=link_dump_database_ids.get(_fields["ebios_rm_study"])
                )
                many_to_many_map_ids["feared_event_ids"] = get_mapped_ids(
                    _fields.pop("feared_events", []), link_dump_database_ids
                )
                _fields["risk_origin"], _ = Terminology.objects.get_or_create(
                    name=_fields["risk_origin"],
                    is_visible=True,
                    field_path=Terminology.FieldPath.ROTO_RISK_ORIGIN,
                )

            case "stakeholder":
                _fields.update(
                    {
                        "ebios_rm_study": EbiosRMStudy.objects.get(
                            id=link_dump_database_ids.get(_fields["ebios_rm_study"])
                        ),
                        "entity": Entity.objects.get(
                            id=link_dump_database_ids.get(_fields["entity"])
                        ),
                    }
                )
                many_to_many_map_ids["applied_controls"] = get_mapped_ids(
                    _fields.pop("applied_controls", []), link_dump_database_ids
                )

            case "strategicscenario":
                _fields.update(
                    {
                        "ebios_rm_study": EbiosRMStudy.objects.get(
                            id=link_dump_database_ids.get(_fields["ebios_rm_study"])
                        ),
                        "ro_to_couple": RoTo.objects.get(
                            id=link_dump_database_ids.get(_fields["ro_to_couple"])
                        ),
                    }
                )

            case "attackpath":
                _fields.update(
                    {
                        "ebios_rm_study": EbiosRMStudy.objects.get(
                            id=link_dump_database_ids.get(_fields["ebios_rm_study"])
                        ),
                        "strategic_scenario": StrategicScenario.objects.get(
                            id=link_dump_database_ids.get(_fields["strategic_scenario"])
                        ),
                    }
                )
                many_to_many_map_ids["stakeholder_ids"] = get_mapped_ids(
                    _fields.pop("stakeholders", []), link_dump_database_ids
                )

            case "operationalscenario":
                _fields.update(
                    {
                        "ebios_rm_study": EbiosRMStudy.objects.get(
                            id=link_dump_database_ids.get(_fields["ebios_rm_study"])
                        ),
                        "attack_path": AttackPath.objects.get(
                            id=link_dump_database_ids.get(_fields["attack_path"])
                        ),
                    }
                )
                many_to_many_map_ids["threat_ids"] = get_mapped_ids(
                    _fields.pop("threats", []), link_dump_database_ids
                )

        return _fields

    def _set_many_to_many_relations(self, model, obj, many_to_many_map_ids):
        """Set many-to-many relationships after object creation."""
        model_name = model._meta.model_name

        match model_name:
            case "asset":
                if parent_ids := many_to_many_map_ids.get("parent_ids"):
                    logger.debug(
                        "Setting parent assets", asset=obj, parent_ids=parent_ids
                    )
                    obj.parent_assets.set(Asset.objects.filter(id__in=parent_ids))

            case "appliedcontrol":
                if evidence_ids := many_to_many_map_ids.get("evidence_ids"):
                    obj.evidences.set(Evidence.objects.filter(id__in=evidence_ids))

                if objectives_ids := many_to_many_map_ids.get("objective_ids"):
                    obj.objectives.set(
                        OrganisationObjective.objects.filter(id__in=objectives_ids)
                    )

            case "requirementassessment":
                if applied_control_ids := many_to_many_map_ids.get("applied_controls"):
                    obj.applied_controls.set(
                        AppliedControl.objects.filter(id__in=applied_control_ids)
                    )
                if evidence_ids := many_to_many_map_ids.get("evidence_ids"):
                    obj.evidences.set(Evidence.objects.filter(id__in=evidence_ids))

            case "vulnerability":
                if applied_control_ids := many_to_many_map_ids.get("applied_controls"):
                    obj.applied_controls.set(
                        AppliedControl.objects.filter(id__in=applied_control_ids)
                    )

            case "riskscenario":
                if threat_ids := many_to_many_map_ids.get("threat_ids"):
                    uuids, urns = self._split_uuids_urns(threat_ids)
                    obj.threats.set(
                        Threat.objects.filter(Q(id__in=uuids) | Q(urn__in=urns))
                    )

                if qualification_ids := many_to_many_map_ids.get("qualification_ids"):
                    # Get existing qualifications
                    existing_qualifications = Terminology.objects.filter(
                        name__in=qualification_ids
                    )
                    existing_names = set(
                        existing_qualifications.values_list("name", flat=True)
                    )

                    # Find missing names
                    missing_names = set(qualification_ids) - existing_names

                    # Create missing qualifications
                    if missing_names:
                        Terminology.objects.bulk_create(
                            [
                                Terminology(
                                    name=name,
                                    is_visible=True,
                                    field_path=Terminology.FieldPath.QUALIFICATIONS,
                                )
                                for name in missing_names
                            ],
                            ignore_conflicts=True,
                        )

                    # Now set all qualifications
                    obj.qualifications.set(
                        Terminology.objects.filter(name__in=qualification_ids)
                    )

                for field, model_class in {
                    "vulnerability_ids": (Vulnerability, "vulnerabilities"),
                    "asset_ids": (Asset, "assets"),
                    "applied_control_ids": (AppliedControl, "applied_controls"),
                    "existing_applied_control_ids": (
                        AppliedControl,
                        "existing_applied_controls",
                    ),
                }.items():
                    if ids := many_to_many_map_ids.get(field):
                        getattr(obj, model_class[1]).set(
                            model_class[0].objects.filter(id__in=ids)
                        )

            case "ebiosrmstudy":
                if asset_ids := many_to_many_map_ids.get("asset_ids"):
                    obj.assets.set(Asset.objects.filter(id__in=asset_ids))
                if compliance_assessment_ids := many_to_many_map_ids.get(
                    "compliance_assessment_ids"
                ):
                    obj.compliance_assessments.set(
                        ComplianceAssessment.objects.filter(
                            id__in=compliance_assessment_ids
                        )
                    )

            case "fearedevent":
                if qualification_ids := many_to_many_map_ids.get("qualification_ids"):
                    # Get existing qualifications
                    existing_qualifications = Terminology.objects.filter(
                        name__in=qualification_ids
                    )
                    existing_names = set(
                        existing_qualifications.values_list("name", flat=True)
                    )

                    # Find missing names
                    missing_names = set(qualification_ids) - existing_names

                    # Create missing qualifications
                    if missing_names:
                        Terminology.objects.bulk_create(
                            [
                                Terminology(
                                    name=name,
                                    is_visible=True,
                                    field_path=Terminology.FieldPath.QUALIFICATIONS,
                                )
                                for name in missing_names
                            ],
                            ignore_conflicts=True,
                        )

                    # Now set all qualifications
                    obj.qualifications.set(
                        Terminology.objects.filter(name__in=qualification_ids)
                    )
                if asset_ids := many_to_many_map_ids.get("asset_ids"):
                    obj.assets.set(Asset.objects.filter(id__in=asset_ids))

            case "roto":
                if feared_event_ids := many_to_many_map_ids.get("feared_event_ids"):
                    obj.feared_events.set(
                        FearedEvent.objects.filter(id__in=feared_event_ids)
                    )

            case "stakeholder":
                if applied_control_ids := many_to_many_map_ids.get("applied_controls"):
                    obj.applied_controls.set(
                        AppliedControl.objects.filter(id__in=applied_control_ids)
                    )

            case "attackpath":
                if stakeholder_ids := many_to_many_map_ids.get("stakeholder_ids"):
                    obj.stakeholders.set(
                        Stakeholder.objects.filter(id__in=stakeholder_ids)
                    )

            case "operationalscenario":
                if threat_ids := many_to_many_map_ids.get("threat_ids"):
                    uuids, urns = self._split_uuids_urns(threat_ids)
                    obj.threats.set(
                        Threat.objects.filter(Q(id__in=uuids) | Q(urn__in=urns))
                    )

    def _split_uuids_urns(self, ids: List[str]) -> Tuple[List[str], List[str]]:
        """Split a list of strings into UUIDs and URNs."""
        uuids = []
        urns = []
        for item in ids:
            try:
                uuid = UUID(str(item))
                uuids.append(uuid)
            except ValueError:
                urns.append(item)
        return uuids, urns

    @action(detail=False, methods=["get"])
    def get_accessible_objects(self, request):
        """
        Return the list of folders, perimeters, frameworks and risk matrices
        the current user can access, based on their role assignments.
        """
        (viewable_folders_ids, _, _) = RoleAssignment.get_accessible_object_ids(
            Folder.get_root_folder(), request.user, Folder
        )
        (viewable_perimeters_ids, _, _) = RoleAssignment.get_accessible_object_ids(
            Folder.get_root_folder(), request.user, Perimeter
        )
        (viewable_frameworks_ids, _, _) = RoleAssignment.get_accessible_object_ids(
            Folder.get_root_folder(), request.user, Framework
        )
        (viewable_risk_matrices_ids, _, _) = RoleAssignment.get_accessible_object_ids(
            Folder.get_root_folder(), request.user, RiskMatrix
        )
        res = {
            "folders": [
                {"name": str(f), "id": f.id}
                for f in Folder.objects.filter(id__in=viewable_folders_ids).order_by(
                    Lower("name")
                )
            ],
            "perimeters": [
                {"name": str(p), "id": p.id}
                for p in Perimeter.objects.filter(
                    id__in=viewable_perimeters_ids
                ).order_by(Lower("name"))
            ],
            "frameworks": [
                {"name": f.name, "id": f.id}
                for f in Framework.objects.filter(
                    id__in=viewable_frameworks_ids
                ).order_by(Lower("name"))
            ],
            "risk_matrices": [
                {"name": rm.name, "id": rm.id}
                for rm in RiskMatrix.objects.filter(
                    id__in=viewable_risk_matrices_ids
                ).order_by(Lower("name"))
            ],
        }
        return Response(res)


class UserPreferencesView(APIView):
    permission_classes = [permissions.IsAuthenticated]

    def get(self, request) -> Response:
        return Response(request.user.preferences, status=status.HTTP_200_OK)

    def patch(self, request) -> Response:
        new_language = request.data.get("lang")
        if new_language is None or new_language not in (
            lang[0] for lang in settings.LANGUAGES
        ):
            logger.error(
                f"Error in UserPreferencesView: new_language={new_language} available languages={[lang[0] for lang in settings.LANGUAGES]}"
            )
            return Response(
                {"error": "This language doesn't exist."},
                status=status.HTTP_400_BAD_REQUEST,
            )
        request.user.preferences["lang"] = new_language
        request.user.save()
        return Response({}, status=status.HTTP_200_OK)


@cache_page(60 * SHORT_CACHE_TTL)
@vary_on_cookie
@api_view(["GET"])
@permission_classes([permissions.IsAuthenticated])
def get_counters_view(request):
    """
    API endpoint that returns the counters
    """
    return Response({"results": get_counters(request.user)})


@api_view(["GET"])
@permission_classes([permissions.IsAuthenticated])
def get_metrics_view(request):
    """
    API endpoint that returns the counters
    """
    folder_id = request.query_params.get("folder", None)
    return Response({"results": get_metrics(request.user, folder_id)})


@api_view(["GET"])
@permission_classes([permissions.IsAuthenticated])
def get_combined_assessments_status_view(request):
    """
    API endpoint that returns combined assessment counts per status
    for RiskAssessment, ComplianceAssessment, and FindingsAssessment
    """
    return Response({"results": combined_assessments_per_status(request.user)})


@api_view(["GET"])
@permission_classes([permissions.IsAuthenticated])
def get_governance_calendar_data_view(request):
    """
    API endpoint that returns governance activity calendar data
    Aggregates TaskNode due dates, AppliedControl ETAs, and RiskAcceptance expiry dates
    """
    year = request.query_params.get("year", None)
    if year:
        year = int(year)
    return Response({"results": get_governance_calendar_data(request.user, year)})


# TODO: Add all the proper docstrings for the following list of functions


@cache_page(60 * SHORT_CACHE_TTL)
@vary_on_cookie
@api_view(["GET"])
@permission_classes([permissions.IsAuthenticated])
def get_agg_data(request):
    viewable_risk_assessments = RoleAssignment.get_accessible_object_ids(
        Folder.get_root_folder(), request.user, RiskAssessment
    )[0]
    data = risk_status(
        request.user, RiskAssessment.objects.filter(id__in=viewable_risk_assessments)
    )

    return Response({"results": data})


def serialize_nested(data: Any) -> dict:
    if isinstance(data, (list, tuple)):
        return [serialize_nested(i) for i in data]
    elif isinstance(data, dict):
        return {key: serialize_nested(value) for key, value in data.items()}
    elif isinstance(data, set):
        return {serialize_nested(i) for i in data}
    elif isinstance(data, ReturnDict):
        return dict(data)
    elif isinstance(data, models.query.QuerySet):
        return serialize_nested(list(data))
    elif isinstance(data, RiskAssessment):
        return RiskAssessmentReadSerializer(data).data
    elif isinstance(data, RiskScenario):
        return RiskScenarioReadSerializer(data).data
    elif isinstance(data, uuid.UUID):
        return str(data)
    elif isinstance(data, Promise):
        str_attr = {attr for attr in dir(str) if not attr.startswith("_")}
        proxy_attr = {attr for attr in dir(data) if not attr.startswith("_")}
        if len(str_attr - proxy_attr) == 0:
            return str(data)
    return data


@api_view(["GET"])
@permission_classes([permissions.IsAuthenticated])
def get_composer_data(request):
    risk_assessments = request.GET.get("risk_assessment")
    if risk_assessments is None:
        return Response(
            {"error": "This endpoint requires the 'risk_assessment' query parameter"},
            status=400,
        )

    risk_assessments = risk_assessments.split(",")
    if not all(
        re.fullmatch(
            # UUID REGEX
            r"([0-9a-f]{8}\-[0-9a-f]{4}\-[0-9a-f]{4}\-[0-9a-f]{4}\-[0-9a-f]{12})",
            risk_assessment,
        )
        for risk_assessment in risk_assessments
    ):
        return Response({"error": "Invalid UUID list"}, status=400)

    data = compile_risk_assessment_for_composer(request.user, risk_assessments)
    for _data in data["risk_assessment_objects"]:
        quality_check = serialize_nested(_data["risk_assessment"].quality_check())
        _data["risk_assessment"] = RiskAssessmentReadSerializer(
            _data["risk_assessment"]
        ).data
        _data["risk_assessment"]["quality_check"] = quality_check

    data = serialize_nested(data)
    return Response({"result": data})


# Compliance Assessment


class FrameworkFilter(GenericFilterSet):
    folder = df.ModelMultipleChoiceFilter(queryset=Folder.objects.all())

    baseline = df.ModelChoiceFilter(
        queryset=ComplianceAssessment.objects.all(),
        method="filter_framework",
        label="Baseline",
    )

    def filter_framework(self, queryset, name, value):
        if not value:
            return queryset
        source_framework = value.framework
        target_framework_ids = list(
            RequirementMappingSet.objects.filter(
                source_framework=source_framework
            ).values_list("target_framework__id", flat=True)
        )
        target_framework_ids.append(source_framework.id)
        return queryset.filter(id__in=target_framework_ids)

    class Meta:
        model = Framework
        fields = ["provider"]


class FrameworkViewSet(BaseModelViewSet):
    """
    API endpoint that allows frameworks to be viewed or edited.
    """

    model = Framework
    filterset_class = FrameworkFilter
    search_fields = ["name", "description"]

    def get_queryset(self):
        qs = super().get_queryset().prefetch_related("requirement_nodes")

        # Annotate if the framework is dynamic (any question uses implementation groups)
        qs = qs.annotate(
            is_dynamic=Exists(
                RequirementNode.objects.filter(
                    framework=OuterRef("pk"),
                    questions__icontains="select_implementation_groups",
                )
            )
        )

        return qs

    @method_decorator(cache_page(60 * LONG_CACHE_TTL))
    @method_decorator(vary_on_cookie)
    @action(detail=False, methods=["get"])
    def names(self, request):
        uuid_list = request.query_params.getlist("id[]", [])
        queryset = Framework.objects.filter(id__in=uuid_list)

        return Response(
            {
                str(framework.id): framework.get_name_translated()
                for framework in queryset
            }
        )

    @action(detail=True, methods=["get"])
    def tree(self, request, pk):
        _framework = Framework.objects.get(id=pk)
        return Response(
            get_sorted_requirement_nodes(
                RequirementNode.objects.filter(framework=_framework).all(),
                None,
                _framework.max_score,
            )
        )

    @action(detail=False, name="Get used frameworks")
    def used(self, request):
        viewable_framework = RoleAssignment.get_accessible_object_ids(
            Folder.get_root_folder(), request.user, Framework
        )[0]
        viewable_assessments = RoleAssignment.get_accessible_object_ids(
            Folder.get_root_folder(), request.user, ComplianceAssessment
        )[0]
        _used_frameworks = (
            Framework.objects.filter(complianceassessment__isnull=False)
            .filter(id__in=viewable_framework)
            .filter(complianceassessment__id__in=viewable_assessments)
            .distinct()
        )
        used_frameworks = _used_frameworks.values("id", "name")
        for i in range(len(used_frameworks)):
            used_frameworks[i]["compliance_assessments_count"] = (
                ComplianceAssessment.objects.filter(framework=_used_frameworks[i].id)
                .filter(id__in=viewable_assessments)
                .count()
            )
        return Response({"results": used_frameworks})

    @action(
        detail=True, methods=["get"], name="Get framework coverage data from mappings"
    )
    def mapping_stats(self, request, pk):
        from core.mappings.engine import engine

        framework_urn = Framework.objects.filter(id=pk).values_list("urn")[0][0]
        res = engine.paths_and_coverages(framework_urn)
        return Response({"response": res})

    @action(detail=True, methods=["get"], name="Get target frameworks from mappings")
    def mappings(self, request, pk):
        framework = self.get_object()
        available_target_frameworks_objects = [framework]
        mappings = RequirementMappingSet.objects.filter(source_framework=framework)
        for mapping in mappings:
            available_target_frameworks_objects.append(mapping.target_framework)
        available_target_frameworks = FrameworkReadSerializer(
            available_target_frameworks_objects, many=True
        ).data
        return Response({"results": available_target_frameworks})

    @action(detail=False, name="Get provider choices")
    def provider(self, request):
        providers = set(
            Framework.objects.filter(provider__isnull=False).values_list(
                "provider", flat=True
            )
        )
        return Response({p: p for p in providers})

    @action(detail=True, methods=["get"], name="Framework as an Excel template")
    def excel_template(self, request, pk):
        fwk = Framework.objects.get(id=pk)
        req_nodes = RequirementNode.objects.filter(framework=fwk).order_by("urn")
        entries = []
        for rn in req_nodes:
            entry = {
                "urn": rn.urn,
                "assessable": rn.assessable,
                "ref_id": rn.ref_id,
                "name": rn.get_name_translated,
                "description": rn.get_description_translated,
                "compliance_result": "",
                "requirement_progress": "",
                "score": "",
                "observations": "",
            }
            entries.append(entry)

        # Create DataFrame from entries
        df = pd.DataFrame(entries)

        # Create BytesIO object
        buffer = io.BytesIO()

        # Create ExcelWriter with openpyxl engine
        with pd.ExcelWriter(buffer, engine="openpyxl") as writer:
            df.to_excel(writer, index=False)

            # Get the worksheet
            worksheet = writer.sheets["Sheet1"]

            # For text wrapping, we need to define which columns need wrapping
            # Assuming 'description' and 'observations' columns need text wrapping
            wrap_columns = ["name", "description", "observations"]

            # Find the indices of the columns that need wrapping
            wrap_indices = [
                df.columns.get_loc(col) + 1 for col in wrap_columns if col in df.columns
            ]

            # Apply text wrapping to those columns
            from openpyxl.styles import Alignment

            for col_idx in wrap_indices:
                for row_idx in range(
                    2, len(df) + 2
                ):  # +2 because of header row and 1-indexing
                    cell = worksheet.cell(row=row_idx, column=col_idx)
                    cell.alignment = Alignment(wrap_text=True)

            # Adjust column widths for better readability
            for idx, col in enumerate(df.columns):
                column_width = 40  # default width
                if col in wrap_columns:
                    column_width = 60  # wider for wrapped text columns
                worksheet.column_dimensions[
                    worksheet.cell(row=1, column=idx + 1).column_letter
                ].width = column_width

        # Get the value of the buffer and return as response
        buffer.seek(0)

        response = HttpResponse(
            buffer.getvalue(),
            content_type="application/vnd.openxmlformats-officedocument.spreadsheetml.sheet",
        )
        response["Content-Disposition"] = (
            f'attachment; filename="{fwk.name}_template.xlsx"'
        )

        return response


class RequirementNodeViewSet(BaseModelViewSet):
    """
    API endpoint that allows requirement groups to be viewed or edited.
    """

    model = RequirementNode
    filterset_fields = ["framework", "urn"]
    search_fields = ["name", "description"]

    def list(self, request, *args, **kwargs):
        return super().list(request, *args, **kwargs)


class RequirementViewSet(BaseModelViewSet):
    """
    API endpoint that allows requirements to be viewed or edited.
    """

    model = RequirementNode
    filterset_fields = ["framework", "urn"]
    search_fields = ["name"]

    def list(self, request, *args, **kwargs):
        return super().list(request, *args, **kwargs)

    @action(detail=True, methods=["get"], name="Inspect specific requirements")
    def inspect_requirement(self, request, pk):
        requirement = RequirementNode.objects.get(id=pk)
        (viewable_objects, _, _) = RoleAssignment.get_accessible_object_ids(
            folder=Folder.get_root_folder(),
            user=request.user,
            object_type=RequirementAssessment,
        )
        requirement_assessments = RequirementAssessment.objects.filter(
            requirement=requirement, id__in=viewable_objects
        ).prefetch_related("folder", "compliance_assessment__perimeter")
        serialized_requirement_assessments = RequirementAssessmentReadSerializer(
            requirement_assessments, many=True
        ).data

        # Group by Domain and Perimeter
        grouped_data = requirement_assessments.values(
            "folder__name", "compliance_assessment__perimeter__name"
        ).annotate(
            compliant_count=Count(
                "id", filter=Q(result=RequirementAssessment.Result.COMPLIANT)
            ),
            total_count=Count("id"),
            assessed_count=Count(
                "id", filter=~Q(status=RequirementAssessment.Status.TODO)
            ),
            assessment_completion_rate=ExpressionWrapper(
                Count("id", filter=~Q(status=RequirementAssessment.Status.TODO))
                * 100.0
                / Count("id"),
                output_field=FloatField(),
            ),
        )

        # Collect all data by domain for calculations
        domain_data_collector = defaultdict(
            lambda: {
                "compliant_count": 0,
                "total_count": 0,
                "assessed_count": 0,
                "perimeter_data": [],
            }
        )

        for item in grouped_data:
            domain_name = item["folder__name"]
            domain_data_collector[domain_name]["compliant_count"] += item[
                "compliant_count"
            ]
            domain_data_collector[domain_name]["total_count"] += item["total_count"]
            domain_data_collector[domain_name]["assessed_count"] += item[
                "assessed_count"
            ]
            domain_data_collector[domain_name]["perimeter_data"].append(item)

        # Organize data by domain and perimeter using the collected data
        domain_dict = defaultdict(
            lambda: {
                "name": "",
                "compliance_result": {
                    "compliant_count": 0,
                    "total_count": 0,
                    "compliance_percentage": 0,
                },
                "assessment_progress": {
                    "assessed_count": 0,
                    "total_count": 0,
                    "assessment_completion_rate": 0,
                },
                "perimeters": [],
            }
        )

        # Structure the final response
        for domain_name, collector_data in domain_data_collector.items():
            domain_dict[domain_name]["name"] = domain_name

            # Calculate domain-level metrics
            domain_total_count = collector_data["total_count"]
            domain_compliant_count = collector_data["compliant_count"]
            domain_assessed_count = collector_data["assessed_count"]

            # Avoid division by zero
            domain_compliance_percentage = 0
            if domain_total_count > 0:
                domain_compliance_percentage = int(
                    (domain_compliant_count / domain_total_count) * 100
                )

            domain_assessment_completion_rate = 0
            if domain_total_count > 0:
                domain_assessment_completion_rate = int(
                    (domain_assessed_count / domain_total_count) * 100
                )

            # Set domain metrics
            domain_dict[domain_name]["compliance_result"] = {
                "compliant_count": domain_compliant_count,
                "total_count": domain_total_count,
                "compliance_percentage": domain_compliance_percentage,
            }

            domain_dict[domain_name]["assessment_progress"] = {
                "assessed_count": domain_assessed_count,
                "total_count": domain_total_count,
                "assessment_completion_rate": domain_assessment_completion_rate,
            }

            # Process perimeter data
            for item in collector_data["perimeter_data"]:
                perimeter_name = item["compliance_assessment__perimeter__name"]

                perimeter_entry = {
                    "name": perimeter_name,
                    "compliance_assessments": [],
                }

                # Add compliance assessments to the perimeter entry
                compliance_assessments = (
                    requirement_assessments.filter(
                        folder__name=domain_name,
                        compliance_assessment__perimeter__name=perimeter_name,
                    )
                    .select_related("compliance_assessment")
                    .values(
                        "compliance_assessment__id",
                        "compliance_assessment__name",
                        "compliance_assessment__version",
                        "compliance_assessment__show_documentation_score",
                        "compliance_assessment__max_score",
                    )
                    .distinct()
                )

                for ca in compliance_assessments:
                    perimeter_entry["compliance_assessments"].append(
                        {
                            "id": ca["compliance_assessment__id"],
                            "name": ca["compliance_assessment__name"],
                            "version": ca["compliance_assessment__version"],
                            "show_documentation_score": ca[
                                "compliance_assessment__show_documentation_score"
                            ],
                            "max_score": ca["compliance_assessment__max_score"],
                        }
                    )

                domain_dict[domain_name]["perimeters"].append(perimeter_entry)

        # Convert defaultdict to list for the response
        data_by_domain = [
            domain_data for domain_data in domain_dict.values() if domain_data["name"]
        ]

        return Response(
            {
                "requirement_assessments": serialized_requirement_assessments,
                "metrics": data_by_domain,
            }
        )


class EvidenceViewSet(BaseModelViewSet):
    """
    API endpoint that allows evidences to be viewed or edited.
    """

    model = Evidence
    filterset_fields = [
        "folder",
        "applied_controls",
        "requirement_assessments",
        "name",
        "timeline_entries",
        "filtering_labels",
        "findings",
        "findings_assessments",
        "genericcollection",
        "owner",
        "status",
        "expiry_date",
        "contracts",
        "processings",
    ]

    @action(detail=False, name="Get all evidences owners")
    def owner(self, request):
        return Response(
            UserReadSerializer(
                User.objects.filter(evidences__isnull=False).distinct(),
                many=True,
            ).data
        )

    @action(methods=["get"], detail=True)
    def attachment(self, request, pk):
        (
            object_ids_view,
            _,
            _,
        ) = RoleAssignment.get_accessible_object_ids(
            Folder.get_root_folder(), request.user, Evidence
        )
        response = Response(status=status.HTTP_403_FORBIDDEN)
        if UUID(pk) in object_ids_view:
            evidence = self.get_object()
            if (
                not evidence.last_revision.attachment
                or not evidence.last_revision.attachment.storage.exists(
                    evidence.last_revision.attachment.name
                )
            ):
                return Response(status=status.HTTP_404_NOT_FOUND)
            if request.method == "GET":
                content_type = mimetypes.guess_type(evidence.last_revision.filename())[
                    0
                ]
                response = HttpResponse(
                    evidence.last_revision.attachment,
                    content_type=content_type,
                    headers={
                        "Content-Disposition": f"attachment; filename={evidence.last_revision.filename()}"
                    },
                    status=status.HTTP_200_OK,
                )
        return response

    @action(detail=False, name="Get status choices")
    def status(self, request):
        return Response(dict(Evidence.Status.choices))


class EvidenceRevisionViewSet(BaseModelViewSet):
    """
    API endpoint that allows evidence revisions to be viewed or edited.
    """

    model = EvidenceRevision
    filterset_fields = ["evidence"]
    ordering = ["-version"]

    @action(methods=["get"], detail=True)
    def attachment(self, request, pk):
        (
            object_ids_view,
            _,
            _,
        ) = RoleAssignment.get_accessible_object_ids(
            Folder.get_root_folder(), request.user, EvidenceRevision
        )
        response = Response(status=status.HTTP_403_FORBIDDEN)
        if UUID(pk) in object_ids_view:
            evidence = self.get_object()
            if not evidence.attachment or not evidence.attachment.storage.exists(
                evidence.attachment.name
            ):
                return Response(status=status.HTTP_404_NOT_FOUND)
            if request.method == "GET":
                content_type = mimetypes.guess_type(evidence.filename())[0]
                response = HttpResponse(
                    evidence.attachment,
                    content_type=content_type,
                    headers={
                        "Content-Disposition": f"attachment; filename={evidence.filename()}"
                    },
                    status=status.HTTP_200_OK,
                )
        return response

    @action(methods=["post"], detail=True)
    def delete_attachment(self, request, pk):
        (
            _,
            _,
            object_ids_delete,
        ) = RoleAssignment.get_accessible_object_ids(
            Folder.get_root_folder(), request.user, EvidenceRevision
        )
        response = Response(status=status.HTTP_403_FORBIDDEN)
        if UUID(pk) in object_ids_delete:
            evidence = self.get_object()
            if evidence.attachment:
                evidence.attachment.delete()
                response = Response(status=status.HTTP_200_OK)
        return response


class UploadAttachmentView(APIView):
    parser_classes = (FileUploadParser,)
    serializer_class = AttachmentUploadSerializer

    def post(self, request, *args, **kwargs):
        pk = kwargs["pk"]
        revision = None
        evidence = None

        try:
            revision = EvidenceRevision.objects.get(pk=pk)
            evidence = revision.evidence
        except EvidenceRevision.DoesNotExist:
            try:
                evidence = Evidence.objects.get(pk=pk)
            except Evidence.DoesNotExist:
                return Response(
                    {"detail": "Not found."}, status=status.HTTP_404_NOT_FOUND
                )

        if revision is None:
            revision = evidence.revisions.order_by(
                "-version"
            ).first() or EvidenceRevision.objects.create(evidence=evidence)

        attachment = request.FILES.get("file")
        if attachment and attachment.name != "undefined":
            if not revision.attachment or revision.attachment != attachment:
                if revision.attachment:
                    revision.attachment.delete()
                revision.attachment = attachment
                revision.save()

        return Response(status=status.HTTP_200_OK)


class QuickStartView(APIView):
    serializer_class = QuickStartSerializer

    def post(self, request):
        serializer = self.serializer_class(
            data=request.data, context={"request": request}
        )
        if not serializer.is_valid():
            raise ValidationError(serializer.errors)
        try:
            objects = serializer.save()
        except Exception as e:
            logger.error(f"Error in QuickStartView: {e}")
            raise
        else:
            return Response(objects, status=status.HTTP_201_CREATED)


class OrganisationObjectiveViewSet(BaseModelViewSet):
    model = OrganisationObjective

    filterset_fields = ["folder", "status", "health", "issues", "assigned_to"]
    search_fields = ["name", "description"]

    @method_decorator(cache_page(60 * LONG_CACHE_TTL))
    @action(detail=False, name="Get status choices")
    def status(self, request):
        return Response(dict(OrganisationObjective.Status.choices))

    @method_decorator(cache_page(60 * LONG_CACHE_TTL))
    @action(detail=False, name="Get health choices")
    def health(self, request):
        return Response(dict(OrganisationObjective.Health.choices))


class OrganisationIssueViewSet(BaseModelViewSet):
    model = OrganisationIssue

    filterset_fields = ["folder", "category", "origin"]
    search_fields = ["name", "description"]

    @method_decorator(cache_page(60 * LONG_CACHE_TTL))
    @action(detail=False, name="Get category choices")
    def category(self, request):
        return Response(dict(OrganisationIssue.Category.choices))

    @method_decorator(cache_page(60 * LONG_CACHE_TTL))
    @action(detail=False, name="Get origin choices")
    def origin(self, request):
        return Response(dict(OrganisationIssue.Origin.choices))


class CampaignViewSet(BaseModelViewSet):
    model = Campaign

    filterset_fields = ["folder", "frameworks", "perimeters", "status"]
    search_fields = ["name", "description"]

    @method_decorator(cache_page(60 * LONG_CACHE_TTL))
    @action(detail=False, name="Get status choices")
    def status(self, request):
        return Response(dict(Campaign.Status.choices))

    @action(detail=True, name="Get campaign metrics")
    def metrics(self, request, pk):
        (viewable_objects, _, _) = RoleAssignment.get_accessible_object_ids(
            Folder.get_root_folder(), request.user, Campaign
        )
        if UUID(pk) not in viewable_objects:
            return Response(
                {"error": "Permission denied"}, status=status.HTTP_403_FORBIDDEN
            )
        campaign = self.get_object()
        return Response(campaign.metrics())

    def perform_create(self, serializer):
        super().perform_create(serializer)
        campaign = serializer.instance
        frameworks = serializer.instance.frameworks.all()
        for perimeter in campaign.perimeters.all():
            for framework in frameworks:
                framework_implementation_groups = None
                if campaign.selected_implementation_groups:
                    framework_implementation_groups = [
                        group["value"]
                        for group in campaign.selected_implementation_groups
                        if group["framework"] == str(framework.id)
                    ]
                compliance_assessment = ComplianceAssessment.objects.create(
                    name=f"{campaign.name} - {perimeter.name} - {framework.name}",
                    campaign=campaign,
                    perimeter=perimeter,
                    framework=framework,
                    folder=perimeter.folder,
                    selected_implementation_groups=framework_implementation_groups
                    if framework_implementation_groups
                    else None,
                )
                compliance_assessment.create_requirement_assessments()


class ComplianceAssessmentViewSet(BaseModelViewSet):
    """
    API endpoint that allows compliance assessments to be viewed or edited.
    """

    model = ComplianceAssessment
    filterset_fields = [
        "name",
        "ref_id",
        "folder",
        "framework",
        "perimeter",
        "campaign",
        "status",
        "ebios_rm_studies",
        "assets",
        "evidences",
        "authors",
        "reviewers",
        "genericcollection",
    ]
    search_fields = ["name", "description", "ref_id", "framework__name"]

    def get_queryset(self):
        """Optimize queries for table view and serializer, with conditional annotations for sorting"""
        qs = (
            super()
            .get_queryset()
            .select_related(
                "folder",
                "folder__parent_folder",  # For get_folder_full_path() optimization
                "framework",  # Displayed in table
                "perimeter",  # Displayed in table
                "perimeter__folder",  # FieldsRelatedField(["id", "folder"]) optimization
                "campaign",  # Serialized as FieldsRelatedField
            )
            .prefetch_related(
                "assets",  # ManyToManyField serialized as FieldsRelatedField
                "evidences",  # ManyToManyField serialized as FieldsRelatedField
                "authors",  # ManyToManyField from Assessment parent class
                "reviewers",  # ManyToManyField from Assessment parent class
            )
        )

        qs = qs.annotate(
            total_requirements=Count(
                "requirement_assessments",
                filter=Q(requirement_assessments__requirement__assessable=True),
                distinct=True,
            ),
            assessed_requirements=Count(
                "requirement_assessments",
                filter=Q(
                    ~Q(
                        requirement_assessments__result=RequirementAssessment.Result.NOT_ASSESSED
                    ),
                    requirement_assessments__requirement__assessable=True,
                ),
                distinct=True,
            ),
            progress=ExpressionWrapper(
                F("assessed_requirements")
                * 100
                / Greatest(Coalesce(F("total_requirements"), Value(0)), Value(1)),
                output_field=IntegerField(),
            ),
        )

        return qs

    @method_decorator(cache_page(60 * LONG_CACHE_TTL))
    @action(detail=False, name="Get status choices")
    def status(self, request):
        return Response(dict(ComplianceAssessment.Status.choices))

    @action(
        detail=True,
        name="Get target frameworks mapping options with compliance distribution",
    )
    def frameworks(self, request, pk):
        audit = ComplianceAssessment.objects.get(id=pk)
        from core.mappings.engine import engine

        audit_from_results = engine.load_audit_fields(audit)
        max_depth = get_mapping_max_depth()
        data = []
        for dest_urn in sorted(
            [
                p[-1]
                for p in engine.all_paths_from(
                    source_urn=audit.framework.urn, max_depth=max_depth
                )
            ]
        ):
            best_results, _ = engine.best_mapping_inferences(
                audit_from_results,
                audit.framework.urn,
                dest_urn,
                max_depth=max_depth,
            )
            if best_results:
                framework = Framework.objects.filter(urn=dest_urn).first()
                if framework and str(framework) not in str(data):
                    assessable_urns = set(
                        framework.requirement_nodes.filter(assessable=True).values_list(
                            "urn", flat=True
                        )
                    )
                    data.append(
                        {
                            "id": framework.id,
                            "str": str(framework),
                            "results": engine.summary_results(
                                best_results, filter_urns=assessable_urns
                            ),
                            "assessable_requirements_count": len(assessable_urns),
                        }
                    )
        return Response(data, status=status.HTTP_200_OK)

    @action(detail=True, name="Get compliance assessment (audit) CSV")
    def compliance_assessment_csv(self, request, pk):
        response = HttpResponse(content_type="text/csv")
        response["Content-Disposition"] = 'attachment; filename="audit_export.csv"'

        (viewable_objects, _, _) = RoleAssignment.get_accessible_object_ids(
            Folder.get_root_folder(), request.user, ComplianceAssessment
        )

        if UUID(pk) in viewable_objects:
            writer = csv.writer(response, delimiter=";")
            columns = [
                "urn",
                "ref_id",
                "name",
                "description",
                "compliance_result",
                "requirement_progress",
                "score",
                "observations",
            ]
            writer.writerow(columns)

            compliance_assessment = ComplianceAssessment.objects.get(id=pk)
            reqs = list(
                compliance_assessment.get_requirement_assessments(
                    include_non_assessable=True
                )
            )
            req_nodes = RequirementNode.objects.in_bulk(
                [ra.requirement_id for ra in reqs]
            )
            for req in reqs:
                req_node = req_nodes.get(req.requirement_id)
                row = [
                    req_node.urn,
                    req_node.ref_id,
                    req_node.get_name_translated,
                    req_node.get_description_translated,
                ]
                if req_node.assessable:
                    row += [
                        req.result,
                        req.status,
                        req.score,
                        req.observation,
                    ]
                else:
                    row += ["", "", "", ""]
                writer.writerow(row)

            return response
        else:
            return Response(
                {"error": "Permission denied"}, status=status.HTTP_403_FORBIDDEN
            )

    @action(detail=True, methods=["get"], name="Audit as an Excel")
    def xlsx(self, request, pk):
        (viewable_objects, _, _) = RoleAssignment.get_accessible_object_ids(
            Folder.get_root_folder(), request.user, ComplianceAssessment
        )
        if UUID(pk) not in viewable_objects:
            return Response(
                {"error": "Permission denied"}, status=status.HTTP_403_FORBIDDEN
            )
        audit = ComplianceAssessment.objects.get(id=pk)
        entries = []
        show_documentation_score = audit.show_documentation_score
        requirement_assessments = audit.get_requirement_assessments(
            include_non_assessable=True
        )
        req_node_ids = [req.requirement.id for req in requirement_assessments]
        req_nodes = {
            node.id: node
            for node in RequirementNode.objects.filter(id__in=req_node_ids)
        }

        for req in requirement_assessments:
            req_node = req_nodes.get(req.requirement.id)
            if not req_node:
                continue

            entry = {
                "urn": escape_excel_formula(req_node.urn),
                "assessable": req_node.assessable,
                "ref_id": escape_excel_formula(req_node.ref_id),
                "name": escape_excel_formula(req_node.get_name_translated),
                "description": escape_excel_formula(
                    req_node.get_description_translated
                ),
                "compliance_result": req.result,
                "requirement_progress": req.status,
                "observations": escape_excel_formula(req.observation),
            }
            if show_documentation_score:
                entry["implementation_score"] = req.score
                entry["documentation_score"] = req.documentation_score
            else:
                entry["score"] = req.score
            entries.append(entry)

        df = pd.DataFrame(entries)
        buffer = io.BytesIO()

        with pd.ExcelWriter(buffer, engine="openpyxl") as writer:
            df.to_excel(writer, index=False)
            worksheet = writer.sheets["Sheet1"]

            wrap_columns = ["name", "description", "observations"]
            wrap_indices = [
                df.columns.get_loc(col) + 1 for col in wrap_columns if col in df.columns
            ]

            for col_idx in wrap_indices:
                for row_idx in range(2, len(df) + 2):
                    cell = worksheet.cell(row=row_idx, column=col_idx)
                    cell.alignment = Alignment(wrap_text=True)

            for idx, col in enumerate(df.columns):
                column_width = 40
                if col in wrap_columns:
                    column_width = 60  # wider for compliance assessments
                worksheet.column_dimensions[
                    worksheet.cell(row=1, column=idx + 1).column_letter
                ].width = column_width

        buffer.seek(0)
        response = HttpResponse(
            buffer.getvalue(),
            content_type="application/vnd.openxmlformats-officedocument.spreadsheetml.sheet",
        )
        response["Content-Disposition"] = f'attachment; filename="{audit.name}.xlsx"'

        return response

    @action(detail=True, methods=["get"])
    def word_report(self, request, pk):
        """
        Word report generation (Exec)
        """
        lang = "en"
        if request.user.preferences.get("lang") is not None:
            lang = request.user.preferences.get("lang")
            if lang not in ["fr", "en"]:
                lang = "en"
        template_path = (
            Path(settings.BASE_DIR)
            / "core"
            / "templates"
            / "core"
            / f"audit_report_template_{lang}.docx"
        )
        doc = DocxTemplate(template_path)
        _framework = self.get_object().framework
        tree = get_sorted_requirement_nodes(
            RequirementNode.objects.filter(framework=_framework).all(),
            RequirementAssessment.objects.filter(
                compliance_assessment=self.get_object()
            ).all(),
            _framework.max_score,
        )
        implementation_groups = self.get_object().selected_implementation_groups
        filter_graph_by_implementation_groups(tree, implementation_groups)
        context = gen_audit_context(pk, doc, tree, lang)
        doc.render(context)
        buffer_doc = io.BytesIO()
        doc.save(buffer_doc)
        buffer_doc.seek(0)

        response = StreamingHttpResponse(
            FileWrapper(buffer_doc),
            content_type="application/vnd.openxmlformats-officedocument.wordprocessingml.document",
        )
        response["Content-Disposition"] = "attachment; filename=exec_report.docx"

        return response

    @action(detail=True, name="Get action plan CSV")
    def action_plan_csv(self, request, pk):
        (object_ids_view, _, _) = RoleAssignment.get_accessible_object_ids(
            Folder.get_root_folder(), request.user, ComplianceAssessment
        )
        if UUID(pk) not in object_ids_view:
            return Response(
                {"error": "Permission denied"}, status=status.HTTP_403_FORBIDDEN
            )
        compliance_assessment = ComplianceAssessment.objects.get(id=pk)
        requirement_assessments = compliance_assessment.get_requirement_assessments(
            include_non_assessable=False
        )
        queryset = AppliedControl.objects.filter(
            requirement_assessments__in=requirement_assessments
        ).distinct()

        # Use the same serializer to maintain consistency - to review
        serializer = ComplianceAssessmentActionPlanSerializer(
            queryset, many=True, context={"pk": pk}
        )

        response = HttpResponse(content_type="text/csv")
        response["Content-Disposition"] = f'attachment; filename="action_plan_{pk}.csv"'

        writer = csv.writer(response)

        writer.writerow(
            [
                "Name",
                "Description",
                "Category",
                "CSF Function",
                "Priority",
                "Status",
                "ETA",
                "Expiry date",
                "Effort",
                "Impact",
                "Cost",
                "Covered requirements",
            ]
        )

        for item in serializer.data:
            writer.writerow(
                [
                    item.get("name"),
                    item.get("description"),
                    item.get("category"),
                    item.get("csf_function"),
                    item.get("priority"),
                    item.get("status"),
                    item.get("eta"),
                    item.get("expiry_date"),
                    item.get("effort"),
                    item.get("impact"),
                    item.get("annual_cost"),
                    "\n".join(
                        [ra.get("str") for ra in item.get("requirement_assessments")]
                    ),
                ]
            )

        return response

    @action(detail=True, name="Get action plan XLSX")
    def action_plan_xlsx(self, request, pk):
        (object_ids_view, _, _) = RoleAssignment.get_accessible_object_ids(
            Folder.get_root_folder(), request.user, ComplianceAssessment
        )
        if UUID(pk) not in object_ids_view:
            return Response(
                {"error": "Permission denied"}, status=status.HTTP_403_FORBIDDEN
            )
        compliance_assessment = ComplianceAssessment.objects.get(id=pk)
        requirement_assessments = compliance_assessment.get_requirement_assessments(
            include_non_assessable=False
        )
        queryset = AppliedControl.objects.filter(
            requirement_assessments__in=requirement_assessments
        ).distinct()

        serializer = ComplianceAssessmentActionPlanSerializer(
            queryset, many=True, context={"pk": pk}
        )

        entries = []
        for item in serializer.data:
            entry = {
                "name": item.get("name"),
                "description": item.get("description"),
                "category": item.get("category"),
                "csf_function": item.get("csf_function"),
                "priority": item.get("priority"),
                "status": item.get("status"),
                "eta": item.get("eta"),
                "expiry_date": item.get("expiry_date"),
                "effort": item.get("effort"),
                "impact": item.get("impact"),
                "cost": item.get("annual_cost"),
                "covered_requirements": "\n".join(
                    [ra.get("str") for ra in item.get("requirement_assessments")]
                ),
            }
            entries.append(entry)

        df = pd.DataFrame(entries)
        buffer = io.BytesIO()

        with pd.ExcelWriter(buffer, engine="openpyxl") as writer:
            df.to_excel(writer, index=False)
            worksheet = writer.sheets["Sheet1"]

            wrap_columns = ["name", "description", "covered_requirements"]
            wrap_indices = [
                df.columns.get_loc(col) + 1 for col in wrap_columns if col in df.columns
            ]

            for col_idx in wrap_indices:
                for row_idx in range(2, len(df) + 2):
                    cell = worksheet.cell(row=row_idx, column=col_idx)
                    cell.alignment = Alignment(wrap_text=True)

            for idx, col in enumerate(df.columns):
                column_width = 20
                if col in wrap_columns:
                    column_width = 40
                worksheet.column_dimensions[
                    worksheet.cell(row=1, column=idx + 1).column_letter
                ].width = column_width

        buffer.seek(0)
        response = HttpResponse(
            buffer.getvalue(),
            content_type="application/vnd.openxmlformats-officedocument.spreadsheetml.sheet",
        )
        response["Content-Disposition"] = (
            f'attachment; filename="action_plan_{pk}.xlsx"'
        )
        return response

    @action(detail=True, name="Get action plan PDF")
    def action_plan_pdf(self, request, pk):
        (object_ids_view, _, _) = RoleAssignment.get_accessible_object_ids(
            Folder.get_root_folder(), request.user, ComplianceAssessment
        )
        if UUID(pk) in object_ids_view:
            context = {
                "to_do": list(),
                "in_progress": list(),
                "on_hold": list(),
                "active": list(),
                "deprecated": list(),
                "--": list(),
            }
            color_map = {
                "to_do": "#FFF8F0",
                "in_progress": "#392F5A",
                "on_hold": "#F4D06F",
                "active": "#9DD9D2",
                "deprecated": "#ff8811",
                "--": "#e5e7eb",
            }
            status = AppliedControl.Status.choices
            compliance_assessment_object: ComplianceAssessment = self.get_object()
            requirement_assessments_objects = (
                compliance_assessment_object.get_requirement_assessments(
                    include_non_assessable=True
                )
            )
            applied_controls = (
                AppliedControl.objects.filter(
                    requirement_assessments__in=requirement_assessments_objects
                )
                .distinct()
                .order_by("eta")
            )
            for applied_control in applied_controls:
                context[applied_control.status].append(
                    applied_control
                ) if applied_control.status else context["--"].append(applied_control)
            data = {
                "status_text": status,
                "color_map": color_map,
                "context": context,
                "compliance_assessment": compliance_assessment_object,
            }
            html = render_to_string("core/action_plan_pdf.html", data)
            pdf_file = HTML(string=html).write_pdf()
            response = HttpResponse(pdf_file, content_type="application/pdf")
            return response
        else:
            return Response({"error": "Permission denied"})

    @action(
        detail=True,
        methods=["post"],
        name="Send compliance assessment by mail to authors",
    )
    def mailing(self, request, pk):
        instance = self.get_object()
        if EMAIL_HOST or EMAIL_HOST_RESCUE:
            for author in instance.authors.all():
                try:
                    author.mailing(
                        email_template_name="tprm/third_party_email.html",
                        subject=_(
                            "CISO Assistant: A questionnaire has been assigned to you"
                        ),
                        object="compliance-assessments",
                        object_id=instance.id,
                    )
                except Exception as primary_exception:
                    logger.error(
                        f"Failed to send email to {author}: {primary_exception}"
                    )
                    raise ValidationError(
                        {"error": ["An error occurred while sending the email"]}
                    )
            return Response({"results": "mail sent"})
        raise ValidationError({"warning": ["noMailerConfigured"]})

    @action(detail=True, methods=["post"])
    def update_requirement(self, request, pk):
        compliance_assessment = get_object_or_404(self.get_queryset(), pk=pk)

        viewable_objects, _, _ = RoleAssignment.get_accessible_object_ids(
            folder=Folder.get_root_folder(),
            user=request.user,
            object_type=ComplianceAssessment,
        )
        if compliance_assessment.id not in viewable_objects:
            return Response(status=status.HTTP_403_FORBIDDEN)
        try:
            ref_id = request.data.get("ref_id")
            result = request.data.get("result")
            observation = request.data.get("observation")
            score = request.data.get("score")
            status_value = request.data.get("status")

            if not all([ref_id, result]):
                return Response(
                    {"error": "ref_id and result are required fields"},
                    status=status.HTTP_400_BAD_REQUEST,
                )
            # validate if result value is valid choice
            valid_results = [
                choice[0] for choice in RequirementAssessment.Result.choices
            ]
            if result not in valid_results:
                return Response(
                    {"error": f"invalid result value. Must be one of: {valid_results}"},
                    status=status.HTTP_400_BAD_REQUEST,
                )

            # validate if status value is valid choice
            if status_value is not None:
                valid_statuses = [
                    choice[0] for choice in RequirementAssessment.Status.choices
                ]
                if status_value not in valid_statuses:
                    return Response(
                        {
                            "error": f"invalid status value. Must be one of: {valid_statuses}"
                        },
                        status=status.HTTP_400_BAD_REQUEST,
                    )

            # validate if score value is within allowed range
            if score is not None:
                try:
                    score = int(score)
                    # Only validate range if min_score and max_score are defined
                    if (
                        compliance_assessment.min_score is not None
                        and compliance_assessment.max_score is not None
                    ):
                        if (
                            score < compliance_assessment.min_score
                            or score > compliance_assessment.max_score
                        ):
                            return Response(
                                {
                                    "error": f"Score must be between {compliance_assessment.min_score} and {compliance_assessment.max_score}"
                                },
                                status=status.HTTP_400_BAD_REQUEST,
                            )
                except (ValueError, TypeError):
                    return Response(
                        {"error": "Score must be a valid integer"},
                        status=status.HTTP_400_BAD_REQUEST,
                    )

            # Find the requirement assessment to update
            requirement_assessment = RequirementAssessment.objects.filter(
                compliance_assessment=compliance_assessment, requirement__ref_id=ref_id
            ).first()

            if not requirement_assessment:
                return Response(
                    {"error": f"Requirement with ref_id {ref_id} not found"},
                    status=status.HTTP_404_NOT_FOUND,
                )

            # Update the requirement assessment
            requirement_assessment.result = result
            requirement_assessment.observation = observation

            # Update status if provided
            if status_value is not None:
                requirement_assessment.status = status_value

            # Update score and toggle is_scored accordingly
            if score is not None:
                requirement_assessment.score = score
                requirement_assessment.is_scored = True
            elif score is None and "score" in request.data:
                # Explicitly setting score to null/empty
                requirement_assessment.score = None
                requirement_assessment.is_scored = False

            requirement_assessment.save()

            response_data = {
                "message": "Requirement updated successfully",
                "ref_id": ref_id,
                "result": result,
            }

            # Include status in response if it was updated
            if status_value is not None:
                response_data["status"] = status_value

            # Include score and is_scored in response if score was updated
            if score is not None:
                response_data["score"] = score
                response_data["is_scored"] = True
            elif score is None and "score" in request.data:
                response_data["score"] = None
                response_data["is_scored"] = False

            return Response(response_data, status=status.HTTP_200_OK)

        except RequirementAssessment.DoesNotExist:
            return Response(
                {"error": f"Requirement with ref_id {ref_id} not found"},
                status=status.HTTP_404_NOT_FOUND,
            )
        except ValidationError:
            return Response(
                {"error": "invalid input provided"}, status=status.HTTP_400_BAD_REQUEST
            )
        except Exception as e:
            logger.error(f"Unexpected error in update_requirement: {str(e)}")
            return Response(
                {"error": "An unexpected error occurred"},
                status=status.HTTP_500_INTERNAL_SERVER_ERROR,
            )

    def perform_create(self, serializer):
        """
        Create RequirementAssessment objects for the newly created ComplianceAssessment
        with optimized database operations for different scenarios.
        """
        baseline = serializer.validated_data.pop("baseline", None)
        create_applied_controls = serializer.validated_data.pop(
            "create_applied_controls_from_suggestions", False
        )
        from core.mappings.engine import engine

        with transaction.atomic():
            instance: ComplianceAssessment = serializer.save()
            instance.create_requirement_assessments(baseline)

            if baseline and baseline.framework != instance.framework:
                source_urn = baseline.framework.urn
                audit_from_results = engine.load_audit_fields(baseline)
                dest_urn = serializer.validated_data["framework"].urn
                max_depth = get_mapping_max_depth()

                best_results, _ = engine.best_mapping_inferences(
                    audit_from_results, source_urn, dest_urn, max_depth
                )

                requirement_assessments_to_update: list[RequirementAssessment] = []

                target_requirement_assessments = RequirementAssessment.objects.filter(
                    compliance_assessment=instance,
                    requirement__urn__in=best_results["requirement_assessments"],
                )

                for req in target_requirement_assessments:
<<<<<<< HEAD
=======
                    source = best_results["requirement_assessments"][
                        req.requirement.urn
                    ]
>>>>>>> f92bd238
                    for field in [
                        "result",
                        "status",
                        "observation",
<<<<<<< HEAD
                        "mapping_inference",
                    ]:
                        if best_results["requirement_assessments"][
                            req.requirement.urn
                        ].get(field):
                            req.__setattr__(
                                field,
                                best_results["requirement_assessments"][
                                    req.requirement.urn
                                ][field],
                            )
                    requirement_assessments_to_update.append(req)

                RequirementAssessment.objects.bulk_update(
                    requirement_assessments_to_update,
                    ["result", "status", "observation", "mapping_inference"],
=======
                        "score",
                        "is_scored",
                        "documentation_score",
                    ]:
                        if field in source and source[field] is not None:
                            setattr(req, field, source[field])
                        requirement_assessments_to_update.append(req)

                RequirementAssessment.objects.bulk_update(
                    requirement_assessments_to_update,
                    [
                        "result",
                        "status",
                        "observation",
                        "score",
                        "is_scored",
                        "documentation_score",
                    ],
>>>>>>> f92bd238
                    batch_size=500,
                )

                for ra in requirement_assessments_to_update:
                    if best_results["requirement_assessments"][ra.requirement.urn].get(
                        "applied_controls"
                    ):
                        ra.applied_controls.add(
                            *[
                                control
                                for control in best_results["requirement_assessments"][
                                    ra.requirement.urn
                                ]["applied_controls"]
                            ]
                        )
                    if best_results["requirement_assessments"][ra.requirement.urn].get(
                        "evidences"
                    ):
                        ra.evidences.add(
                            *[
                                evidence
                                for evidence in best_results["requirement_assessments"][
                                    ra.requirement.urn
                                ]["evidences"]
                            ]
                        )
                    if best_results["requirement_assessments"][ra.requirement.urn].get(
                        "security_exceptions"
                    ):
                        ra.security_exceptions.add(
                            *[
                                exception
                                for exception in best_results[
                                    "requirement_assessments"
                                ][ra.requirement.urn]["security_exceptions"]
                            ]
                        )

            # Handle applied controls creation
            if create_applied_controls:
                # Prefetch all requirement assessments with their suggestions
                assessments = instance.requirement_assessments.all().prefetch_related(
                    "requirement__reference_controls"
                )

                # Create applied controls in bulk for each assessment
                for requirement_assessment in assessments:
                    requirement_assessment.create_applied_controls_from_suggestions()

    def perform_update(self, serializer):
        compliance_assessment = serializer.save()
        if compliance_assessment.show_documentation_score:
            ra_null_documentation_score = RequirementAssessment.objects.filter(
                compliance_assessment=compliance_assessment,
                is_scored=True,
                documentation_score__isnull=True,
            )
            ra_null_documentation_score.update(
                documentation_score=compliance_assessment.min_score
            )

    @action(detail=False, name="Compliance assessments per status")
    def per_status(self, request):
        data = assessment_per_status(request.user, ComplianceAssessment)
        return Response({"results": data})

    @action(detail=False, methods=["get"])
    def quality_check(self, request):
        """
        Returns the quality check of every compliance assessment
        """
        (viewable_objects, _, _) = RoleAssignment.get_accessible_object_ids(
            folder=Folder.get_root_folder(),
            user=request.user,
            object_type=ComplianceAssessment,
        )
        compliance_assessments = ComplianceAssessment.objects.filter(
            id__in=viewable_objects
        )
        res = [
            {"id": a.id, "name": a.name, "quality_check": a.quality_check()}
            for a in compliance_assessments
        ]
        return Response({"results": res})

    @action(detail=True, methods=["get"])
    def global_score(self, request, pk):
        """Returns the global score of the compliance assessment"""
        compliance_assessment = self.get_object()
        return Response(
            {
                "score": compliance_assessment.get_global_score(),
                "max_score": compliance_assessment.max_score,
                "min_score": compliance_assessment.min_score,
                "scores_definition": get_referential_translation(
                    compliance_assessment.framework, "scores_definition", get_language()
                ),
                "show_documentation_score": compliance_assessment.show_documentation_score,
            }
        )

    @action(detail=True, methods=["get"], url_path="quality_check")
    def quality_check_detail(self, request, pk):
        """
        Returns the quality check of a specific assessment
        """
        (viewable_objects, _, _) = RoleAssignment.get_accessible_object_ids(
            folder=Folder.get_root_folder(), user=request.user, object_type=Assessment
        )
        if UUID(pk) in viewable_objects:
            compliance_assessment = self.get_object()
            return Response(compliance_assessment.quality_check())
        else:
            return Response(status=status.HTTP_403_FORBIDDEN)

    @action(detail=True, methods=["get"])
    def tree(self, request, pk):
        compliance_assessment = self.get_object()
        _framework = compliance_assessment.framework
        tree = get_sorted_requirement_nodes(
            RequirementNode.objects.filter(framework=_framework)
            .select_related("framework")
            .all(),
            compliance_assessment.requirement_assessments.select_related(
                "requirement"
            ).all(),
            _framework.max_score,
        )
        implementation_groups = compliance_assessment.selected_implementation_groups
        return Response(
            filter_graph_by_implementation_groups(tree, implementation_groups)
        )

    @action(detail=True, methods=["get"])
    def requirements_list(self, request, pk):
        """Returns the list of requirement assessments for the different audit modes"""
        assessable = str(
            self.request.query_params.get("assessable", "false")
        ).lower() in {"true", "1", "yes"}
        compliance_assessment = self.get_object()
        requirement_assessments_objects = (
            compliance_assessment.get_requirement_assessments(
                include_non_assessable=not assessable
            )
        )
        requirements_objects = RequirementNode.objects.filter(
            framework=compliance_assessment.framework
        ).select_related("framework")
        requirement_assessments = RequirementAssessmentReadSerializer(
            requirement_assessments_objects, many=True
        ).data
        requirements = RequirementNodeReadSerializer(
            requirements_objects, many=True
        ).data
        requirements_list = {
            "requirements": requirements,
            "requirement_assessments": requirement_assessments,
        }
        return Response(requirements_list, status=status.HTTP_200_OK)

    @action(detail=True)
    def export(self, request, pk):
        def sanitize_filename(name):
            return regex.sub(r"[^\p{L}\p{N}\p{M}\-_.]+", "_", name)

        (object_ids_view, _, _) = RoleAssignment.get_accessible_object_ids(
            Folder.get_root_folder(), request.user, ComplianceAssessment
        )
        if UUID(pk) in object_ids_view:
            compliance_assessment = self.get_object()
            (index_content, evidences) = generate_html(compliance_assessment)
            zip_name = f"{sanitize_filename(compliance_assessment.name)}-{sanitize_filename(compliance_assessment.framework.name)}-{datetime.now():%Y-%m-%d-%H-%M}.zip"

            # Create temporary file that will be automatically deleted
            temp_file = tempfile.NamedTemporaryFile(delete=True, suffix=".zip")

            try:
                with zipfile.ZipFile(temp_file, "w") as zipf:
                    for evidence in evidences:
                        if (
                            evidence.last_revision
                            and evidence.last_revision.attachment
                            and default_storage.exists(
                                evidence.last_revision.attachment.name
                            )
                        ):
                            with default_storage.open(
                                evidence.last_revision.attachment.name
                            ) as attachment_file:
                                zipf.writestr(
                                    os.path.join(
                                        "evidences",
                                        os.path.basename(
                                            evidence.last_revision.attachment.name
                                        ),
                                    ),
                                    attachment_file.read(),
                                )
                    zipf.writestr("index.html", index_content)

                # Seek to beginning for reading
                temp_file.seek(0)

                # Create response - FileResponse will handle closing the temp_file
                response = FileResponse(
                    temp_file, as_attachment=True, filename=zip_name
                )
                return response

            except Exception:
                # Clean up on error
                temp_file.close()
                raise

        else:
            return Response({"error": "Permission denied"})

    @action(detail=True, methods=["get"])
    def donut_data(self, request, pk):
        compliance_assessment = ComplianceAssessment.objects.get(id=pk)
        return Response(compliance_assessment.donut_render())

    @action(detail=True, methods=["get"])
    def comparable_audits(self, request, pk):
        """
        Get list of compliance assessments that can be compared with this one
        (same framework, user has view permission, excludes current audit)
        """
        try:
            base_audit = self.get_object()
        except ComplianceAssessment.DoesNotExist:
            return Response(
                {"error": "Base audit not found"}, status=status.HTTP_404_NOT_FOUND
            )

        # Get viewable objects for permission checking
        (viewable_objects, _, _) = RoleAssignment.get_accessible_object_ids(
            Folder.get_root_folder(), request.user, ComplianceAssessment
        )

        # Filter audits: same framework, viewable, exclude current
        comparable_audits = (
            ComplianceAssessment.objects.filter(
                framework=base_audit.framework, id__in=viewable_objects
            )
            .exclude(id=UUID(pk))
            .select_related("folder", "framework", "perimeter")
            .order_by("-created_at")
        )

        # Build response with prioritization for same perimeter
        results = []
        for audit in comparable_audits:
            result = {
                "id": str(audit.id),
                "name": audit.name,
                "ref_id": audit.ref_id,
                "version": audit.version,
                "status": audit.status,
                "perimeter": {
                    "id": str(audit.perimeter.id),
                    "str": audit.perimeter.name,
                }
                if audit.perimeter
                else None,
                "folder": {"id": str(audit.folder.id), "str": audit.folder.name},
                "created_at": audit.created_at,
                # Flag for prioritization in frontend
                "same_perimeter": (
                    base_audit.perimeter
                    and audit.perimeter
                    and audit.perimeter.id == base_audit.perimeter.id
                ),
            }
            results.append(result)

        # Sort: same perimeter first, then by creation date
        results.sort(
            key=lambda x: (not x["same_perimeter"], x["created_at"]), reverse=True
        )

        return Response({"results": results})

    @action(detail=True, methods=["get"])
    def compare(self, request, pk):
        """
        Compare two compliance assessments that use the same framework
        """
        compare_id = request.query_params.get("compare_id")

        if not compare_id:
            return Response(
                {"error": "compare_id parameter is required"},
                status=status.HTTP_400_BAD_REQUEST,
            )

        # Get viewable objects for permission checking
        (viewable_objects, _, _) = RoleAssignment.get_accessible_object_ids(
            Folder.get_root_folder(), request.user, ComplianceAssessment
        )

        # Check permissions for base audit
        if UUID(pk) not in viewable_objects:
            return Response(
                {"error": "Permission denied for base audit"},
                status=status.HTTP_403_FORBIDDEN,
            )

        # Check permissions for comparison audit
        if UUID(compare_id) not in viewable_objects:
            return Response(
                {"error": "Permission denied for comparison audit"},
                status=status.HTTP_403_FORBIDDEN,
            )

        try:
            base_audit = ComplianceAssessment.objects.get(id=pk)
            compare_audit = ComplianceAssessment.objects.get(id=compare_id)
        except ComplianceAssessment.DoesNotExist:
            return Response(
                {"error": "One or both audits not found"},
                status=status.HTTP_404_NOT_FOUND,
            )

        # Validate same framework
        if base_audit.framework.id != compare_audit.framework.id:
            return Response(
                {"error": "Audits must use the same framework for comparison"},
                status=status.HTTP_400_BAD_REQUEST,
            )

        # Helper function to aggregate data by top-level requirements
        def aggregate_by_top_level(audit):
            from core.helpers import get_referential_translation

            requirement_nodes = list(
                RequirementNode.objects.filter(framework=audit.framework).all()
            )
            requirement_assessments = list(
                audit.requirement_assessments.select_related("requirement").all()
            )

            # Build mapping of requirement_id to assessment
            req_assessment_map = {
                str(ra.requirement_id): ra for ra in requirement_assessments
            }

            # Build children dictionary for quick lookup
            children_dict = {}
            for rn in requirement_nodes:
                parent = rn.parent_urn or "root"
                if parent not in children_dict:
                    children_dict[parent] = []
                children_dict[parent].append(rn)

            # Get top-level nodes (no parent)
            top_level_nodes = children_dict.get("root", [])

            # Sort by order_id if available
            for node in top_level_nodes:
                if node.order_id is None:
                    node.order_id = node.created_at.timestamp()
            top_level_nodes.sort(key=lambda x: x.order_id)

            radar_data = {
                "labels": [],
                "compliance_percentages": [],
                "maturity_scores": [],
            }

            # Collect all assessable descendants recursively
            def collect_assessable_descendants(node_urn):
                assessable = []
                node_children = children_dict.get(node_urn, [])

                for child in node_children:
                    # If this child is assessable, add its assessment
                    if child.assessable:
                        ra = req_assessment_map.get(str(child.id))
                        if ra:
                            assessable.append(ra)

                    # Recursively collect from this child's descendants
                    assessable.extend(collect_assessable_descendants(child.urn))

                return assessable

            for node in top_level_nodes:
                # Try multiple ways to get a meaningful name
                node_name = (
                    get_referential_translation(node, "name")
                    or node.name
                    or node.ref_id
                    or f"Node {node.id}"
                )
                radar_data["labels"].append(node_name)

                # Check if the node itself is assessable
                assessable_list = []
                if node.assessable:
                    ra = req_assessment_map.get(str(node.id))
                    if ra:
                        assessable_list.append(ra)

                # Add all assessable descendants
                assessable_list.extend(collect_assessable_descendants(node.urn))

                # Calculate compliance percentage (compliant or partially_compliant assessments)
                if assessable_list:
                    compliant = sum(
                        1
                        for ra in assessable_list
                        if ra.result in ["compliant", "partially_compliant"]
                    )
                    compliance_percentage = (compliant / len(assessable_list)) * 100
                else:
                    compliance_percentage = 0

                # Calculate maturity score (average score, not percentage)
                scored_list = [
                    ra
                    for ra in assessable_list
                    if ra.is_scored and ra.result != "not_applicable"
                ]
                if scored_list:
                    total_score = sum(ra.score or 0 for ra in scored_list)
                    # Calculate mean score (same as frontend nodeScore function)
                    maturity_score = total_score / len(scored_list)
                else:
                    maturity_score = 0

                radar_data["compliance_percentages"].append(
                    round(compliance_percentage, 1)
                )
                radar_data["maturity_scores"].append(round(maturity_score, 1))

            return radar_data

        # Build comparison data
        comparison_data = {
            "framework": {
                "id": str(base_audit.framework.id),
                "str": base_audit.framework.name,
            },
            "base": {
                "id": str(base_audit.id),
                "name": base_audit.name,
                "version": base_audit.version,
                "status": base_audit.status,
                "perimeter": {
                    "id": str(base_audit.perimeter.id),
                    "str": base_audit.perimeter.name,
                }
                if base_audit.perimeter
                else None,
                "selected_implementation_groups": base_audit.get_selected_implementation_groups(),
                "created_at": base_audit.created_at,
                "updated_at": base_audit.updated_at,
                "observation": base_audit.observation,
                "global_score": base_audit.get_global_score(),
                "max_score": base_audit.max_score,
                "donut_data": base_audit.donut_render(),
                "radar_data": aggregate_by_top_level(base_audit),
            },
            "compare": {
                "id": str(compare_audit.id),
                "name": compare_audit.name,
                "version": compare_audit.version,
                "status": compare_audit.status,
                "perimeter": {
                    "id": str(compare_audit.perimeter.id),
                    "str": compare_audit.perimeter.name,
                }
                if compare_audit.perimeter
                else None,
                "selected_implementation_groups": compare_audit.get_selected_implementation_groups(),
                "created_at": compare_audit.created_at,
                "updated_at": compare_audit.updated_at,
                "observation": compare_audit.observation,
                "global_score": compare_audit.get_global_score(),
                "max_score": compare_audit.max_score,
                "donut_data": compare_audit.donut_render(),
                "radar_data": aggregate_by_top_level(compare_audit),
            },
        }

        # Build differences list
        differences = []

        # Get all requirement assessments from both audits
        base_ras = base_audit.requirement_assessments.select_related(
            "requirement"
        ).all()
        compare_ras_dict = {
            ra.requirement_id: ra
            for ra in compare_audit.requirement_assessments.select_related(
                "requirement"
            ).all()
        }

        for base_ra in base_ras:
            compare_ra = compare_ras_dict.get(base_ra.requirement_id)

            # Skip if no matching requirement in compare audit
            if not compare_ra:
                continue

            # Check if result or score is different
            result_different = base_ra.result != compare_ra.result
            score_different = base_ra.score != compare_ra.score

            if result_different or score_different:
                # Use safe_display_str for smart fallback: name → ref_id → description → URN
                req_name = base_ra.requirement.safe_display_str

                differences.append(
                    {
                        "requirement": {
                            "id": str(base_ra.requirement.id),
                            "ref_id": base_ra.requirement.ref_id,
                            "name": req_name,
                            "description": base_ra.requirement.description,
                        },
                        "base": {
                            "id": str(base_ra.id),
                            "result": base_ra.result,
                            "status": base_ra.status,
                            "score": base_ra.score,
                        },
                        "compare": {
                            "id": str(compare_ra.id),
                            "result": compare_ra.result,
                            "status": compare_ra.status,
                            "score": compare_ra.score,
                        },
                    }
                )

        comparison_data["differences"] = differences

        return Response(comparison_data)

    @staticmethod
    @api_view(["POST"])
    @renderer_classes([JSONRenderer])
    def create_suggested_applied_controls(request, pk):
        compliance_assessment = ComplianceAssessment.objects.get(id=pk)
        if not RoleAssignment.is_access_allowed(
            user=request.user,
            perm=Permission.objects.get(codename="add_appliedcontrol"),
            folder=compliance_assessment.folder,
        ):
            return Response(status=status.HTTP_403_FORBIDDEN)
        requirement_assessments = compliance_assessment.requirement_assessments.all()
        controls = []
        for requirement_assessment in requirement_assessments:
            controls.append(
                requirement_assessment.create_applied_controls_from_suggestions()
            )
        return Response(
            AppliedControlReadSerializer(chain.from_iterable(controls), many=True).data,
            status=status.HTTP_200_OK,
        )

    @action(
        detail=True,
        methods=["get", "post"],
        url_path="syncToActions",
    )
    def sync_to_applied_controls(self, request, pk):
        dry_run = request.query_params.get("dry_run", True)
        if dry_run == "false":
            dry_run = False
        compliance_assessment = ComplianceAssessment.objects.get(id=pk)

        if not RoleAssignment.is_access_allowed(
            user=request.user,
            perm=Permission.objects.get(codename="change_requirementassessment"),
            folder=compliance_assessment.folder,
        ):
            return Response(status=status.HTTP_403_FORBIDDEN)

        changes = compliance_assessment.sync_to_applied_controls(dry_run=dry_run)
        return Response({"changes": changes})

    @action(detail=True, methods=["get"], url_path="progress_ts")
    def progress_ts(self, request, pk):
        try:
            raw = (
                HistoricalMetric.objects.filter(
                    model="ComplianceAssessment", object_id=pk
                )
                .annotate(progress=F("data__reqs__progress_perc"))
                .values("date", "progress")
                .order_by("date")
            )

            # Transform the data into the required format
            formatted_data = [
                [entry["date"].isoformat(), entry["progress"]] for entry in raw
            ]

            return Response({"data": formatted_data})

        except HistoricalMetric.DoesNotExist:
            return Response(
                {"error": "No metrics found for this assessment"},
                status=status.HTTP_404_NOT_FOUND,
            )

    @action(detail=True, methods=["get"])
    def threats_metrics(self, request, pk=None):
        compliance_assessment = self.get_object()
        self.check_object_permissions(request, compliance_assessment)

        threat_metrics = compliance_assessment.get_threats_metrics()
        if threat_metrics.get("total_unique_threats") == 0:
            return Response(threat_metrics, status=status.HTTP_200_OK)
        children = []
        for th in threat_metrics["threats"]:
            children.append(
                {
                    "name": th["name"],
                    "children": [
                        ra["requirement_name"] for ra in th["requirement_assessments"]
                    ],
                    "value": len(th["requirement_assessments"]),
                }
            )
        tree = {"name": "Threats", "children": children}
        nodes = []
        for th in threat_metrics["threats"]:
            nodes.append(
                {
                    "name": th["name"],
                    "value": len(th["requirement_assessments"]),
                    "items": [
                        f"{ra['requirement_name']} ({ra['result']})"
                        for ra in th["requirement_assessments"]
                    ],
                }
            )
        threat_metrics.update({"tree": tree, "graph": {"nodes": nodes}})

        return Response(threat_metrics, status=status.HTTP_200_OK)

    @action(detail=False, methods=["get"], name="Get compliance analytics")
    def analytics(self, request):
        """
        Returns compliance analytics data grouped by framework and domain
        """
        folder_id = request.query_params.get("folder", None)
        analytics_data = get_compliance_analytics(request.user, folder_id)
        return Response(analytics_data, status=status.HTTP_200_OK)


class RequirementAssessmentViewSet(BaseModelViewSet):
    """
    API endpoint that allows requirement assessments to be viewed or edited.
    """

    model = RequirementAssessment
    filterset_fields = [
        "folder",
        "folder__name",
        "evidences",
        "compliance_assessment",
        "applied_controls",
        "security_exceptions",
        "requirement__ref_id",
        "result",
        "compliance_assessment__ref_id",
        "compliance_assessment__perimeter",
        "compliance_assessment__perimeter__name",
        "compliance_assessment__assets__ref_id",
        "requirement__assessable",
    ]
    search_fields = [
        "requirement__name",
        "requirement__description",
        "requirement__ref_id",
    ]

    def get_queryset(self):
        """Optimize queries for table view and serializer - high-impact due to many nested relationships"""
        return (
            super()
            .get_queryset()
            .select_related(
                "folder",
                "folder__parent_folder",  # For get_folder_full_path() optimization
                "compliance_assessment",  # Displayed in table and serialized
                "compliance_assessment__perimeter",  # perimeter field uses compliance_assessment.perimeter
                "compliance_assessment__perimeter__folder",  # Nested FieldsRelatedField optimization
                "requirement",  # Used for name (__str__), description, assessable in table
            )
            .prefetch_related(
                "evidences",  # ManyToManyField serialized as FieldsRelatedField
                "applied_controls",  # ManyToManyField to AppliedControl
                "security_exceptions",  # ManyToManyField serialized as FieldsRelatedField
            )
        )

    def update(self, request, *args, **kwargs):
        response = super().update(request, *args, **kwargs)
        cache.clear()
        return response

    @action(detail=False, name="Get updatable measures")
    def updatables(self, request):
        (_, object_ids_change, _) = RoleAssignment.get_accessible_object_ids(
            Folder.get_root_folder(), request.user, AppliedControl
        )

        return Response({"results": object_ids_change})

    @action(
        detail=False, name="Something"
    )  # Write a good name for the "name" keyword argument
    def per_status(self, request):
        data = applied_control_per_status(request.user)
        return Response({"results": data})

    @action(detail=False, name="Get the ordered todo applied controls")
    def todo(self, request):
        (object_ids_view, _, _) = RoleAssignment.get_accessible_object_ids(
            Folder.get_root_folder(), request.user, AppliedControl
        )

        measures = sorted(
            AppliedControl.objects.filter(id__in=object_ids_view)
            .exclude(status="done")
            .order_by("eta"),
            key=lambda mtg: mtg.get_ranking_score(),
            reverse=True,
        )

        """measures = [{
            key: getattr(mtg,key)
            for key in [
                "id","folder","reference_control","type","status","effort","cost","name","description","eta","link","created_at","updated_at"
            ]
        } for mtg in measures]
        for i in range(len(measures)) :
            measures[i]["id"] = str(measures[i]["id"])
            measures[i]["folder"] = str(measures[i]["folder"].name)
            for key in ["created_at","updated_at","eta"] :
                measures[i][key] = str(measures[i][key])"""

        ranking_scores = {str(mtg.id): mtg.get_ranking_score() for mtg in measures}

        measures = [AppliedControlReadSerializer(mtg).data for mtg in measures]

        for i in range(len(measures)):
            measures[i]["ranking_score"] = ranking_scores[measures[i]["id"]]

        """
        The serializer of AppliedControl isn't applied automatically for this function
        """

        return Response({"results": measures})

    @action(detail=False, name="Get the secuity measures to review")
    def to_review(self, request):
        measures = measures_to_review(request.user)
        measures = [AppliedControlReadSerializer(mtg).data for mtg in measures]

        """
        The serializer of AppliedControl isn't applied automatically for this function
        """

        return Response({"results": measures})

    @method_decorator(cache_page(60 * LONG_CACHE_TTL))
    @action(detail=False, name="Get status choices")
    def status(self, request):
        return Response(dict(RequirementAssessment.Status.choices))

    @method_decorator(cache_page(60 * LONG_CACHE_TTL))
    @action(detail=False, name="Get result choices")
    def result(self, request):
        return Response(dict(RequirementAssessment.Result.choices))

    @staticmethod
    @api_view(["POST"])
    @renderer_classes([JSONRenderer])
    def create_suggested_applied_controls(request, pk):
        requirement_assessment = RequirementAssessment.objects.get(id=pk)
        if not RoleAssignment.is_access_allowed(
            user=request.user,
            perm=Permission.objects.get(codename="add_appliedcontrol"),
            folder=requirement_assessment.folder,
        ):
            return Response(status=status.HTTP_403_FORBIDDEN)
        controls = requirement_assessment.create_applied_controls_from_suggestions()
        return Response(
            AppliedControlReadSerializer(controls, many=True).data,
            status=status.HTTP_200_OK,
        )


class RequirementMappingSetViewSet(BaseModelViewSet):
    model = StoredLibrary

    filterset_fields = [
        "provider",
    ]

    def get_serializer_class(self, **kwargs):
        return RequirementMappingSetReadSerializer

    def get_queryset(self):
        return (
            super()
            .get_queryset()
            .filter(
                Q(content__requirement_mapping_set__isnull=False)
                | Q(content__requirement_mapping_sets__isnull=False)
            )
        )

    @action(detail=False, name="Get provider choices")
    def provider(self, request):
        providers = set(
            StoredLibrary.objects.filter(
                provider__isnull=False,
                objects_meta__requirement_mapping_sets__isnull=False,
            ).values_list("provider", flat=True)
        )
        return Response({p: p for p in providers})

    @action(detail=False, methods=["get"], url_path="graph-data")
    def graph_data_list(self, request):
        from core.mappings.engine import engine

        max_depth = get_mapping_max_depth()

        all_paths = engine.get_mapping_graph(max_depth=max_depth)

        all_framework_urns = set()
        for path in all_paths:
            all_framework_urns.update(path)

        framework_details = {}

        framework_libs_qs = StoredLibrary.objects.filter(
            content__framework__urn__in=all_framework_urns,
            content__framework__isnull=False,
            content__requirement_mapping_set__isnull=True,
            content__requirement_mapping_sets__isnull=True,
        )

        for lib in framework_libs_qs:
            try:
                fw_content = lib.content["framework"]
                urn = fw_content.get("urn")

                if not urn:
                    continue

                display_name = fw_content.get("name", urn)

                display_value = fw_content.get("description", display_name)

                framework_details[urn] = {
                    "name": display_name,
                    "value": display_value,
                    "pk": lib.pk,
                }
            except (KeyError, TypeError):
                # Skip this library if content is malformed
                continue

        nodes = []
        urn_to_index = {}  # Map URNs to their index in the `nodes` list

        # Sort for a consistent node order
        sorted_urns = sorted(list(all_framework_urns))

        for i, urn in enumerate(sorted_urns):
            urn_to_index[urn] = i

            details = framework_details.get(urn, {"name": urn, "value": urn})

            nodes.append(
                {
                    "name": details["name"],  # Display name for the node
                    "category": 0
                    if urn in engine.frameworks.keys()
                    else 1,  # All nodes are in the "Frameworks" category
                    "value": details["value"],  # Tooltip content
                    "urn": urn,  # Pass URN as extra data
                    "pk": details.get("pk"),
                    # `symbolSize` will be added below after degrees are calculated
                }
            )

        links = []
        link_set = set()  # Use a set to prevent duplicate links

        node_degrees = [0] * len(nodes)

        for path in all_paths:
            # A path [A, B, C] creates links (A, B) and (B, C)
            for i in range(len(path) - 1):
                source_urn = path[i]
                target_urn = path[i + 1]
                link_tuple = (source_urn, target_urn)

                if link_tuple not in link_set:
                    link_set.add(link_tuple)

                    # Get the integer index for source and target
                    source_index = urn_to_index.get(source_urn)
                    target_index = urn_to_index.get(target_urn)

                    if source_index is not None and target_index is not None:
                        links.append(
                            {
                                "source": source_index,
                                "target": target_index,
                                "value": "maps to",
                            }
                        )

                        node_degrees[source_index] += 1
                        node_degrees[target_index] += 1

        min_size = 10
        max_size = 30

        non_zero_degrees = [d for d in node_degrees if d > 0]

        if not non_zero_degrees:
            min_degree = 0
            max_degree = 0
        else:
            min_degree = min(non_zero_degrees)
            max_degree = max(node_degrees)

        degree_range = max_degree - min_degree
        size_range = max_size - min_size

        for i, node in enumerate(nodes):
            degree = node_degrees[i]

            if degree == 0:
                # Assign min size for nodes with no connections (if any)
                node["symbolSize"] = min_size
            elif degree_range == 0:
                # All nodes have the same degree, assign min_size
                node["symbolSize"] = min_size
            else:
                # Scale the size proportionally
                normalized_degree = (degree - min_degree) / degree_range
                scaled_size = min_size + (normalized_degree * size_range)
                node["symbolSize"] = int(round(scaled_size))

        categories = [{"name": "importedFrameworks"}, {"name": "notImportedFrameworks"}]

        return Response({"nodes": nodes, "links": links, "categories": categories})

    @action(detail=True, methods=["get"], url_path="graph_data")
    def graph_data(self, request, pk=None):
        obj = StoredLibrary.objects.get(id=pk)

        mapping_set = obj.content.get(
            "requirement_mapping_sets",
            [obj.content.get("requirement_mapping_set", {})],
        )[0]

        source_framework_lib = StoredLibrary.objects.filter(
            content__framework__urn=mapping_set["source_framework_urn"],
            content__framework__isnull=False,
            content__requirement_mapping_set__isnull=True,
            content__requirement_mapping_sets__isnull=True,
        ).first()
        if not source_framework_lib:
            raise NotFound("Source framework library not found")

        target_framework_lib = StoredLibrary.objects.filter(
            content__framework__urn=mapping_set["target_framework_urn"],
            content__framework__isnull=False,
            content__requirement_mapping_set__isnull=True,
            content__requirement_mapping_sets__isnull=True,
        ).first()
        if not target_framework_lib:
            raise NotFound("Target framework library not found")

        source_framework = source_framework_lib.content["framework"]
        target_framework = target_framework_lib.content["framework"]

        source_nodes_dict = {
            n.get("urn"): n for n in source_framework["requirement_nodes"]
        }
        target_nodes_dict = {
            n.get("urn"): n for n in target_framework["requirement_nodes"]
        }

        nodes = []
        links = []
        snodes_idx = dict()
        tnodes_idx = dict()
        categories = [
            {
                "name": source_framework["name"],
            },
            {
                "name": target_framework["name"],
            },
        ]
        N = 0
        for req in source_framework["requirement_nodes"]:
            if not req.get("assessable", False):
                continue
            nodes.append(
                {
                    "name": req.get("ref_id"),
                    "category": 0,
                    "value": req.get("name", req.get("description")),
                }
            )
            snodes_idx[req.get("urn")] = N
            N += 1

        for req in target_framework["requirement_nodes"]:
            if not req.get("assessable", False):
                continue
            nodes.append(
                {
                    "name": req.get("ref_id"),
                    "category": 1,
                    "value": req.get("name", req.get("description")),
                }
            )
            tnodes_idx[req.get("urn")] = N
            N += 1
        req_mappings = mapping_set.get("requirement_mappings", [])
        for mapping in req_mappings:
            source_urn = mapping.get("source_requirement_urn")
            target_urn = mapping.get("target_requirement_urn")
            source_node = source_nodes_dict.get(source_urn)
            target_node = target_nodes_dict.get(target_urn)

            if (
                mapping.get("source_requirement_urn") not in snodes_idx
                or mapping.get("target_requirement_urn") not in tnodes_idx
                or not source_node
                or not target_node
            ):
                continue

            links.append(
                {
                    "source": snodes_idx[source_node.get("urn")],
                    "target": tnodes_idx[target_node.get("urn")],
                    "value": mapping.get("relationship"),
                }
            )

        # Calculate coverage in both directions
        source_assessable_count = len(snodes_idx)
        target_assessable_count = len(tnodes_idx)

        linked_source_urns = set(
            mapping.get("source_requirement_urn")
            for mapping in req_mappings
            if mapping.get("source_requirement_urn") in snodes_idx
        )
        linked_target_urns = set(
            mapping.get("target_requirement_urn")
            for mapping in req_mappings
            if mapping.get("target_requirement_urn") in tnodes_idx
        )

        source_coverage = (
            round(len(linked_source_urns) / source_assessable_count * 100)
            if source_assessable_count > 0
            else 0
        )
        target_coverage = (
            round(len(linked_target_urns) / target_assessable_count * 100)
            if target_assessable_count > 0
            else 0
        )

        meta = {
            "display_name": f"{source_framework['name']} ➜ {target_framework['name']}",
            "source_framework": source_framework["name"],
            "target_framework": target_framework["name"],
            "source_coverage": source_coverage,
            "target_coverage": target_coverage,
            "source_total": source_assessable_count,
            "source_linked": len(linked_source_urns),
            "target_total": target_assessable_count,
            "target_linked": len(linked_target_urns),
        }

        return Response(
            {"nodes": nodes, "links": links, "categories": categories, "meta": meta}
        )


@api_view(["GET"])
@permission_classes([permissions.AllowAny])
def get_csrf_token(request):
    """
    API endpoint that returns the CSRF token.
    """
    return Response({"csrfToken": csrf.get_token(request)})


def get_disk_usage():
    try:
        path = Path(settings.BASE_DIR) / "db"
        usage = shutil.disk_usage(path)
        return usage
    except PermissionError:
        logger.error(
            "Permission issue: cannot access the path to retrieve the disk_usage info"
        )
        return None
    except FileNotFoundError:
        logger.error(
            "Path issue: cannot access the path to retrieve the disk_usage info"
        )
        return None


@api_view(["GET"])
@permission_classes([permissions.AllowAny])
def healthcheck(request):
    return Response({"status": "ok"})


@api_view(["GET"])
def get_build(request):
    """
    API endpoint that returns the build version of the application.
    """
    BUILD = settings.BUILD
    VERSION = settings.VERSION
    default_db_engine = settings.DATABASES["default"]["ENGINE"]
    if "postgresql" in default_db_engine:
        database_type = "P-FS"
    elif "sqlite" in default_db_engine:
        database_type = "S-FS"
    else:
        database_type = "Unknown"

    disk_info = get_disk_usage()

    if disk_info:
        total, used, free = disk_info
        disk_response = {
            "diskSpace": f"{humanize.naturalsize(total)}",
            "diskUsed": f"{humanize.naturalsize(used)} ({int((used / total) * 100)} %)",
        }
    else:
        disk_response = {
            "diskSpace": "Unable to retrieve disk usage",
        }

    return Response(
        {
            "version": VERSION,
            "build": BUILD,
            "infrastructure": database_type,
            **disk_response,
        }
    )


# NOTE: Important functions/classes from old views.py, to be reviewed


def generate_html(
    compliance_assessment: ComplianceAssessment,
) -> Tuple[str, list[Evidence]]:
    selected_evidences = []

    requirement_nodes = RequirementNode.objects.filter(
        framework=compliance_assessment.framework
    )

    assessments = RequirementAssessment.objects.filter(
        compliance_assessment=compliance_assessment,
    ).all()

    implementation_groups = compliance_assessment.selected_implementation_groups
    graph = get_sorted_requirement_nodes(
        list(requirement_nodes),
        list(assessments),
        compliance_assessment.framework.max_score,
    )
    graph = filter_graph_by_implementation_groups(graph, implementation_groups)
    flattened_graph = flatten_dict(graph)

    requirement_nodes = requirement_nodes.filter(urn__in=flattened_graph.values())
    assessments = assessments.filter(requirement__urn__in=flattened_graph.values())

    node_per_urn = {r.urn: r for r in requirement_nodes}
    ancestors = {}
    for a in assessments:
        ancestors[a] = set()
        req = a.requirement
        while req:
            ancestors[a].add(req)
            p = req.parent_urn
            req = None if not (p) else node_per_urn[p]

    def generate_data_rec(requirement_node: RequirementNode):
        selected_evidences = []
        children_nodes = [
            req for req in requirement_nodes if req.parent_urn == requirement_node.urn
        ]

        node_data = {
            "requirement_node": requirement_node,
            "children": [],
            "assessments": None,
            "bar_graph": None,
            "direct_evidences": [],
            "applied_controls": [],
            "result": "",
            "status": "",
            "color_class": "",
        }

        node_data["bar_graph"] = True if children_nodes else False

        if requirement_node.assessable:
            assessment = RequirementAssessment.objects.filter(
                requirement__urn=requirement_node.urn,
                compliance_assessment=compliance_assessment,
            ).first()

            if assessment:
                node_data["assessments"] = assessment
                node_data["result"] = assessment.get_result_display()
                node_data["status"] = assessment.get_status_display()
                node_data["result_color_class"] = color_css_class(assessment.result)
                node_data["status_color_class"] = color_css_class(assessment.status)
                direct_evidences = assessment.evidences.all()
                if direct_evidences:
                    selected_evidences += direct_evidences
                    node_data["direct_evidences"] = direct_evidences

                measures = assessment.applied_controls.all()
                if measures:
                    applied_controls = []
                    for measure in measures:
                        evidences = measure.evidences.all()
                        applied_controls.append(
                            {
                                "measure": measure,
                                "evidences": evidences,
                            }
                        )
                        selected_evidences += evidences
                    node_data["applied_controls"] = applied_controls

        for child_node in children_nodes:
            child_data, child_evidences = generate_data_rec(child_node)
            node_data["children"].append(child_data)
            selected_evidences += child_evidences

        return node_data, selected_evidences

    top_level_nodes = [req for req in requirement_nodes if not req.parent_urn]
    update_translations_in_object(top_level_nodes)
    top_level_nodes_data = []
    for requirement_node in top_level_nodes:
        node_data, node_evidences = generate_data_rec(requirement_node)
        top_level_nodes_data.append(node_data)
        selected_evidences += node_evidences

    data = {
        "compliance_assessment": compliance_assessment,
        "top_level_nodes": top_level_nodes_data,
        "assessments": assessments,
        "ancestors": ancestors,
    }

    return render_to_string("core/audit_report.html", data), list(
        set(selected_evidences)
    )


def export_mp_csv(request):
    response = HttpResponse(content_type="text/csv")
    response["Content-Disposition"] = 'attachment; filename="MP.csv"'

    writer = csv.writer(response, delimiter=";")
    columns = [
        "measure_id",
        "measure_name",
        "measure_desc",
        "category",
        "csf_function",
        "reference_control",
        "eta",
        "priority",
        "effort",
        "control_impact",
        "annual_cost",
        "link",
        "status",
    ]
    writer.writerow(columns)
    (
        object_ids_view,
        object_ids_change,
        object_ids_delete,
    ) = RoleAssignment.get_accessible_object_ids(
        Folder.get_root_folder(), request.user, AppliedControl
    )
    for mtg in AppliedControl.objects.filter(id__in=object_ids_view):
        row = [
            mtg.id,
            mtg.name,
            mtg.description,
            mtg.category,
            mtg.csf_function,
            mtg.priority,
            mtg.reference_control,
            mtg.eta,
            mtg.effort,
            mtg.control_impact,
            mtg.annual_cost,
            mtg.link,
            mtg.status,
        ]
        writer.writerow(row)

    return response


class SecurityExceptionViewSet(ExportMixin, BaseModelViewSet):
    """
    API endpoint that allows security exceptions to be viewed or edited.
    """

    model = SecurityException
    filterset_fields = [
        "name",
        "requirement_assessments",
        "risk_scenarios",
        "owners",
        "approver",
        "folder",
        "severity",
        "status",
        "genericcollection",
    ]
    search_fields = ["name", "description", "ref_id"]

    export_config = {
        "fields": {
            "internal_id": {"source": "id", "label": "internal_id"},
            "ref_id": {"source": "ref_id", "label": "ref_id", "escape": True},
            "name": {"source": "name", "label": "name", "escape": True},
            "description": {
                "source": "description",
                "label": "description",
                "escape": True,
            },
            "severity": {"source": "get_severity_display", "label": "severity"},
            "status": {"source": "get_status_display", "label": "status"},
            "expiration_date": {
                "source": "expiration_date",
                "label": "expiration_date",
            },
            "owners": {
                "source": "owners",
                "label": "owners",
                "format": lambda qs: ",".join(
                    escape_excel_formula(o.email) for o in qs.all()
                ),
            },
            "approver": {
                "source": "approver.email",
                "label": "approver",
                "escape": True,
            },
            "folder": {
                "source": "folder.name",
                "label": "folder",
                "escape": True,
            },
        },
        "filename": "security_exceptions_export",
        "select_related": ["folder", "approver"],
        "prefetch_related": ["owners"],
    }

    @action(detail=False, name="Get severity choices")
    def severity(self, request):
        return Response(dict(Severity.choices))

    @method_decorator(cache_page(60 * LONG_CACHE_TTL))
    @action(detail=False, name="Get status choices")
    def status(self, request):
        return Response(dict(SecurityException.Status.choices))

    def get_queryset(self):
        return (
            super()
            .get_queryset()
            .select_related("folder")
            .prefetch_related(
                "assets",
                "applied_controls",
                "vulnerabilities",
                "risk_scenarios",
                "requirement_assessments",
                "owners",
            )
        )

    @action(detail=False, name="Get security exception Sankey data")
    def sankey_data(self, request):
        folder_id = request.query_params.get("folder", None)
        (viewable_objects, _, _) = RoleAssignment.get_accessible_object_ids(
            Folder.get_root_folder(), request.user, SecurityException
        )
        queryset = SecurityException.objects.filter(id__in=viewable_objects)

        if folder_id:
            folder = Folder.objects.get(id=folder_id)
            queryset = queryset.filter(folder=folder)

        # Get severity and status combinations
        from django.db.models import Count

        combinations = (
            queryset.values("severity", "status")
            .annotate(count=Count("id"))
            .filter(count__gt=0, status__isnull=False)
            .exclude(status="")
        )

        # Build Sankey data structure
        nodes = []
        links = []
        node_names = set()

        # Create maps for severity and status labels
        severity_choice_map = {choice[0]: choice[1] for choice in Severity.choices}
        status_choice_map = {
            choice[0]: choice[1] for choice in SecurityException.Status.choices
        }

        # Create severity and status nodes only for data that exists
        severity_map = {}
        status_map = {}

        for combo in combinations:
            # Create severity node if not already created
            if combo["severity"] not in severity_map:
                severity_label = f"Severity: {severity_choice_map.get(combo['severity'], 'Unknown').title()}"
                severity_map[combo["severity"]] = severity_label
                node_names.add(severity_label)

            # Create status node if not already created
            if combo["status"] not in status_map:
                status_label = f"Status: {status_choice_map.get(combo['status'], 'Unknown').title()}"
                status_map[combo["status"]] = status_label
                node_names.add(status_label)

        # Convert node names to indexed list
        nodes = [{"name": name} for name in sorted(node_names)]
        node_index = {name: i for i, name in enumerate(sorted(node_names))}

        # Create links
        for combo in combinations:
            severity_name = severity_map[combo["severity"]]
            status_name = status_map[combo["status"]]

            links.append(
                {
                    "source": node_index[severity_name],
                    "target": node_index[status_name],
                    "value": combo["count"],
                }
            )

        return Response({"results": {"nodes": nodes, "links": links}})


class FindingsAssessmentViewSet(BaseModelViewSet):
    model = FindingsAssessment
    filterset_fields = [
        "name",
        "ref_id",
        "owner",
        "category",
        "perimeter",
        "folder",
        "authors",
        "status",
        "evidences",
        "genericcollection",
    ]
    search_fields = ["name", "description", "ref_id"]

    def get_queryset(self):
        return (
            super()
            .get_queryset()
            .select_related("folder", "perimeter")
            .prefetch_related(
                "evidences",
                "authors",
                "owner",
            )
        )

    @method_decorator(cache_page(60 * LONG_CACHE_TTL))
    @action(detail=False, name="Get status choices")
    def status(self, request):
        return Response(dict(FindingsAssessment.Status.choices))

    @method_decorator(cache_page(60 * LONG_CACHE_TTL))
    @action(detail=False, name="Get category choices")
    def category(self, request):
        return Response(dict(FindingsAssessment.Category.choices))

    @action(detail=True, name="Get Follow up metrics")
    def metrics(self, request, pk=None):
        assessment = self.get_object()
        raw_metrics = assessment.get_findings_metrics()

        def format_severity_data(metrics):
            severity_colors = {
                "info": "#3B82F6",
                "low": "#59BBB2",
                "medium": "#F5C481",
                "high": "#E6686D",
                "critical": "#C71E1D",
                "undefined": "#CCCCCC",
            }

            severity_chart_data = []
            for severity, count in metrics["severity_distribution"].items():
                severity_chart_data.append(
                    {
                        "name": severity.capitalize(),
                        "value": count,
                        "color": severity_colors.get(severity, "#CCCCCC"),
                    }
                )

            return severity_chart_data

        def format_status_data(metrics):
            status_mapping = {
                "identified": {"localName": "identified", "color": "#F5C481"},
                "confirmed": {"localName": "confirmed", "color": "#E6686D"},
                "assigned": {"localName": "assigned", "color": "#fab998"},
                "in_progress": {"localName": "inProgress", "color": "#fac858"},
                "mitigated": {
                    "localName": "mitigated",
                    "color": "hsl(80deg, 80%, 60%)",
                },
                "resolved": {"localName": "resolved", "color": "hsl(120deg, 80%, 45%)"},
                "dismissed": {"localName": "dismissed", "color": "#5470c6"},
                "deprecated": {"localName": "deprecated", "color": "#91cc75"},
                "--": {"localName": "undefined", "color": "#CCCCCC"},
            }

            grouped_status_counts = {}

            for status, count in metrics["status_distribution"].items():
                mapping_info = status_mapping.get(
                    status, {"localName": "other", "color": "#CCCCCC"}
                )
                local_name = mapping_info["localName"]
                color = mapping_info["color"]

                if local_name in grouped_status_counts:
                    grouped_status_counts[local_name]["value"] += count
                else:
                    grouped_status_counts[local_name] = {
                        "value": count,
                        "localName": local_name,
                        "itemStyle": {"color": color},
                    }

            status_values = list(grouped_status_counts.values())

            expected_statuses = ["open", "mitigate", "accept", "avoid", "transfer"]
            for status in expected_statuses:
                if not any(item["localName"] == status for item in status_values):
                    status_values.append(
                        {
                            "value": 0,
                            "localName": status,
                            "itemStyle": {"color": "#CCCCCC"},
                        }
                    )

            return {"values": status_values}

        formatted_metrics = {
            "raw_metrics": raw_metrics,
            "severity_chart_data": format_severity_data(raw_metrics),
            "status_chart_data": format_status_data(raw_metrics),
        }

        return Response(formatted_metrics)

    @action(detail=True, methods=["get"], name="Findings Assessment as Excel")
    def xlsx(self, request, pk):
        (viewable_objects, _, _) = RoleAssignment.get_accessible_object_ids(
            Folder.get_root_folder(), request.user, FindingsAssessment
        )
        if UUID(pk) not in viewable_objects:
            return Response(
                {"error": "Permission denied"}, status=status.HTTP_403_FORBIDDEN
            )

        findings_assessment = FindingsAssessment.objects.get(id=pk)
        findings = Finding.objects.filter(findings_assessment=pk).order_by("ref_id")

        # Prepare data for Excel export
        entries = []
        for finding in findings:
            entry = {
                "ref_id": finding.ref_id,
                "name": finding.name,
                "description": finding.description,
                "status": finding.get_status_display(),
                "severity": finding.get_severity_display(),
                "folder": finding.folder.name if finding.folder else "",
                "owner": ", ".join([user.email for user in finding.owner.all()]),
                "applied_controls": "\n".join(
                    [
                        f"{ac.name} [{ac.get_status_display().lower()}]"
                        for ac in finding.applied_controls.all()
                    ]
                ),
                "evidences": "\n".join([ev.name for ev in finding.evidences.all()]),
                "created_at": finding.created_at.strftime("%Y-%m-%d %H:%M:%S")
                if finding.created_at
                else "",
                "eta": finding.eta.strftime("%Y-%m-%d") if finding.eta else "",
                "due_date": finding.due_date.strftime("%Y-%m-%d")
                if finding.due_date
                else "",
            }
            entries.append(entry)

        df = pd.DataFrame(entries)
        buffer = io.BytesIO()

        # Create ExcelWriter with openpyxl engine
        with pd.ExcelWriter(buffer, engine="openpyxl") as writer:
            df.to_excel(writer, index=False, sheet_name="Findings")

            # Get the worksheet
            worksheet = writer.sheets["Findings"]

            # Apply text wrapping to columns with line breaks
            wrap_columns = ["name", "description", "applied_controls", "evidences"]
            wrap_indices = [
                df.columns.get_loc(col) + 1 for col in wrap_columns if col in df.columns
            ]

            for col_idx in wrap_indices:
                for row_idx in range(2, len(df) + 2):
                    cell = worksheet.cell(row=row_idx, column=col_idx)
                    cell.alignment = Alignment(wrap_text=True)

            # Adjust column widths
            for idx, col in enumerate(df.columns):
                column_width = 40 if col in wrap_columns else 20
                worksheet.column_dimensions[
                    worksheet.cell(row=1, column=idx + 1).column_letter
                ].width = column_width

        buffer.seek(0)
        response = HttpResponse(
            buffer.getvalue(),
            content_type="application/vnd.openxmlformats-officedocument.spreadsheetml.sheet",
        )
        response["Content-Disposition"] = (
            f'attachment; filename="{findings_assessment.name}_findings.xlsx"'
        )
        return response

    @action(detail=True, methods=["get"], name="Findings Assessment as Markdown")
    def md(self, request, pk):
        (viewable_objects, _, _) = RoleAssignment.get_accessible_object_ids(
            Folder.get_root_folder(), request.user, FindingsAssessment
        )
        if UUID(pk) not in viewable_objects:
            return Response(
                {"error": "Permission denied"}, status=status.HTTP_403_FORBIDDEN
            )

        findings_assessment = (
            FindingsAssessment.objects.select_related("folder")
            .prefetch_related("owner", "authors", "reviewers")
            .get(id=pk)
        )
        findings = (
            Finding.objects.filter(findings_assessment_id=pk)
            .select_related("folder")
            .prefetch_related("owner", "applied_controls", "evidences")
            .order_by("ref_id")
        )

        # Calculate closed and open findings counts
        closed_statuses = [
            Finding.Status.DISMISSED,
            Finding.Status.MITIGATED,
            Finding.Status.RESOLVED,
            Finding.Status.CLOSED,
            Finding.Status.DEPRECATED,
        ]
        open_statuses = [
            Finding.Status.UNDEFINED,
            Finding.Status.IDENTIFIED,
            Finding.Status.CONFIRMED,
            Finding.Status.ASSIGNED,
            Finding.Status.IN_PROGRESS,
        ]

        closed_findings_count = findings.filter(status__in=closed_statuses).count()
        open_findings_count = findings.filter(status__in=open_statuses).count()

        # Generate Markdown content
        md_content = f"# {findings_assessment.name}\n\n"

        # Assessment metadata
        md_content += "## Assessment Information\n\n"
        md_content += f"- **Name**: {findings_assessment.name}\n"
        md_content += f"- **Reference ID**: {findings_assessment.ref_id or 'N/A'}\n"
        md_content += f"- **Description**: {findings_assessment.description or 'N/A'}\n"
        md_content += f"- **Category**: {findings_assessment.get_category_display()}\n"
        md_content += f"- **Status**: {findings_assessment.get_status_display()}\n"
        md_content += f"- **Folder**: {findings_assessment.folder.name if findings_assessment.folder else 'N/A'}\n"
        if findings_assessment.owner.exists():
            md_content += f"- **Owners**: {', '.join([user.email for user in findings_assessment.owner.all()])}\n"
        if findings_assessment.authors.exists():
            md_content += f"- **Authors**: {', '.join([user.email for user in findings_assessment.authors.all()])}\n"
        if findings_assessment.reviewers.exists():
            md_content += f"- **Reviewers**: {', '.join([user.email for user in findings_assessment.reviewers.all()])}\n"
        md_content += f"- **Created**: {findings_assessment.created_at.strftime('%Y-%m-%d %H:%M:%S') if findings_assessment.created_at else 'N/A'}\n\n"

        # Metrics summary
        metrics = findings_assessment.get_findings_metrics()
        md_content += "## Summary\n\n"
        md_content += "| Metric | Count |\n"
        md_content += "|--------|-------|\n"
        md_content += f"| Total Findings | {metrics['total_count']} |\n"
        md_content += f"| Closed Findings | {closed_findings_count} |\n"
        md_content += f"| Open Findings | {open_findings_count} |\n\n"

        # Severity distribution
        if metrics["severity_distribution"]:
            md_content += "### Severity Distribution\n\n"
            md_content += "| Severity | Count |\n"
            md_content += "|----------|-------|\n"
            for severity, count in metrics["severity_distribution"].items():
                if count > 0:
                    md_content += f"| {severity.capitalize()} | {count} |\n"
            md_content += "\n"

        # Status distribution
        if metrics["status_distribution"]:
            md_content += "### Status Distribution\n\n"
            md_content += "| Status | Count |\n"
            md_content += "|--------|-------|\n"
            status_choices = dict(Finding.Status.choices)
            for status, count in metrics["status_distribution"].items():
                if count > 0:
                    status_display = status_choices.get(
                        status, status.replace("_", " ").title()
                    )
                    md_content += f"| {status_display} | {count} |\n"
            md_content += "\n"

        # Findings details
        md_content += "## Findings\n\n"
        for finding in findings:
            md_content += f"### {finding.ref_id or 'N/A'} - {finding.name}\n\n"
            md_content += f"- **Status**: {finding.get_status_display()}\n"
            md_content += f"- **Severity**: {finding.get_severity_display()}\n"
            md_content += f"- **Description**: {finding.description or 'N/A'}\n"
            md_content += f"- **Observation**: {finding.observation or 'N/A'}\n"
            if finding.owner.exists():
                md_content += f"- **Owner**: {', '.join([user.email for user in finding.owner.all()])}\n"
            if finding.applied_controls.exists():
                md_content += "- **Applied Controls**:\n"
                for ac in finding.applied_controls.all():
                    md_content += f"  - {ac.name} [{ac.get_status_display().lower()}]\n"
            if finding.evidences.exists():
                md_content += f"- **Evidences**: {', '.join([ev.name for ev in finding.evidences.all()])}\n"
            if finding.eta:
                md_content += f"- **ETA**: {finding.eta.strftime('%Y-%m-%d')}\n"
            if finding.due_date:
                md_content += (
                    f"- **Due Date**: {finding.due_date.strftime('%Y-%m-%d')}\n"
                )
            md_content += "\n"

        response = HttpResponse(md_content, content_type="text/markdown")
        safe_name = slugify(findings_assessment.name) or "findings_assessment"
        response["Content-Disposition"] = (
            f'attachment; filename="{safe_name}_findings.md"'
        )
        return response

    @action(detail=True, methods=["get"], name="Findings Assessment as PDF")
    def pdf(self, request, pk):
        (viewable_objects, _, _) = RoleAssignment.get_accessible_object_ids(
            Folder.get_root_folder(), request.user, FindingsAssessment
        )
        if UUID(pk) not in viewable_objects:
            return Response(
                {"error": "Permission denied"}, status=status.HTTP_403_FORBIDDEN
            )

        findings_assessment = (
            FindingsAssessment.objects.select_related("folder")
            .prefetch_related("owner", "authors", "reviewers")
            .get(id=pk)
        )
        findings = (
            Finding.objects.filter(findings_assessment_id=pk)
            .select_related("folder")
            .prefetch_related("owner", "applied_controls", "evidences")
            .order_by("ref_id")
        )
        metrics = findings_assessment.get_findings_metrics()

        # Calculate closed and open findings counts
        closed_statuses = [
            Finding.Status.DISMISSED,
            Finding.Status.MITIGATED,
            Finding.Status.RESOLVED,
            Finding.Status.CLOSED,
            Finding.Status.DEPRECATED,
        ]
        open_statuses = [
            Finding.Status.UNDEFINED,
            Finding.Status.IDENTIFIED,
            Finding.Status.CONFIRMED,
            Finding.Status.ASSIGNED,
            Finding.Status.IN_PROGRESS,
        ]

        closed_findings_count = findings.filter(status__in=closed_statuses).count()
        open_findings_count = findings.filter(status__in=open_statuses).count()

        # Process status distribution with display names
        status_choices = dict(Finding.Status.choices)
        processed_status_distribution = []
        for status, count in metrics["status_distribution"].items():
            if count > 0:
                display_name = status_choices.get(
                    status, status.replace("_", " ").title()
                )
                processed_status_distribution.append(
                    {"status": status, "display_name": display_name, "count": count}
                )

        context = {
            "findings_assessment": findings_assessment,
            "findings": findings,
            "metrics": metrics,
            "total_findings": metrics["total_count"],
            "closed_findings_count": closed_findings_count,
            "open_findings_count": open_findings_count,
            "unresolved_important": metrics["unresolved_important_count"],
            "severity_distribution": metrics["severity_distribution"],
            "status_distribution": metrics["status_distribution"],
            "processed_status_distribution": processed_status_distribution,
            "finding_status_choices": dict(Finding.Status.choices),
        }

        html = render_to_string("core/findings_assessment_pdf.html", context)
        pdf_file = HTML(string=html).write_pdf()
        response = HttpResponse(pdf_file, content_type="application/pdf")
        safe_name = slugify(findings_assessment.name) or "findings_assessment"
        response["Content-Disposition"] = (
            f'attachment; filename="{safe_name}_findings.pdf"'
        )
        return response

    @action(detail=False, methods=["get"], name="Get sunburst data")
    def sunburst_data(self, request):
        """
        Returns FindingsAssessment data structured for sunburst visualization:
        Categories (pentest, audit, self-identified) -> Status
        """
        folder_id = request.query_params.get("folder", None)

        # Get viewable findings assessments
        scoped_folder = (
            Folder.objects.get(id=folder_id) if folder_id else Folder.get_root_folder()
        )
        (object_ids, _, _) = RoleAssignment.get_accessible_object_ids(
            scoped_folder, request.user, FindingsAssessment
        )

        findings_assessments = FindingsAssessment.objects.filter(id__in=object_ids)

        # Color mapping for statuses
        status_colors = {
            "planned": "#BFDBFE",
            "in_progress": "#5470c6",
            "in_review": "#BBF7D0",
            "done": "#46D39A",
            "deprecated": "#E55759",
        }

        # Build hierarchical structure: category -> status
        category_data = {}

        for fa in findings_assessments:
            category = fa.category if fa.category else "--"
            status = fa.status if fa.status else "planned"

            if category not in category_data:
                category_data[category] = {}

            if status not in category_data[category]:
                category_data[category][status] = 0

            category_data[category][status] += 1

        # Convert to sunburst format
        sunburst_data = []
        for category, statuses in category_data.items():
            children = []
            for status, count in statuses.items():
                if count > 0:
                    children.append(
                        {
                            "name": status,
                            "value": count,
                            "itemStyle": {"color": status_colors.get(status, "#CCC")},
                        }
                    )

            if children:
                sunburst_data.append({"name": category, "children": children})

        return Response(sunburst_data)


class FindingViewSet(BaseModelViewSet):
    model = Finding
    filterset_fields = [
        "name",
        "owner",
        "folder",
        "status",
        "severity",
        "priority",
        "findings_assessment",
        "filtering_labels",
        "applied_controls",
        "evidences",
    ]
    ordering = ["ref_id"]

    def get_queryset(self) -> models.query.QuerySet:
        return (
            super()
            .get_queryset()
            .select_related("folder", "findings_assessment")
            .prefetch_related("filtering_labels", "applied_controls", "evidences")
        )

    @method_decorator(cache_page(60 * LONG_CACHE_TTL))
    @action(detail=False, name="Get status choices")
    def status(self, request):
        return Response(dict(Finding.Status.choices))

    @method_decorator(cache_page(60 * LONG_CACHE_TTL))
    @action(detail=False, name="Get severity choices")
    def severity(self, request):
        return Response(dict(Severity.choices))

    @method_decorator(cache_page(60 * LONG_CACHE_TTL))
    @action(detail=False, name="Get priority choices")
    def priority(self, request):
        return Response(dict(Finding.PRIORITY))

    @action(detail=False, name="Get all findings owners")
    def owner(self, request):
        return Response(
            UserReadSerializer(
                User.objects.filter(findings__isnull=False).distinct(),
                many=True,
            ).data
        )

    @action(detail=False, name="Get findings sankey data")
    def sankey_data(self, request):
        """
        Returns findings data structured for Sankey diagram:
        Category -> Severity -> Status
        """
        folder_id = request.query_params.get("folder", None)
        (viewable_objects, _, _) = RoleAssignment.get_accessible_object_ids(
            Folder.get_root_folder(), request.user, Finding
        )
        queryset = Finding.objects.filter(id__in=viewable_objects).select_related(
            "findings_assessment"
        )

        if folder_id:
            folder = Folder.objects.get(id=folder_id)
            queryset = queryset.filter(folder=folder)

        # Build Sankey data structure

        # Get category -> severity -> status combinations
        nodes = []
        links = []
        node_names = set()

        # Create maps for choices
        category_choice_map = {
            choice[0]: choice[1] for choice in FindingsAssessment.Category.choices
        }
        severity_choice_map = {choice[0]: choice[1] for choice in Severity.choices}
        status_choice_map = {choice[0]: choice[1] for choice in Finding.Status.choices}

        # Track category -> severity links
        category_severity_counts = {}
        # Track severity -> status links
        severity_status_counts = {}

        for finding in queryset:
            # Get category from parent findings assessment
            category_value = (
                finding.findings_assessment.category
                if finding.findings_assessment
                else "--"
            )
            category_label = f"Category: {category_choice_map.get(category_value, 'Unknown').title()}"

            # Get severity
            severity_value = finding.severity if finding.severity else "--"
            severity_label = f"Severity: {severity_choice_map.get(severity_value, 'Unknown').title()}"

            # Get status
            status_value = finding.status if finding.status else "--"
            status_label = (
                f"Status: {status_choice_map.get(status_value, 'Unknown').title()}"
            )

            # Add to node sets
            node_names.add(category_label)
            node_names.add(severity_label)
            node_names.add(status_label)

            # Track links
            cat_sev_key = f"{category_label}||{severity_label}"
            category_severity_counts[cat_sev_key] = (
                category_severity_counts.get(cat_sev_key, 0) + 1
            )

            sev_stat_key = f"{severity_label}||{status_label}"
            severity_status_counts[sev_stat_key] = (
                severity_status_counts.get(sev_stat_key, 0) + 1
            )

        # Convert node names to indexed list
        nodes = [{"name": name} for name in sorted(node_names)]
        node_index = {name: i for i, name in enumerate(sorted(node_names))}

        # Create links for category -> severity
        for key, value in category_severity_counts.items():
            category, severity = key.split("||")
            links.append(
                {
                    "source": node_index[category],
                    "target": node_index[severity],
                    "value": value,
                }
            )

        # Create links for severity -> status
        for key, value in severity_status_counts.items():
            severity, status = key.split("||")
            links.append(
                {
                    "source": node_index[severity],
                    "target": node_index[status],
                    "value": value,
                }
            )

        return Response({"results": {"nodes": nodes, "links": links}})


class IncidentViewSet(ExportMixin, BaseModelViewSet):
    model = Incident
    search_fields = ["name", "description", "ref_id"]
    filterset_fields = [
        "folder",
        "status",
        "severity",
        "qualifications",
        "detection",
        "owners",
        "entities",
        "assets",
    ]

    export_config = {
        "fields": {
            "internal_id": {"source": "id", "label": "internal_id"},
            "ref_id": {"source": "ref_id", "label": "ref_id", "escape": True},
            "name": {"source": "name", "label": "name", "escape": True},
            "description": {
                "source": "description",
                "label": "description",
                "escape": True,
            },
            "status": {"source": "get_status_display", "label": "status"},
            "severity": {"source": "get_severity_display", "label": "severity"},
            "detection": {"source": "get_detection_display", "label": "detection"},
            "reported_at": {
                "source": "reported_at",
                "label": "reported_at",
                "format": lambda dt: dt.replace(tzinfo=None)
                if dt and hasattr(dt, "tzinfo") and dt.tzinfo
                else dt,
            },
            "owners": {
                "source": "owners",
                "label": "owners",
                "format": lambda qs: ",".join(
                    escape_excel_formula(o.email) for o in qs.all()
                ),
            },
            "folder": {"source": "folder.name", "label": "folder", "escape": True},
            "qualifications": {
                "source": "qualifications",
                "label": "qualifications",
                "format": lambda qs: ",".join(
                    escape_excel_formula(q.name) for q in qs.all()
                ),
            },
            "threats": {
                "source": "threats",
                "label": "threats",
                "format": lambda qs: ",".join(
                    escape_excel_formula(t.name) for t in qs.all()
                ),
            },
            "assets": {
                "source": "assets",
                "label": "assets",
                "format": lambda qs: ",".join(
                    escape_excel_formula(a.name) for a in qs.all()
                ),
            },
            "entities": {
                "source": "entities",
                "label": "entities",
                "format": lambda qs: ",".join(
                    escape_excel_formula(e.name) for e in qs.all()
                ),
            },
            "link": {"source": "link", "label": "link", "escape": True},
        },
        "filename": "incidents_export",
        "select_related": ["folder"],
        "prefetch_related": [
            "owners",
            "qualifications",
            "threats",
            "assets",
            "entities",
        ],
    }

    @method_decorator(cache_page(60 * LONG_CACHE_TTL))
    @action(detail=False, name="Get status choices")
    def status(self, request):
        return Response(dict(Incident.Status.choices))

    @method_decorator(cache_page(60 * LONG_CACHE_TTL))
    @action(detail=False, name="Get severity choices")
    def severity(self, request):
        return Response(dict(Incident.Severity.choices))

    @method_decorator(cache_page(60 * LONG_CACHE_TTL))
    @action(detail=False, name="Get detection channel choices")
    def detection(self, request):
        return Response(dict(Incident.Detection.choices))

    def perform_update(self, serializer):
        previous_instance = self.get_object()
        previous_status = previous_instance.status
        previous_severity = previous_instance.severity

        instance = serializer.save()

        if previous_status != instance.status and previous_status is not None:
            TimelineEntry.objects.create(
                incident=instance,
                entry=f"{previous_instance.get_status_display()}->{instance.get_status_display()}",
                entry_type=TimelineEntry.EntryType.STATUS_CHANGED,
                author=self.request.user,
                timestamp=now(),
            )

        if previous_severity != instance.severity and previous_severity is not None:
            TimelineEntry.objects.create(
                incident=instance,
                entry=f"{previous_instance.get_severity_display()}->{instance.get_severity_display()}",
                entry_type=TimelineEntry.EntryType.SEVERITY_CHANGED,
                author=self.request.user,
                timestamp=now(),
            )

        return super().perform_update(serializer)

    @action(detail=True, methods=["get"], name="Incident as PDF")
    def pdf(self, request, pk):
        (viewable_objects, _, _) = RoleAssignment.get_accessible_object_ids(
            Folder.get_root_folder(), request.user, Incident
        )
        if UUID(pk) not in viewable_objects:
            return Response(
                {"error": "Permission denied"}, status=status.HTTP_403_FORBIDDEN
            )

        incident = (
            Incident.objects.select_related("folder")
            .prefetch_related("owners", "entities", "assets", "threats")
            .get(id=pk)
        )

        timeline_entries = (
            TimelineEntry.objects.filter(incident_id=pk)
            .select_related("author")
            .prefetch_related("evidences")
            .order_by("timestamp")
        )

        # Count timeline entry types
        detection_count = timeline_entries.filter(
            entry_type=TimelineEntry.EntryType.DETECTION
        ).count()
        mitigation_count = timeline_entries.filter(
            entry_type=TimelineEntry.EntryType.MITIGATION
        ).count()

        context = {
            "incident": incident,
            "timeline_entries": timeline_entries,
            "detection_count": detection_count,
            "mitigation_count": mitigation_count,
        }

        html = render_to_string("core/incident_pdf.html", context)
        pdf_file = HTML(string=html).write_pdf()
        response = HttpResponse(pdf_file, content_type="application/pdf")
        safe_name = slugify(incident.name) or "incident"
        response["Content-Disposition"] = (
            f'attachment; filename="{safe_name}_report.pdf"'
        )
        return response

    @action(detail=True, methods=["get"], name="Incident as Markdown")
    def md(self, request, pk):
        (viewable_objects, _, _) = RoleAssignment.get_accessible_object_ids(
            Folder.get_root_folder(), request.user, Incident
        )
        if UUID(pk) not in viewable_objects:
            return Response(
                {"error": "Permission denied"}, status=status.HTTP_403_FORBIDDEN
            )

        incident = (
            Incident.objects.select_related("folder")
            .prefetch_related("owners", "entities", "assets", "threats")
            .get(id=pk)
        )

        timeline_entries = (
            TimelineEntry.objects.filter(incident_id=pk)
            .select_related("author")
            .prefetch_related("evidences")
            .order_by("timestamp")
        )

        # Generate Markdown content
        md_content = f"# {incident.name}\n\n"

        # Incident metadata
        md_content += "## Incident Information\n\n"
        md_content += f"- **Name**: {incident.name}\n"
        md_content += f"- **Reference ID**: {incident.ref_id or 'N/A'}\n"
        md_content += f"- **Description**: {incident.description or 'N/A'}\n"
        md_content += f"- **Status**: {incident.get_status_display()}\n"
        md_content += f"- **Severity**: {incident.get_severity_display()}\n"
        md_content += f"- **Detection**: {incident.get_detection_display() or 'N/A'}\n"
        md_content += (
            f"- **Domain**: {incident.folder.name if incident.folder else 'N/A'}\n"
        )

        if incident.owners.exists():
            md_content += f"- **Owners**: {', '.join([user.email for user in incident.owners.all()])}\n"

        if incident.entities.exists():
            md_content += f"- **Related Entities**: {', '.join([entity.name for entity in incident.entities.all()])}\n"

        md_content += f"- **Created**: {incident.created_at.strftime('%Y-%m-%d %H:%M:%S') if incident.created_at else 'N/A'}\n"
        md_content += f"- **Last Updated**: {incident.updated_at.strftime('%Y-%m-%d %H:%M:%S') if incident.updated_at else 'N/A'}\n\n"

        # Affected Assets
        if incident.assets.exists():
            md_content += "## Affected Assets\n\n"
            md_content += "| Name | Type |\n"
            md_content += "|------|------|\n"
            for asset in incident.assets.all():
                md_content += f"| {asset.name} | {asset.get_type_display()} |\n"
            md_content += "\n"

        # Related Threats
        if incident.threats.exists():
            md_content += "## Related Threats\n\n"
            md_content += "| Name | Reference ID |\n"
            md_content += "|------|------|\n"
            for threat in incident.threats.all():
                md_content += f"| {threat.name} | {threat.ref_id or 'N/A'} |\n"
            md_content += "\n"

        # Timeline
        if timeline_entries:
            md_content += "## Timeline\n\n"
            md_content += "*Events are listed in chronological order*\n\n"

            for entry in timeline_entries:
                md_content += f"### {entry.timestamp.strftime('%Y-%m-%d %H:%M:%S')} - {entry.entry}\n\n"
                md_content += f"**Type**: {entry.get_entry_type_display()}\n\n"

                if entry.author:
                    md_content += f"**Author**: {entry.author.email}\n\n"

                if entry.observation:
                    md_content += f"**Observation**: {entry.observation}\n\n"

                if entry.evidences.exists():
                    md_content += "**Associated Evidence**:\n"
                    for evidence in entry.evidences.all():
                        md_content += f"- {evidence.name}\n"
                    md_content += "\n"

                md_content += "---\n\n"
        else:
            md_content += "## Timeline\n\n"
            md_content += "*No timeline events found for this incident.*\n\n"

        response = HttpResponse(md_content, content_type="text/markdown")
        safe_name = slugify(incident.name) or "incident"
        response["Content-Disposition"] = (
            f'attachment; filename="{safe_name}_report.md"'
        )
        return response

    @action(detail=False, name="Get incident detection breakdown")
    def detection_breakdown(self, request):
        folder_id = request.query_params.get("folder", None)
        (viewable_objects, _, _) = RoleAssignment.get_accessible_object_ids(
            Folder.get_root_folder(), request.user, Incident
        )
        queryset = Incident.objects.filter(id__in=viewable_objects)

        if folder_id:
            folder = Folder.objects.get(id=folder_id)
            queryset = queryset.filter(folder=folder)

        detection_stats = []
        for detection_choice in Incident.Detection.choices:
            count = queryset.filter(detection=detection_choice[0]).count()
            detection_stats.append(
                {
                    "name": detection_choice[1],
                    "value": count,
                    "itemStyle": {
                        "color": "#3B82F6"
                        if detection_choice[0] == "internally_detected"
                        else "#EF4444"
                    },
                }
            )

        return Response({"results": detection_stats})

    @action(detail=False, name="Get monthly incident metrics")
    def monthly_metrics(self, request):
        folder_id = request.query_params.get("folder", None)
        (viewable_objects, _, _) = RoleAssignment.get_accessible_object_ids(
            Folder.get_root_folder(), request.user, Incident
        )
        queryset = Incident.objects.filter(id__in=viewable_objects)

        if folder_id:
            folder = Folder.objects.get(id=folder_id)
            queryset = queryset.filter(folder=folder)

        # Get incidents with reported_at dates
        incidents_with_dates = queryset.filter(reported_at__isnull=False).order_by(
            "reported_at"
        )

        if not incidents_with_dates.exists():
            return Response(
                {
                    "results": {
                        "months": [],
                        "monthly_counts": [],
                        "cumulative_counts": [],
                    }
                }
            )

        # Group by month
        from collections import defaultdict
        from datetime import datetime

        monthly_counts = defaultdict(int)

        for incident in incidents_with_dates:
            month_key = incident.reported_at.strftime("%Y-%m")
            monthly_counts[month_key] += 1

        # Sort months and calculate cumulative
        sorted_months = sorted(monthly_counts.keys())
        cumulative_count = 0
        cumulative_counts = []

        for month in sorted_months:
            cumulative_count += monthly_counts[month]
            cumulative_counts.append(cumulative_count)

        # Format months for display
        formatted_months = []
        for month in sorted_months:
            date_obj = datetime.strptime(month, "%Y-%m")
            formatted_months.append(date_obj.strftime("%b %Y"))

        return Response(
            {
                "results": {
                    "months": formatted_months,
                    "monthly_counts": [
                        monthly_counts[month] for month in sorted_months
                    ],
                    "cumulative_counts": cumulative_counts,
                }
            }
        )

    @action(detail=False, name="Get incident summary statistics")
    def summary_stats(self, request):
        folder_id = request.query_params.get("folder", None)
        (viewable_objects, _, _) = RoleAssignment.get_accessible_object_ids(
            Folder.get_root_folder(), request.user, Incident
        )
        queryset = Incident.objects.filter(id__in=viewable_objects)

        if folder_id:
            folder = Folder.objects.get(id=folder_id)
            queryset = queryset.filter(folder=folder)

        # Total incidents
        total_incidents = queryset.count()

        # Incidents this month
        from datetime import date
        import calendar

        today = date.today()
        first_day = today.replace(day=1)
        last_day = today.replace(day=calendar.monthrange(today.year, today.month)[1])

        incidents_this_month = queryset.filter(
            reported_at__date__gte=first_day, reported_at__date__lte=last_day
        ).count()

        # Currently open incidents (not closed or dismissed)
        open_incidents = queryset.exclude(
            status__in=[Incident.Status.CLOSED, Incident.Status.DISMISSED]
        ).count()

        return Response(
            {
                "results": {
                    "total_incidents": total_incidents,
                    "incidents_this_month": incidents_this_month,
                    "open_incidents": open_incidents,
                }
            }
        )

    @action(detail=False, name="Get incident severity breakdown")
    def severity_breakdown(self, request):
        folder_id = request.query_params.get("folder", None)
        (viewable_objects, _, _) = RoleAssignment.get_accessible_object_ids(
            Folder.get_root_folder(), request.user, Incident
        )
        queryset = Incident.objects.filter(id__in=viewable_objects)

        if folder_id:
            folder = Folder.objects.get(id=folder_id)
            queryset = queryset.filter(folder=folder)

        # Define severity colors
        severity_colors = {
            1: "#DC2626",  # Critical - Red
            2: "#EA580C",  # Major - Orange
            3: "#D97706",  # Moderate - Amber
            4: "#65A30D",  # Minor - Lime
            5: "#16A34A",  # Low - Green
            6: "#6B7280",  # Unknown - Gray
        }

        severity_stats = []
        for severity_choice in Incident.Severity.choices:
            count = queryset.filter(severity=severity_choice[0]).count()
            severity_stats.append(
                {
                    "name": severity_choice[1],
                    "value": count,
                    "itemStyle": {
                        "color": severity_colors.get(severity_choice[0], "#6B7280")
                    },
                }
            )

        return Response({"results": severity_stats})

    @action(detail=False, name="Get incident qualifications breakdown")
    def qualifications_breakdown(self, request):
        folder_id = request.query_params.get("folder", None)
        (viewable_objects, _, _) = RoleAssignment.get_accessible_object_ids(
            Folder.get_root_folder(), request.user, Incident
        )
        queryset = Incident.objects.filter(id__in=viewable_objects)

        if folder_id:
            folder = Folder.objects.get(id=folder_id)
            queryset = queryset.filter(folder=folder)

        # Get all unique qualifications used in incidents
        from django.db.models import Count

        qualifications_stats = []

        # Get qualification counts
        qualification_counts = (
            queryset.values("qualifications__name")
            .annotate(count=Count("id", distinct=True))
            .filter(qualifications__name__isnull=False)
            .order_by("-count")
        )

        # Format for radar chart
        labels = []
        values = []
        for item in qualification_counts:
            if item["qualifications__name"]:
                values.append(item["count"])

        # Create labels with proper format for radar chart
        max_offset = max(values, default=0)
        for item in qualification_counts:
            if item["qualifications__name"]:
                labels.append({"name": item["qualifications__name"], "max": max_offset})

        return Response({"results": {"labels": labels, "values": values}})


class TimelineEntryViewSet(BaseModelViewSet):
    model = TimelineEntry
    filterset_fields = ["incident"]
    search_fields = ["entry", "entry_type"]
    ordering = ["-timestamp"]

    def get_queryset(self):
        return (
            super()
            .get_queryset()
            .select_related("folder", "incident", "author")
            .prefetch_related("evidences")
        )

    @action(detail=False, name="Get entry type choices")
    def entry_type(self, request):
        return Response(dict(TimelineEntry.EntryType.get_manual_entry_types()))

    def perform_create(self, serializer):
        instance = serializer.save(author=self.request.user)
        dispatch_webhook_event(instance, "created", serializer)
        return instance

    def perform_destroy(self, instance):
        if instance.entry_type in [
            TimelineEntry.EntryType.SEVERITY_CHANGED,
            TimelineEntry.EntryType.STATUS_CHANGED,
        ]:
            raise ValidationError({"error": "cannotDeleteAutoTimelineEntry"})
        return super().perform_destroy(instance)


class TaskTemplateFilter(GenericFilterSet):
    folder = df.ModelMultipleChoiceFilter(queryset=Folder.objects.all())

    next_occurrence_status = df.MultipleChoiceFilter(
        choices=TaskNode.TASK_STATUS_CHOICES, method="filter_next_occurrence_status"
    )
    last_occurrence_status = df.MultipleChoiceFilter(
        choices=TaskNode.TASK_STATUS_CHOICES, method="filter_last_occurrence_status"
    )

    class Meta:
        model = TaskTemplate
        fields = [
            "name",
            "assigned_to",
            "is_recurrent",
            "applied_controls",
            "last_occurrence_status",
            "next_occurrence_status",
            "evidences",
        ]

    def filter_last_occurrence_status(self, queryset, name, values):
        start = timezone.now().date()
        status_subquery = (
            TaskNode.objects.filter(task_template=OuterRef("pk"), due_date__lt=start)
            .order_by("-due_date")
            .values("status")[:1]
        )

        return queryset.annotate(last_status=Subquery(status_subquery)).filter(
            last_status__in=values
        )

    def filter_next_occurrence_status(self, queryset, name, values):
        start = timezone.now().date()
        status_subquery = (
            TaskNode.objects.filter(task_template=OuterRef("pk"), due_date__gte=start)
            .order_by("due_date")
            .values("status")[:1]
        )

        return queryset.annotate(next_status=Subquery(status_subquery)).filter(
            next_status__in=values
        )


class TaskTemplateViewSet(ExportMixin, BaseModelViewSet):
    model = TaskTemplate
    filterset_fields = [
        "assigned_to",
        "is_recurrent",
        "folder",
        "applied_controls",
        "evidences",
    ]
    search_fields = ["ref_id", "name"]
    filterset_class = TaskTemplateFilter

    export_config = {
        "filename": "task_templates",
        "select_related": ["folder"],
        "prefetch_related": [
            "assigned_to",
            "evidences",
            "applied_controls",
            "compliance_assessments",
            "risk_assessments",
            "assets",
            "findings_assessment",
        ],
        "fields": {
            "ref_id": {"source": "ref_id", "label": "ref_id", "escape": True},
            "name": {"source": "name", "label": "name", "escape": True},
            "description": {
                "source": "description",
                "label": "description",
                "escape": True,
            },
            "folder": {"source": "folder.name", "label": "folder", "escape": True},
            "is_recurrent": {
                "source": "is_recurrent",
                "label": "is_recurrent",
                "format": lambda x: "Yes" if x else "No",
            },
            "task_date": {
                "source": "task_date",
                "label": "task_date",
                "format": lambda x: x.strftime("%Y-%m-%d") if x else "",
            },
            "schedule_frequency": {
                "source": "schedule",
                "label": "schedule_frequency",
                "format": lambda s: s.get("frequency", "") if s else "",
            },
            "schedule_interval": {
                "source": "schedule",
                "label": "schedule_interval",
                "format": lambda s: str(s.get("interval", "")) if s else "",
            },
            "schedule_end_date": {
                "source": "schedule",
                "label": "schedule_end_date",
                "format": lambda s: s.get("end_date", "") if s else "",
            },
            "next_occurrence": {
                "source": "get_next_occurrence",
                "label": "next_occurrence",
                "format": lambda x: x.strftime("%Y-%m-%d") if x else "",
            },
            "next_occurrence_status": {
                "source": "get_next_occurrence_status",
                "label": "next_occurrence_status",
            },
            "enabled": {
                "source": "enabled",
                "label": "enabled",
                "format": lambda x: "Yes" if x else "No",
            },
            "assigned_to": {
                "source": "assigned_to.all",
                "label": "assigned_to",
                "format": lambda users: ", ".join([u.email for u in users])
                if users
                else "",
            },
            "assets": {
                "source": "assets.all",
                "label": "assets",
                "format": lambda items: ", ".join(
                    escape_excel_formula(str(item)) for item in items
                )
                if items
                else "",
            },
            "applied_controls": {
                "source": "applied_controls.all",
                "label": "applied_controls",
                "format": lambda items: ", ".join(
                    escape_excel_formula(str(item)) for item in items
                )
                if items
                else "",
            },
            "evidences": {
                "source": "evidences.all",
                "label": "evidences",
                "format": lambda items: ", ".join(
                    escape_excel_formula(item.name) for item in items
                )
                if items
                else "",
            },
            "compliance_assessments": {
                "source": "compliance_assessments.all",
                "label": "compliance_assessments",
                "format": lambda items: ", ".join(
                    escape_excel_formula(str(item)) for item in items
                )
                if items
                else "",
            },
            "risk_assessments": {
                "source": "risk_assessments.all",
                "label": "risk_assessments",
                "format": lambda items: ", ".join(
                    escape_excel_formula(str(item)) for item in items
                )
                if items
                else "",
            },
            "findings_assessment": {
                "source": "findings_assessment.all",
                "label": "findings_assessment",
                "format": lambda items: ", ".join(
                    escape_excel_formula(str(item)) for item in items
                )
                if items
                else "",
            },
            "link": {"source": "link", "label": "link", "escape": True},
        },
        "wrap_columns": ["name", "description"],
        "task_node_fields": {
            "due_date": {
                "source": "due_date",
                "label": "due_date",
                "format": lambda x: x.strftime("%Y-%m-%d") if x else "",
            },
            "status": {"source": "status", "label": "status"},
            "observation": {
                "source": "observation",
                "label": "observation",
                "escape": True,
            },
            "assigned_to": {
                "source": "task_template.assigned_to.all",
                "label": "assigned_to",
                "format": lambda users: ", ".join([u.email for u in users])
                if users
                else "",
            },
            "expected_evidence": {
                "source": "task_template.evidences.all",
                "label": "expected_evidence",
                # Note: Formatting with done/pending status is handled specially in export_tasks_xlsx
                "format": lambda items: ", ".join([item.name for item in items])
                if items
                else "",
            },
            # "evidences": {
            #     "source": "evidences.all",
            #     "label": "evidences",
            #     "format": lambda items: ", ".join([item.name for item in items])
            #     if items
            #     else "",
            # },
            "assets": {
                "source": "task_template.assets.all",
                "label": "assets",
                "format": lambda items: ", ".join(
                    escape_excel_formula(str(item)) for item in items
                )
                if items
                else "",
            },
            "applied_controls": {
                "source": "task_template.applied_controls.all",
                "label": "applied_controls",
                "format": lambda items: ", ".join(
                    escape_excel_formula(str(item)) for item in items
                )
                if items
                else "",
            },
            "compliance_assessments": {
                "source": "task_template.compliance_assessments.all",
                "label": "compliance_assessments",
                "format": lambda items: ", ".join(
                    escape_excel_formula(str(item)) for item in items
                )
                if items
                else "",
            },
            "risk_assessments": {
                "source": "task_template.risk_assessments.all",
                "label": "risk_assessments",
                "format": lambda items: ", ".join(
                    escape_excel_formula(str(item)) for item in items
                )
                if items
                else "",
            },
            "findings_assessment": {
                "source": "task_template.findings_assessment.all",
                "label": "findings_assessment",
                "format": lambda items: ", ".join(
                    escape_excel_formula(str(item)) for item in items
                )
                if items
                else "",
            },
        },
    }

    def get_queryset(self):
        qs = super().get_queryset()
        ordering = self.request.query_params.get("ordering", "")

        if any(
            f in ordering
            for f in (
                "next_occurrence",
                "last_occurrence_status",
                "next_occurrence_status",
            )
        ):
            today = timezone.localdate()
            qs = qs.annotate(
                next_occurrence=Case(
                    When(is_recurrent=False, then=Min("tasknode__due_date")),
                    When(
                        is_recurrent=True,
                        then=Min(
                            "tasknode__due_date",
                            filter=Q(tasknode__due_date__gte=today),
                        ),
                    ),
                    default=Value(None),
                    output_field=models.DateField(),
                ),
                last_occurrence_status=Subquery(
                    TaskNode.objects.filter(
                        task_template=OuterRef("pk"), due_date__lt=today
                    )
                    .order_by("-due_date")
                    .values("status")[:1]
                ),
                next_occurrence_status=Case(
                    When(
                        is_recurrent=False,
                        then=Subquery(
                            TaskNode.objects.filter(task_template=OuterRef("pk"))
                            .order_by("due_date")
                            .values("status")[:1]
                        ),
                    ),
                    When(
                        is_recurrent=True,
                        then=Subquery(
                            TaskNode.objects.filter(
                                task_template=OuterRef("pk"),
                                due_date__gte=today,
                            )
                            .order_by("due_date")
                            .values("status")[:1]
                        ),
                    ),
                    default=Value(None),
                    output_field=models.CharField(),
                ),
            )

        return qs

    def task_calendar(self, task_templates, start=None, end=None):
        """Generate calendar of tasks for the given templates."""
        tasks_list = []
        for template in task_templates:
            if not template.is_recurrent:
                tasks_list.append(_create_task_dict(template, template.task_date))
                continue

            start_date_param = start or template.task_date or datetime.now().date()
            end_date_param = end or template.schedule.get("end_date")

            if not end_date_param:
                start_date = datetime.strptime(str(start_date_param), "%Y-%m-%d").date()
                end_date_param = (start_date + rd.relativedelta(months=1)).strftime(
                    "%Y-%m-%d"
                )

            try:
                start_date = datetime.strptime(str(start_date_param), "%Y-%m-%d").date()
                end_date = datetime.strptime(str(end_date_param), "%Y-%m-%d").date()
            except ValueError:
                return {"error": "Invalid date format. Use YYYY-MM-DD"}

            tasks = _generate_occurrences(template, start_date, end_date)
            tasks_list.extend(tasks)

        processed_tasks_identifiers = set()  # Track tasks we've already processed

        # Sort tasks by due date
        sorted_tasks = sorted(
            [t for t in tasks_list if t.get("due_date")], key=lambda x: x["due_date"]
        )

        # Process all past tasks and next 10 upcoming tasks
        current_date = datetime.now().date()

        # First separate past and future tasks
        past_tasks = [task for task in sorted_tasks if task["due_date"] <= current_date]
        next_tasks = [task for task in sorted_tasks if task["due_date"] > current_date]

        # Combined list of tasks to process (past and next 10)
        tasks_to_process = past_tasks + next_tasks

        # Directly modify tasks in the original tasks_list
        for i in range(len(tasks_list)):
            task = tasks_list[i]
            task_date = task["due_date"]
            task_template_id = task["task_template"]

            # Create a unique identifier for this task to avoid duplication
            task_identifier = (task_template_id, task_date)

            # Skip if we've already processed this task
            if task_identifier in processed_tasks_identifiers:
                continue

            # Check if this task should be processed (is in past or next 10)
            if task in tasks_to_process:
                processed_tasks_identifiers.add(task_identifier)

                # Get or create the TaskNode
                task_template = TaskTemplate.objects.get(id=task_template_id)
                task_node, created = TaskNode.objects.get_or_create(
                    task_template=task_template,
                    due_date=task_date,
                    defaults={
                        "status": "pending",
                        "folder": task_template.folder,
                    },
                )
                task_node.to_delete = False
                task_node.save(update_fields=["to_delete"])
                # Replace the task dictionary with the actual TaskNode in the original list
                tasks_list[i] = TaskNodeReadSerializer(task_node).data

        return tasks_list

    def _sync_task_nodes(self, task_template: TaskTemplate):
        if task_template.is_recurrent:
            with transaction.atomic():
                # Soft-delete all existing TaskNode instances associated with this TaskTemplate
                TaskNode.objects.filter(
                    task_template=task_template, due_date__gt=date.today()
                ).update(to_delete=True)
                # Determine the end date based on the frequency
                start_date = task_template.task_date
                if task_template.is_recurrent:
                    if task_template.schedule["frequency"] == "DAILY":
                        delta = rd.relativedelta(months=2)
                    elif task_template.schedule["frequency"] == "WEEKLY":
                        delta = rd.relativedelta(months=4)
                    elif task_template.schedule["frequency"] == "MONTHLY":
                        delta = rd.relativedelta(years=1)
                    elif task_template.schedule["frequency"] == "YEARLY":
                        delta = rd.relativedelta(years=5)

                    end_date_param = task_template.schedule.get("end_date")
                    if end_date_param:
                        end_date = datetime.strptime(end_date_param, "%Y-%m-%d").date()
                    else:
                        end_date = datetime.now().date() + delta
                    # Ensure end_date is not before the calculated delta
                    if end_date < datetime.now().date() + delta:
                        end_date = datetime.now().date() + delta
                else:
                    end_date = start_date
                # Generate the task nodes
                self.task_calendar(
                    task_templates=TaskTemplate.objects.filter(id=task_template.id),
                    start=start_date,
                    end=end_date,
                )

                # garbage-collect
                TaskNode.objects.filter(to_delete=True).delete()

    @action(
        detail=False,
        name="Get tasks for the calendar",
        url_path="calendar/(?P<start>.+)/(?P<end>.+)",
    )
    def calendar(
        self,
        request,
        start=None,
        end=None,
    ):
        if start is None:
            start = timezone.now().date()
        if end is None:
            end = timezone.now().date() + relativedelta.relativedelta(months=1)
        return Response(
            self.task_calendar(
                task_templates=TaskTemplate.objects.filter(enabled=True),
                start=start,
                end=end,
            )
        )

    def perform_update(self, serializer):
        task_template = serializer.save()
        self._sync_task_nodes(task_template)

    @action(detail=False, name="Export Tasks with Nodes as Multi-Sheet XLSX")
    def export_xlsx(self, request):
        """
        Export task templates with a summary sheet and individual sheets for each template's task nodes.
        """
        if not self.export_config:
            return HttpResponse(
                status=501, content="Export not configured for this model"
            )

        queryset = self._get_export_queryset()

        wb = Workbook()
        wb.remove(wb.active)

        summary_ws = wb.create_sheet(title="Summary")
        main_fields = self.export_config["fields"]
        main_headers = [f.get("label", name) for name, f in main_fields.items()]
        summary_ws.append(main_headers)

        wrap_alignment = Alignment(wrap_text=True, vertical="top")
        wrap_columns = self.export_config.get("wrap_columns", ["name", "description"])

        used_sheet_names = {"Summary"}
        task_node_fields = self.export_config.get("task_node_fields", {})

        template_counter = 0
        for obj in queryset:
            row = [
                self._resolve_field_value(obj, field_config)
                for field_config in main_fields.values()
            ]
            summary_ws.append(row)

            # Only include past task nodes due_date <= today
            today = timezone.localdate()

            task_nodes = (
                TaskNode.objects.filter(task_template=obj, due_date__lte=today)
                .select_related("task_template", "task_template__folder")
                .prefetch_related(
                    "evidences",
                    "task_template__assigned_to",
                    "task_template__evidences__revisions",  # Prefetch revisions for expected evidences
                    "task_template__assets",
                    "task_template__applied_controls",
                    "task_template__compliance_assessments",
                    "task_template__risk_assessments",
                    "task_template__findings_assessment",
                )
                .order_by("due_date")
            )

            if not task_nodes.exists():
                continue

            template_counter += 1
            task_name = obj.name or f"Template_{obj.pk}"
            # Format: "1-task_name", "2-task_name", etc.
            base_name = f"{template_counter}-{task_name}"

            # Excel sheet names have a 31 character limit
            sheet_name = base_name[:31]
            counter = 1
            while sheet_name in used_sheet_names:
                suffix = f" ({counter})"
                sheet_name = base_name[: 31 - len(suffix)] + suffix
                counter += 1
            used_sheet_names.add(sheet_name)

            detail_ws = wb.create_sheet(title=sheet_name)
            detail_headers = [
                f.get("label", name) for name, f in task_node_fields.items()
            ]
            detail_ws.append(detail_headers)

            for task_node in task_nodes:
                detail_row = []
                for field_name, field_config in task_node_fields.items():
                    if field_name == "expected_evidence":
                        # Special handling for expected evidence with done/pending status
                        evidences = task_node.task_template.evidences.all()
                        evidence_statuses = []
                        for evidence in evidences:
                            last_revision = evidence.last_revision
                            if last_revision and last_revision.task_node == task_node:
                                status = "done"
                            else:
                                status = "pending"
                            evidence_statuses.append(f"{evidence.name} ({status})")
                        value = (
                            ", ".join(evidence_statuses) if evidence_statuses else ""
                        )
                    else:
                        value = self._resolve_field_value(task_node, field_config)
                    detail_row.append(value)
                detail_ws.append(detail_row)

            for col_idx, header in enumerate(detail_headers, 1):
                if header.lower() in wrap_columns:
                    for row_idx in range(1, detail_ws.max_row + 1):
                        detail_ws.cell(
                            row=row_idx, column=col_idx
                        ).alignment = wrap_alignment

        for col_idx, header in enumerate(main_headers, 1):
            if header.lower() in wrap_columns:
                for row_idx in range(1, summary_ws.max_row + 1):
                    summary_ws.cell(
                        row=row_idx, column=col_idx
                    ).alignment = wrap_alignment

        buffer = io.BytesIO()
        wb.save(buffer)
        buffer.seek(0)

        filename = f"{self.export_config.get('filename', 'export')}_multi_sheet.xlsx"
        response = HttpResponse(
            buffer.getvalue(),
            content_type="application/vnd.openxmlformats-officedocument.spreadsheetml.sheet",
        )
        response["Content-Disposition"] = f'attachment; filename="{filename}"'
        return response

    def perform_create(self, serializer):
        super().perform_create(serializer)
        self._sync_task_nodes(serializer.instance)

    @action(detail=True, name="Get write data")
    def object(self, request, pk):
        serializer_class = self.get_serializer_class(action="update")
        self._sync_task_nodes(
            self.get_object()
        )  # Synchronize task nodes when fetching a task template
        return Response(serializer_class(super().get_object()).data)

    @action(detail=False, name="Get all task template assigned_to users")
    def assigned_to(self, request):
        return Response(
            UserReadSerializer(
                User.objects.filter(task_templates__isnull=False).distinct(),
                many=True,
            ).data
        )

    @action(detail=False, name="Yearly tasks review")
    def yearly_review(self, request):
        """Get recurrent task templates grouped by folder for yearly review."""
        # Get date range from query params or use current year
        current_year = timezone.now().year

        try:
            start_month = int(request.query_params.get("start_month", 1))
            start_year = int(request.query_params.get("start_year", current_year))
            end_month = int(request.query_params.get("end_month", 12))
            end_year = int(request.query_params.get("end_year", current_year))
        except ValueError:
            # Default to current year if any parsing fails
            start_month, start_year = 1, current_year
            end_month, end_year = 12, current_year

        # Validate month values
        start_month = max(1, min(12, start_month))
        end_month = max(1, min(12, end_month))

        year_start = date(start_year, start_month, 1)
        # Get last day of end_month
        if end_month == 12:
            year_end = date(end_year, 12, 31)
        else:
            year_end = date(end_year, end_month + 1, 1) - timedelta(days=1)

        # Get folder filter from query params
        folder_id = request.query_params.get("folder")

        # Get all viewable recurrent task templates
        queryset = self.get_queryset().filter(
            is_recurrent=True,
            enabled=True,
        )

        # Apply folder filter if provided
        if folder_id:
            queryset = queryset.filter(folder_id=folder_id)

        task_templates = queryset.select_related("folder").prefetch_related(
            "assigned_to"
        )

        # Group by folder
        folders_dict = defaultdict(list)
        for template in task_templates:
            folder_id = str(template.folder.id)
            folder_name = str(template.folder)

            # Use TaskTemplateReadSerializer for proper serialization
            template_data = TaskTemplateReadSerializer(template).data
            # Add schedule field (excluded by default in read serializer)
            template_data["schedule"] = template.schedule

            # Get TaskNodes for this template in the current year
            task_nodes = TaskNode.objects.filter(
                task_template=template, due_date__gte=year_start, due_date__lte=year_end
            ).values("due_date", "status")

            # Group by month and determine status
            monthly_status = {}
            # Generate list of (year, month) tuples for the date range
            months_in_range = []
            current = date(start_year, start_month, 1)
            end = date(end_year, end_month, 1)
            while current <= end:
                months_in_range.append((current.year, current.month))
                if current.month == 12:
                    current = date(current.year + 1, 1, 1)
                else:
                    current = date(current.year, current.month + 1, 1)

            for year, month in months_in_range:
                # Create a unique key for year-month combination
                key = f"{year}-{month:02d}"
                month_nodes = [
                    node
                    for node in task_nodes
                    if node["due_date"].year == year and node["due_date"].month == month
                ]

                if not month_nodes:
                    monthly_status[key] = None
                else:
                    # Simple aggregation logic
                    statuses = [node["status"] for node in month_nodes]
                    # If all completed, show completed (green)
                    if all(s == "completed" for s in statuses):
                        monthly_status[key] = "completed"
                    # If any in_progress or mix of statuses, show in_progress (orange)
                    elif "in_progress" in statuses or "completed" in statuses:
                        monthly_status[key] = "in_progress"
                    # If all pending, show pending (red)
                    elif "pending" in statuses:
                        monthly_status[key] = "pending"
                    else:
                        monthly_status[key] = statuses[0] if statuses else None

            template_data["monthly_status"] = monthly_status

            if folder_id not in folders_dict:
                folders_dict[folder_id] = {
                    "folder_id": folder_id,
                    "folder_name": folder_name,
                    "tasks": [],
                }
            folders_dict[folder_id]["tasks"].append(template_data)

        # Convert to list and sort by folder name
        result = list(folders_dict.values())
        result.sort(key=lambda x: x["folder_name"])

        # Include date range metadata in response
        return Response(
            {
                "folders": result,
                "start_month": start_month,
                "start_year": start_year,
                "end_month": end_month,
                "end_year": end_year,
            }
        )

    @action(detail=False, name="Task templates per status")
    def per_status(self, request):
        data = task_template_per_status(request.user)
        return Response({"results": data})

    @method_decorator(cache_page(60 * LONG_CACHE_TTL))
    @action(detail=False, name="Get Task Node status choices")
    def status(srlf, request):
        return Response(dict(TaskNode.TASK_STATUS_CHOICES))


class TaskNodeFilterSet(GenericFilterSet):
    past = df.BooleanFilter(method="filter_past")

    def filter_past(self, queryset, name, value):
        if value is True:
            return queryset.filter(due_date__lt=date.today()).order_by("due_date")
        elif value is False:
            return queryset.filter(due_date__gte=date.today()).order_by("due_date")
        return queryset

    class Meta:
        model = TaskNode
        fields = {
            "status": ["exact"],
            "task_template": ["exact"],
            "due_date": ["exact", "lte", "gte", "lt", "gt", "month", "year"],
        }


class TaskNodeViewSet(BaseModelViewSet):
    model = TaskNode
    filterset_class = TaskNodeFilterSet
    search_fields = ["observation"]
    ordering = ["due_date"]

    @method_decorator(cache_page(60 * LONG_CACHE_TTL))
    @action(detail=False, name="Get Task Node status choices")
    def status(srlf, request):
        return Response(dict(TaskNode.TASK_STATUS_CHOICES))

    @action(
        detail=True, name="Remove/Move evidence to expected evidence", methods=["post"]
    )
    def remove_evidence(self, request, pk):
        task_node = TaskNode.objects.get(id=pk)
        evidence_id = request.data.get("evidence_id")
        to_move = request.data.get("move", False)
        evidence = Evidence.objects.get(id=evidence_id)
        task_node.evidences.remove(evidence)
        if to_move:
            task_node.task_template.evidences.add(evidence)
        return Response(status=status.HTTP_200_OK)

    def perform_create(self, serializer):
        instance: TaskNode = serializer.save()
        instance.save()
        return super().perform_create(serializer)


class TaskNodeEvidenceList(generics.ListAPIView):
    serializer_class = EvidenceReadSerializer
    filterset_fields = {
        "folder": ["exact"],
        "status": ["exact"],
        "owner": ["exact"],
        "name": ["icontains"],
        "expiry_date": ["exact", "lte", "gte"],
        "created_at": ["exact", "lte", "gte"],
        "updated_at": ["exact", "lte", "gte"],
    }
    search_fields = ["name", "description"]
    ordering_fields = ["name", "status", "updated_at", "expiry_date"]
    ordering = ["name"]

    filter_backends = [
        DjangoFilterBackend,
        filters.SearchFilter,
        filters.OrderingFilter,
    ]

    def get_serializer_context(self):
        context = super().get_serializer_context()
        context.update({"pk": self.kwargs["pk"]})
        return context

    def get_queryset(self):
        """RBAC not automatic as we don't inherit from BaseModelViewSet -> enforce it explicitly"""
        task_node_id = self.kwargs["pk"]

        if not RoleAssignment.is_object_readable(
            self.request.user,
            TaskNode,
            task_node_id,
        ):
            raise PermissionDenied()

        task_node = TaskNode.objects.get(id=task_node_id)

        # Get task node's template
        task_template = task_node.task_template

        # Get visible evidences to filter result
        viewable_evidences, _, _ = RoleAssignment.get_accessible_object_ids(
            Folder.get_root_folder(), self.request.user, Evidence
        )
        return Evidence.objects.filter(
            id__in=task_template.evidences.filter(
                id__in=viewable_evidences
            ).values_list("id", flat=True)
        )


class TerminologyViewSet(BaseModelViewSet):
    model = Terminology
    filterset_fields = ["field_path", "folder", "is_visible", "builtin"]
    search_fields = ["name", "description"]
    ordering = ["field_path", "name"]

    @method_decorator(cache_page(60 * LONG_CACHE_TTL))
    @action(detail=False, name="Get class name choices")
    def field_path(self, request):
        return Response(dict(Terminology.FieldPath.choices))<|MERGE_RESOLUTION|>--- conflicted
+++ resolved
@@ -8227,17 +8227,16 @@
                 )
 
                 for req in target_requirement_assessments:
-<<<<<<< HEAD
-=======
                     source = best_results["requirement_assessments"][
                         req.requirement.urn
                     ]
->>>>>>> f92bd238
                     for field in [
                         "result",
                         "status",
                         "observation",
-<<<<<<< HEAD
+                        "score",
+                        "is_scored",
+                        "documentation_score",
                         "mapping_inference",
                     ]:
                         if best_results["requirement_assessments"][
@@ -8249,18 +8248,6 @@
                                     req.requirement.urn
                                 ][field],
                             )
-                    requirement_assessments_to_update.append(req)
-
-                RequirementAssessment.objects.bulk_update(
-                    requirement_assessments_to_update,
-                    ["result", "status", "observation", "mapping_inference"],
-=======
-                        "score",
-                        "is_scored",
-                        "documentation_score",
-                    ]:
-                        if field in source and source[field] is not None:
-                            setattr(req, field, source[field])
                         requirement_assessments_to_update.append(req)
 
                 RequirementAssessment.objects.bulk_update(
@@ -8272,8 +8259,8 @@
                         "score",
                         "is_scored",
                         "documentation_score",
+                        "mapping_inference",
                     ],
->>>>>>> f92bd238
                     batch_size=500,
                 )
 
