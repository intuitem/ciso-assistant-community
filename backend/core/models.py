import json
import os
import re
from datetime import date, datetime
from pathlib import Path
from typing import Self, Type, Union

import yaml
from django.apps import apps
from django.contrib.auth import get_user_model
from django.core import serializers
<<<<<<< HEAD
from django.utils.translation import get_language
from library.helpers import (
    update_translations_in_object,
    update_translations_as_string,
    update_translations,
)

import os
import json
import yaml
import re

=======
>>>>>>> 2fb9ecd8
from django.core.exceptions import ValidationError
from django.core.validators import MaxValueValidator
from django.db import models, transaction
from django.db.models import Q
from django.forms.models import model_to_dict
from django.urls import reverse
from django.utils.html import format_html
from django.utils.translation import get_language
from django.utils.translation import gettext_lazy as _
from iam.models import FolderMixin, PublishInRootFolderMixin
from library.helpers import update_translations, update_translations_in_object
from structlog import get_logger

from .base_models import AbstractBaseModel, ETADueDateMixin, NameDescriptionMixin
from .utils import camel_case, sha256
from .validators import validate_file_name, validate_file_size

logger = get_logger(__name__)

User = get_user_model()


URN_REGEX = r"^urn:([a-zA-Z0-9_-]+):([a-zA-Z0-9_-]+):([a-zA-Z0-9_-]+)(?::([a-zA-Z0-9_-]+))?:([0-9A-Za-z\[\]\(\)\-\._:]+)$"


def match_urn(urn_string):
    match = re.match(URN_REGEX, urn_string)
    if match:
        return match.groups()  # Returns all captured groups from the regex match
    else:
        return None


########################### Referential objects #########################


class ReferentialObjectMixin(AbstractBaseModel, FolderMixin):
    """
    Mixin for referential objects.
    """

    urn = models.CharField(
        max_length=100, null=True, blank=True, unique=True, verbose_name=_("URN")
    )
    ref_id = models.CharField(
        max_length=100, blank=True, null=True, verbose_name=_("Reference ID")
    )
    provider = models.CharField(
        max_length=200, blank=True, null=True, verbose_name=_("Provider")
    )
    name = models.CharField(
        null=True, max_length=200, verbose_name=_("Name"), unique=False
    )
    description = models.TextField(null=True, blank=True, verbose_name=_("Description"))
    annotation = models.TextField(null=True, blank=True, verbose_name=_("Annotation"))
    translations = models.JSONField(
        null=True, blank=True, verbose_name=_("Translations")
    )

    class Meta:
        abstract = True

    @property
    def get_name_translated(self) -> str:
        translations = self.translations if self.translations else {}
        locale_translations = translations.get(get_language(), {})
        return locale_translations.get("name", self.name)

    @property
    def get_description_translated(self) -> str:
        translations = self.translations if self.translations else {}
        locale_translations = translations.get(get_language(), {})
        return locale_translations.get("description", self.description)

    @property
    def get_annotation_translated(self) -> str:
        translations = self.translations if self.translations else {}
        locale_translations = translations.get(get_language(), {})
        return locale_translations.get("annotation", self.annotation)

    @property
    def display_short(self) -> str:
        _name = (
            self.ref_id
            if not self.get_name_translated
            else self.get_name_translated
            if not self.ref_id
            else f"{self.ref_id} - {self.get_name_translated}"
        )
        _name = "" if not _name else _name
        return _name

    @property
    def display_long(self) -> str:
        _name = self.display_short
        _display = (
            _name
            if not self.get_description_translated
            else self.get_description_translated
            if _name == ""
            else f"{_name}: {self.get_description_translated}"
        )
        return _display

    def __str__(self) -> str:
        return self.display_short


class I18nObjectMixin(models.Model):
    locale = models.CharField(
        max_length=100, null=False, blank=False, default="en", verbose_name=_("Locale")
    )
    default_locale = models.BooleanField(default=True, verbose_name=_("Default locale"))

    class Meta:
        abstract = True


class LibraryMixin(ReferentialObjectMixin, I18nObjectMixin):
    class Meta:
        abstract = True
        unique_together = [["urn", "locale", "version"]]

    urn = models.CharField(max_length=100, null=True, blank=True, verbose_name=_("URN"))
    copyright = models.CharField(
        max_length=4096, null=True, blank=True, verbose_name=_("Copyright")
    )
    version = models.IntegerField(null=False, verbose_name=_("Version"))
    packager = models.CharField(
        max_length=100,
        blank=True,
        null=True,
        help_text=_("Packager of the library"),
        verbose_name=_("Packager"),
    )
    builtin = models.BooleanField(default=False)
    objects_meta = models.JSONField(default=dict)
    dependencies = models.JSONField(
        null=True
    )  # models.CharField(blank=False,null=True,max_length=16384)

    @property
    def get_locales(self):
        return (
            [self.locale] + list(self.translations.keys())
            if self.translations
            else [self.locale]
        )


class StoredLibrary(LibraryMixin):
    is_loaded = models.BooleanField(default=False)
    hash_checksum = models.CharField(max_length=64)
    content = models.TextField()

    REQUIRED_FIELDS = {"urn", "name", "version", "objects"}
    FIELDS_VERIFIERS = {}
    HASH_CHECKSUM_SET = set()  # For now a library isn't updated if its SHA256 checksum has already been registered in the database.

    @classmethod
    def __init_class__(cls):
        cls.HASH_CHECKSUM_SET = set(
            value["hash_checksum"] for value in cls.objects.values("hash_checksum")
        )

    @classmethod
    def store_library_content(
        cls, library_content: bytes, builtin: bool = False
    ) -> "StoredLibrary | None":
        hash_checksum = sha256(library_content)
        if hash_checksum in StoredLibrary.HASH_CHECKSUM_SET:
            return None  # We do not store the library if its hash checksum is in the database.
        try:
            library_data = yaml.safe_load(library_content)
            if not isinstance(library_data, dict):
                raise yaml.YAMLError(
                    f"The YAML content must be a dictionary but it's been interpreted as a {type(library_data).__name__} !"
                )
        except yaml.YAMLError as e:
            logger.error("Error while loading library content", error=e)
            raise e
        missing_fields = StoredLibrary.REQUIRED_FIELDS - set(library_data.keys())

        if missing_fields:
            err = "The following fields are missing : {}".format(
                ", ".join(repr(field) for field in missing_fields)
            )
            logger.error("Error while loading library content", error=err)
            raise ValueError(err)

        urn = library_data["urn"].lower()
        if not match_urn(urn):
            raise ValueError("Library URN is badly formatted")
        locale = library_data.get("locale", "en")
        version = int(library_data["version"])
        is_loaded = LoadedLibrary.objects.filter(  # We consider the library as loaded even if the loaded version is different
            urn=urn, locale=locale
        ).exists()
        if StoredLibrary.objects.filter(urn=urn, locale=locale, version__gte=version):
            return None  # We do not accept to store outdated libraries

        # This code allows adding outdated libraries in the library store but they will be erased if a greater version of this library is stored.
        for outdated_library in StoredLibrary.objects.filter(
            urn=urn, locale=locale, version__lt=version
        ):
            outdated_library.delete()

        objects_meta = {
            key: (1 if key in ["framework", "requirement_mapping_set"] else len(value))
            for key, value in library_data["objects"].items()
        }

        dependencies = library_data.get(
            "dependencies", []
        )  # I don't want whitespaces in URN anymore nontheless

        library_objects = json.dumps(library_data["objects"])
        return StoredLibrary.objects.create(
            name=library_data["name"],
            is_published=True,
            urn=urn,
            locale=locale,
            version=version,
            ref_id=library_data["ref_id"],
            default_locale=False,  # We don't care about this value yet.
            description=library_data.get("description"),
            annotation=library_data.get("annotation"),
            copyright=library_data.get("copyright"),
            provider=library_data.get("provider"),
            packager=library_data.get("packager"),
            translations=library_data.get("translations", {}),
            objects_meta=objects_meta,
            dependencies=dependencies,
            is_loaded=is_loaded,
            builtin=builtin,  # We have to add a "builtin: true" line to every builtin library file.
            hash_checksum=hash_checksum,
            content=library_objects,
        )

    @classmethod
    def store_library_file(
        cls, fname: Path, builtin: bool = False
    ) -> "StoredLibrary | None":
        with open(fname, "rb") as f:
            library_content = f.read()

        return StoredLibrary.store_library_content(library_content, builtin)

    def load(self) -> Union[str, None]:
        from library.utils import LibraryImporter

        if LoadedLibrary.objects.filter(urn=self.urn, locale=self.locale):
            return "This library has already been loaded."

        library_importer = LibraryImporter(self)
        error_msg = library_importer.import_library()
        if error_msg is None:
            self.is_loaded = True
            self.save()
        return error_msg


class LibraryUpdater:
    def __init__(self, old_library: Type["LoadedLibrary"], new_library: StoredLibrary):
        self.old_library = old_library
        self.old_objects = [
            *old_library.threats.all(),
            *old_library.reference_controls.all(),
            *old_library.threats.all(),
            *old_library.risk_matrices.all(),
        ]
        self.new_library = new_library
        library_content = json.loads(self.new_library.content)
        self.dependencies = self.new_library.dependencies
        if self.dependencies is None:
            self.dependencies = []
        self.new_framework = library_content.get("framework")
        self.new_matrices = library_content.get("risk_matrix")
        self.threats = library_content.get("threats", [])
        self.reference_controls = library_content.get("reference_controls", [])
        self.new_objects = {obj["urn"].lower(): obj for obj in self.threats}
        self.new_objects.update(
            {obj["urn"].lower(): obj for obj in self.reference_controls}
        )
        if self.new_framework:
            self.new_objects[self.new_framework["urn"].lower()] = self.new_framework
        if self.new_matrices:
            for matrix in self.new_matrices:
                self.new_objects[matrix["urn"].lower()] = matrix

    def update_dependencies(self) -> Union[str, None]:
        for dependency_urn in self.dependencies:
            possible_dependencies = [*LoadedLibrary.objects.filter(urn=dependency_urn)]
            if (
                not possible_dependencies
            ):  # This part of the code hasn't been tested yet
                stored_dependencies = [
                    *StoredLibrary.objects.filter(urn=dependency_urn)
                ]
                if not stored_dependencies:
                    return "dependencyNotFound"
                dependency = stored_dependencies[0]
                for i in range(1, len(stored_dependencies)):
                    stored_dependency = stored_dependencies[i]
                    if stored_dependency.locale == self.old_library.locale:
                        dependency = stored_dependency
                if err_msg := dependency.load():
                    return err_msg
                continue

            dependency = possible_dependencies[0]
            for i in range(1, len(possible_dependencies)):
                possible_dependency = possible_dependencies[i]
                if possible_dependency.locale == self.old_library.locale:
                    dependency = possible_dependency

            if (err_msg := dependency.update()) not in [None, "libraryHasNoUpdate"]:
                return err_msg

    # We should create a LibraryVerifier class in the future that check if the library is valid and use it for a better error handling.
    def update_library(self) -> Union[str, None]:
        if (error_msg := self.update_dependencies()) is not None:
            return error_msg

        old_dependencies_urn = {
            dependency.urn for dependency in self.old_library.dependencies.all()
        }
        dependencies_urn = set(self.dependencies)
        new_dependencies_urn = dependencies_urn - old_dependencies_urn

        if not set(dependencies_urn).issuperset(old_dependencies_urn):
            return "invalidLibraryUpdate"

        new_dependencies = []
        for new_dependency_urn in new_dependencies_urn:
            try:
                new_dependency = LoadedLibrary.objects.filter(
                    urn=new_dependency_urn
                ).first()  # The locale is not handled by this code
            except:
                return "dependencyNotFound"
            new_dependencies.append(new_dependency)

        for key, value in [
            ("name", self.new_library.name),
            ("version", self.new_library.version),
            ("provider", self.new_library.provider),
            (
                "packager",
                self.new_library.packager,
            ),  # A user can fake a builtin library in this case because he can update a builtin library by adding its own library with the same URN as a builtin library.
            ("ref_id", self.new_library.ref_id),  # Should we even update the ref_id ?
            ("description", self.new_library.description),
            ("annotation", self.new_library.annotation),
            ("translations", self.new_library.translations),
            ("copyright", self.new_library.copyright),
            ("objects_meta", self.new_library.objects_meta),
        ]:
            setattr(self.old_library, key, value)
        self.old_library.save()

        for new_dependency in new_dependencies:
            self.old_library.dependencies.add(new_dependency)

        referential_object_dict = {
            "locale": self.old_library.locale,
            "default_locale": self.old_library.default_locale,
            "provider": self.new_library.provider,
            "is_published": True,
        }

        for threat in self.threats:
            Threat.objects.update_or_create(
                urn=threat["urn"].lower(),
                defaults=threat,
                create_defaults={
                    **referential_object_dict,
                    **threat,
                    "library": self.old_library,
                },
            )

        for reference_control in self.reference_controls:
            ReferenceControl.objects.update_or_create(
                urn=reference_control["urn"].lower(),
                defaults=reference_control,
                create_defaults={
                    **referential_object_dict,
                    **reference_control,
                    "library": self.old_library,
                },
            )

        if self.new_framework is not None:
            framework_dict = {**self.new_framework}
            del framework_dict["requirement_nodes"]

            new_framework, _ = Framework.objects.update_or_create(
                urn=self.new_framework["urn"],
                defaults=framework_dict,
                create_defaults={
                    **referential_object_dict,
                    **framework_dict,
                    "library": self.old_library,
                },
            )

            requirement_node_urns = set(
                rc.urn for rc in RequirementNode.objects.filter(framework=new_framework)
            )
            new_requirement_node_urns = set(
                rc["urn"].lower() for rc in self.new_framework["requirement_nodes"]
            )
            deleted_requirement_node_urns = (
                requirement_node_urns - new_requirement_node_urns
            )

            for requirement_node_urn in deleted_requirement_node_urns:
                requirement_node = RequirementNode.objects.filter(
                    urn=requirement_node_urn
                ).first()  # locale is not used, so if there are more than one requirement node with this URN only the first fetched requirement node will be deleted.
                if requirement_node is not None:
                    requirement_node.delete()

            requirement_nodes = self.new_framework["requirement_nodes"]
            involved_library_urns = [*self.dependencies, self.old_library.urn]
            involved_libraries = set(
                LoadedLibrary.objects.filter(urn__in=involved_library_urns)
            )
            objects_tracked = {}

            for threat in Threat.objects.filter(library__in=involved_libraries):
                objects_tracked[threat.urn] = threat

            for rc in ReferenceControl.objects.filter(library__in=involved_libraries):
                objects_tracked[rc.urn] = rc

            compliance_assessments = [
                *ComplianceAssessment.objects.filter(framework=new_framework)
            ]

            order_id = 0
            for requirement_node in requirement_nodes:
                requirement_node_dict = {**requirement_node}
                for key in ["maturity", "depth", "reference_controls", "threats"]:
                    requirement_node_dict.pop(key, None)
                requirement_node_dict["order_id"] = order_id
                order_id += 1

                (
                    new_requirement_node,
                    created,
                ) = RequirementNode.objects.update_or_create(
                    urn=requirement_node["urn"].lower(),
                    defaults=requirement_node_dict,
                    create_defaults={
                        **referential_object_dict,
                        **requirement_node_dict,
                        "framework": new_framework,
                    },
                )

                if created:
                    for compliance_assessment in compliance_assessments:
                        ra = RequirementAssessment.objects.create(
                            compliance_assessment=compliance_assessment,
                            requirement=new_requirement_node,
                            folder=compliance_assessment.project.folder,
                        )

                for threat_urn in requirement_node_dict.get("threats", []):
                    thread_to_add = objects_tracked.get(threat_urn)
                    if thread_to_add is None:  # I am not 100% this condition is usefull
                        thread_to_add = Threat.objects.filter(
                            urn=threat_urn
                        ).first()  # No locale support
                    if thread_to_add is not None:
                        new_requirement_node.threats.add(thread_to_add)

                for reference_control_urn in requirement_node.get(
                    "reference_controls", []
                ):
                    reference_control_to_add = objects_tracked.get(
                        reference_control_urn
                    )
                    if (
                        reference_control_to_add is None
                    ):  # I am not 100% this condition is useful
                        reference_control_to_add = ReferenceControl.objects.filter(
                            urn=reference_control_urn.lower()
                        ).first()  # No locale support

                    if reference_control_to_add is not None:
                        new_requirement_node.reference_controls.add(
                            reference_control_to_add
                        )

        if self.new_matrices is not None:
            for matrix in self.new_matrices:
                json_definition_keys = {
                    "grid",
                    "probability",
                    "impact",
                    "risk",
                }  # Store this as a constant somewhere (as a static attribute of the class)
                other_keys = set(matrix.keys()) - json_definition_keys
                matrix_dict = {key: matrix[key] for key in other_keys}
                matrix_dict["json_definition"] = {}
                for key in json_definition_keys:
                    if (
                        key in matrix
                    ):  # If all keys are mandatory this condition is useless
                        matrix_dict["json_definition"][key] = matrix[key]
                matrix_dict["json_definition"] = json.dumps(
                    matrix_dict["json_definition"]
                )

                RiskMatrix.objects.update_or_create(
                    urn=matrix["urn"].lower(),
                    defaults=matrix_dict,
                    create_defaults={
                        **referential_object_dict,
                        **matrix_dict,
                        "library": self.old_library,
                    },
                )


class LoadedLibrary(LibraryMixin):
    dependencies = models.ManyToManyField(
        "self", blank=True, verbose_name=_("Dependencies"), symmetrical=False
    )

    @transaction.atomic
    def update(self):
        new_libraries = [
            *StoredLibrary.objects.filter(
                urn=self.urn, locale=self.locale, version__gt=self.version
            )
        ]

        if not new_libraries:
            return "libraryHasNoUpdate"

        new_library = max(new_libraries, key=lambda lib: lib.version)
        library_updater = LibraryUpdater(self, new_library)
        return library_updater.update_library()

    @property
    def _objects(self):
        res = {}
        if self.frameworks.count() > 0:
            res["framework"] = update_translations_in_object(
                model_to_dict(self.frameworks.first())
            )
            res["framework"].update(self.frameworks.first().library_entry)
        if self.threats.count() > 0:
            res["threats"] = [
                update_translations_in_object(model_to_dict(threat))
                for threat in self.threats.all()
            ]
        if self.reference_controls.count() > 0:
            res["reference_controls"] = [
                update_translations_in_object(model_to_dict(reference_control))
                for reference_control in self.reference_controls.all()
            ]
        if self.risk_matrices.count() > 0:
            matrix = self.risk_matrices.first()
            res["risk_matrix"] = update_translations_in_object(model_to_dict(matrix))
            res["risk_matrix"]["probability"] = update_translations(matrix.probability)
            res["risk_matrix"]["impact"] = update_translations(matrix.impact)
            res["risk_matrix"]["risk"] = update_translations(matrix.risk)
            res["risk_matrix"]["grid"] = matrix.grid
            res["strength_of_knowledge"] = matrix.strength_of_knowledge
            res["risk_matrix"] = [res["risk_matrix"]]
        return res

    @property
    def reference_count(self) -> int:
        """
        Returns the number of distinct dependent libraries and risk and compliance assessments that reference objects from this library
        """
        return (
            RiskAssessment.objects.filter(
                Q(risk_scenarios__threats__library=self)
                | Q(risk_matrix__library=self)
                | Q(risk_scenarios__applied_controls__reference_control__library=self)
            )
            .distinct()
            .count()
            + ComplianceAssessment.objects.filter(
                Q(framework__library=self)
                | Q(
                    requirement_assessments__applied_controls__reference_control__library=self
                )
            )
            .distinct()
            .count()
            + LoadedLibrary.objects.filter(dependencies=self).distinct().count()
        )

    def delete(self, *args, **kwargs):
        if self.reference_count > 0:
            raise ValueError(
                "This library is still referenced by some risk or compliance assessments"
            )
        dependent_libraries = LoadedLibrary.objects.filter(dependencies=self)
        if dependent_libraries:
            raise ValueError(
                f"This library is a dependency of {dependent_libraries.count()} other libraries"
            )
        super(LoadedLibrary, self).delete(*args, **kwargs)
        StoredLibrary.objects.filter(urn=self.urn, locale=self.locale).update(
            is_loaded=False
        )


class Threat(ReferentialObjectMixin, I18nObjectMixin, PublishInRootFolderMixin):
    library = models.ForeignKey(
        LoadedLibrary,
        on_delete=models.CASCADE,
        null=True,
        blank=True,
        related_name="threats",
    )

    fields_to_check = ["ref_id", "name"]

    class Meta:
        verbose_name = _("Threat")
        verbose_name_plural = _("Threats")

    def is_deletable(self) -> bool:
        """
        Returns True if the framework can be deleted
        """
        if self.requirements.count() > 0:
            return False
        return True

    @property
    def frameworks(self):
        return Framework.objects.filter(requirement__threats=self).distinct()

    def __str__(self):
        return self.name


class ReferenceControl(ReferentialObjectMixin, I18nObjectMixin):
    CATEGORY = [
        ("policy", _("Policy")),
        ("process", _("Process")),
        ("technical", _("Technical")),
        ("physical", _("Physical")),
    ]

    CSF_FUNCTION = [
        ("govern", _("Govern")),
        ("identify", _("Identify")),
        ("protect", _("Protect")),
        ("detect", _("Detect")),
        ("respond", _("Respond")),
        ("recover", _("Recover")),
    ]

    library = models.ForeignKey(
        LoadedLibrary,
        on_delete=models.CASCADE,
        null=True,
        blank=True,
        related_name="reference_controls",
    )

    category = models.CharField(
        max_length=20,
        null=True,
        blank=True,
        choices=CATEGORY,
        verbose_name=_("Category"),
    )

    csf_function = models.CharField(
        max_length=20,
        null=True,
        blank=True,
        choices=CSF_FUNCTION,
        verbose_name=_("CSF Function"),
    )

    typical_evidence = models.JSONField(
        verbose_name=_("Typical evidence"), null=True, blank=True
    )

    fields_to_check = ["ref_id", "name"]

    class Meta:
        verbose_name = _("Reference control")
        verbose_name_plural = _("Reference controls")

    def is_deletable(self) -> bool:
        """
        Returns True if the framework can be deleted
        """
        if self.requirements.count() or self.appliedcontrol_set.count() > 0:
            return False
        return True

    @property
    def frameworks(self):
        return Framework.objects.filter(requirement__reference_controls=self).distinct()

    def __str__(self):
        if self.name:
            return self.ref_id + " - " + self.name if self.ref_id else self.name
        else:
            return (
                self.ref_id + " - " + self.description
                if self.ref_id
                else self.description
            )


class RiskMatrix(ReferentialObjectMixin, I18nObjectMixin):
    library = models.ForeignKey(
        LoadedLibrary,
        on_delete=models.CASCADE,
        null=True,
        blank=True,
        related_name="risk_matrices",
    )

    json_definition = models.JSONField(
        verbose_name=_("JSON definition"),
        help_text=_(
            "JSON definition of the risk matrix. \
        See the documentation for more information."
        ),
        default=dict,
    )
    is_enabled = models.BooleanField(
        _("enabled"),
        default=True,
        help_text=_(
            "If the risk matrix is set as disabled, it will not be available for selection for new risk assessments."
        ),
    )
    provider = models.CharField(
        max_length=200, blank=True, null=True, verbose_name=_("Provider")
    )

    @property
    def is_used(self) -> bool:
        return RiskAssessment.objects.filter(risk_matrix=self).exists()

    @property
    def risk_assessments(self) -> list:
        return RiskAssessment.objects.filter(risk_matrix=self)

    @property
    def projects(self) -> list:
        return Project.objects.filter(riskassessment__risk_matrix=self).distinct()

    def parse_json(self) -> dict:
        return json.loads(self.json_definition)

    def parse_json_translated(self):
        return update_translations(self.json_definition, get_language())

    @property
    def grid(self) -> list:
        risk_matrix = self.parse_json()
        grid = []
        for row in risk_matrix["grid"]:
            grid.append([item for item in row])
        return grid

    @property
    def probability(self) -> list:
        risk_matrix = self.parse_json()
        return risk_matrix["probability"]

    @property
    def impact(self) -> list:
        risk_matrix = self.parse_json()
        return risk_matrix["impact"]

    @property
    def risk(self) -> list:
        risk_matrix = self.parse_json()
        return risk_matrix["risk"]

    @property
    def strength_of_knowledge(self):
        risk_matrix = self.parse_json()
        return risk_matrix.get("strength_of_knowledge")

    def render_grid_as_colors(self):
        risk_matrix = self.parse_json()
        grid = risk_matrix["grid"]
        res = [[risk_matrix["risk"][i] for i in row] for row in grid]

        return res

    @property
    def get_json_translated(self):
        return update_translations_as_string(self.json_definition, "fr")

    def __str__(self) -> str:
        return self.get_name_translated


class Framework(ReferentialObjectMixin, I18nObjectMixin):
    min_score = models.IntegerField(default=0, verbose_name=_("Minimum score"))
    max_score = models.IntegerField(default=100, verbose_name=_("Maximum score"))
    scores_definition = models.JSONField(
        blank=True, null=True, verbose_name=_("Score definition")
    )
    implementation_groups_definition = models.JSONField(
        blank=True, null=True, verbose_name=_("Implementation groups definition")
    )
    library = models.ForeignKey(
        LoadedLibrary,
        on_delete=models.CASCADE,
        null=True,
        blank=True,
        related_name="frameworks",
    )

    class Meta:
        verbose_name = _("Framework")
        verbose_name_plural = _("Frameworks")

    def is_deletable(self) -> bool:
        """
        Returns True if the framework can be deleted
        """
        if self.compliance_assessment_set.count() > 0:
            return False
        return True

    @property
    def library_entry(self):
        res = {}
        requirement_nodes = self.get_requirement_nodes()
        if requirement_nodes:
            res["requirement_nodes"] = requirement_nodes

        return res

    def get_requirement_nodes(self):
        # Prefetch related objects if they exist to reduce database queries.
        # Adjust prefetch_related paths according to your model relationships.
        nodes_queryset = self.requirement_nodes.prefetch_related(
            "threats", "reference_controls"
        )
        if nodes_queryset.exists():
            return [self.process_node(node) for node in nodes_queryset]
        return []

    def process_node(self, node):
        # Convert the node to dict and process threats and security functions.
        node_dict = model_to_dict(node)
        if node.threats.exists():
            node_dict["threats"] = [
                model_to_dict(threat) for threat in node.threats.all()
            ]
        if node.reference_controls.exists():
            node_dict["reference_controls"] = [
                model_to_dict(reference_control)
                for reference_control in node.reference_controls.all()
            ]
        return node_dict


class RequirementNode(ReferentialObjectMixin, I18nObjectMixin):
    threats = models.ManyToManyField(
        "Threat",
        blank=True,
        verbose_name=_("Threats"),
        related_name="requirements",
    )
    reference_controls = models.ManyToManyField(
        "ReferenceControl",
        blank=True,
        verbose_name=_("Reference controls"),
        related_name="requirements",
    )
    framework = models.ForeignKey(
        Framework,
        on_delete=models.CASCADE,
        null=True,
        blank=True,
        verbose_name=_("Framework"),
        related_name="requirement_nodes",
    )
    parent_urn = models.CharField(
        max_length=100, null=True, blank=True, verbose_name=_("Parent URN")
    )
    order_id = models.IntegerField(null=True, verbose_name=_("Order ID"))
    implementation_groups = models.JSONField(
        null=True, verbose_name=_("Implementation groups")
    )
    assessable = models.BooleanField(null=False, verbose_name=_("Assessable"))
    typical_evidence = models.TextField(
        null=True, blank=True, verbose_name=_("Typical evidence")
    )

    class Meta:
        verbose_name = _("RequirementNode")
        verbose_name_plural = _("RequirementNodes")


class RequirementMappingSet(ReferentialObjectMixin):
    library = models.ForeignKey(
        LoadedLibrary,
        on_delete=models.CASCADE,
        null=True,
        blank=True,
        related_name="requirement_mapping_sets",
    )

    source_framework = models.ForeignKey(
        Framework,
        on_delete=models.CASCADE,
        verbose_name=_("Source framework"),
        related_name="source_framework",
    )
    target_framework = models.ForeignKey(
        Framework,
        on_delete=models.CASCADE,
        verbose_name=_("Target framework"),
        related_name="target_framework",
    )

    def save(self, *args, **kwargs) -> None:
        if self.source_framework == self.target_framework:
            raise ValidationError(_("Source and related frameworks must be different"))
        return super().save(*args, **kwargs)


class RequirementMapping(models.Model):
    class Coverage(models.TextChoices):
        FULL = "full", _("Full")
        PARTIAL = "partial", _("Partial")
        NOT_RELATED = "not_related", _("Not related")

    class Relationship(models.TextChoices):
        SUBSET = "subset", _("Subset")
        INTERSECT = "intersect", _("Intersect")
        EQUAL = "equal", _("Equal")
        SUPERSET = "superset", _("Superset")
        NOT_RELATED = "not_related", _("Not related")

    class Rationale(models.TextChoices):
        SYNTACTIC = "syntactic", _("Syntactic")
        SEMANTIC = "semantic", _("Semantic")
        FUNCTIONAL = "functional", _("Functional")

    FULL_COVERAGE_RELATIONSHIPS = [
        Relationship.EQUAL,
        Relationship.SUPERSET,
    ]

    PARTIAL_COVERAGE_RELATIONSHIPS = [
        Relationship.INTERSECT,
        Relationship.SUBSET,
    ]

    mapping_set = models.ForeignKey(
        RequirementMappingSet,
        on_delete=models.CASCADE,
        verbose_name=_("Mapping set"),
        related_name="mappings",
    )
    target_requirement = models.ForeignKey(
        RequirementNode,
        on_delete=models.CASCADE,
        verbose_name=_("Target requirement"),
        related_name="target_requirement",
    )
    relationship = models.CharField(
        max_length=20,
        choices=Relationship.choices,
        default=Relationship.NOT_RELATED,
        verbose_name=_("Relationship"),
    )
    rationale = models.CharField(
        max_length=20,
        null=True,
        blank=True,
        choices=Rationale.choices,
        verbose_name=_("Rationale"),
    )
    source_requirement = models.ForeignKey(
        RequirementNode,
        on_delete=models.CASCADE,
        verbose_name=_("Source requirement"),
        related_name="source_requirement",
    )
    strength_of_relationship = models.PositiveSmallIntegerField(
        null=True,
        verbose_name=_("Strength of relationship"),
        validators=[MaxValueValidator(10)],
    )
    annotation = models.TextField(null=True, blank=True, verbose_name=_("Annotation"))

    @property
    def coverage(self) -> str:
        if self.relationship == RequirementMapping.Relationship.NOT_RELATED:
            return RequirementMapping.Coverage.NOT_RELATED
        if self.relationship in self.FULL_COVERAGE_RELATIONSHIPS:
            return RequirementMapping.Coverage.FULL
        return RequirementMapping.Coverage.PARTIAL


########################### Domain objects #########################


class Project(NameDescriptionMixin, FolderMixin):
    PRJ_LC_STATUS = [
        ("undefined", _("Undefined")),
        ("in_design", _("Design")),
        ("in_dev", _("Development")),
        ("in_prod", _("Production")),
        ("eol", _("EndOfLife")),
        ("dropped", _("Dropped")),
    ]
    internal_reference = models.CharField(
        max_length=100, null=True, blank=True, verbose_name=_("Internal reference")
    )
    lc_status = models.CharField(
        max_length=20,
        default="in_design",
        choices=PRJ_LC_STATUS,
        verbose_name=_("Status"),
    )
    fields_to_check = ["name"]

    class Meta:
        verbose_name = _("Project")
        verbose_name_plural = _("Projects")

    def overall_compliance(self):
        compliance_assessments_list = [
            compliance_assessment
            for compliance_assessment in self.compliance_assessment_set.all()
        ]
        count = (
            RequirementAssessment.objects.filter(status="compliant")
            .filter(compliance_assessment__in=compliance_assessments_list)
            .count()
        )
        total = RequirementAssessment.objects.filter(
            compliance_assessment__in=compliance_assessments_list
        ).count()
        if total == 0:
            return 0
        return round(count * 100 / total)

    def __str__(self):
        return self.folder.name + "/" + self.name


class Asset(NameDescriptionMixin, FolderMixin, PublishInRootFolderMixin):
    class Type(models.TextChoices):
        """
        The type of the asset.

        An asset can either be a primary or a support asset.
        A support asset can be linked to another "parent" asset of type primary or support.
        Cycles are not allowed
        """

        PRIMARY = "PR", _("Primary")
        SUPPORT = "SP", _("Support")

    business_value = models.CharField(
        max_length=200, blank=True, verbose_name=_("business value")
    )
    type = models.CharField(
        max_length=2, choices=Type.choices, default=Type.SUPPORT, verbose_name=_("type")
    )
    parent_assets = models.ManyToManyField(
        "self", blank=True, verbose_name=_("parent assets"), symmetrical=False
    )

    fields_to_check = ["name"]

    class Meta:
        verbose_name_plural = _("Assets")
        verbose_name = _("Asset")

    def __str__(self) -> str:
        return str(self.name)

    def is_primary(self) -> bool:
        """
        Returns True if the asset is a primary asset.
        """
        return self.type == Asset.Type.PRIMARY

    def is_support(self) -> bool:
        """
        Returns True if the asset is a support asset.
        """
        return self.type == Asset.Type.SUPPORT

    def ancestors_plus_self(self) -> list[Self]:
        result = {self}
        for x in self.parent_assets.all():
            result.update(x.ancestors_plus_self())
        return list(result)


class Evidence(NameDescriptionMixin, FolderMixin, PublishInRootFolderMixin):
    # TODO: Manage file upload to S3/MiniO
    attachment = models.FileField(
        #        upload_to=settings.LOCAL_STORAGE_DIRECTORY,
        blank=True,
        null=True,
        help_text=_("Attachment for evidence (eg. screenshot, log file, etc.)"),
        verbose_name=_("Attachment"),
        validators=[validate_file_size, validate_file_name],
    )
    link = models.URLField(
        blank=True,
        null=True,
        help_text=_("Link to the evidence (eg. Jira ticket, etc.)"),
        verbose_name=_("Link"),
    )

    fields_to_check = ["name"]

    class Meta:
        verbose_name = _("Evidence")
        verbose_name_plural = _("Evidences")

    def get_folder(self):
        if self.applied_controls:
            return self.applied_controls.first().folder
        elif self.requirement_assessments:
            return self.requirement_assessments.first().folder
        else:
            return None

    def filename(self):
        return os.path.basename(self.attachment.name)

    def get_size(self):
        if not self.attachment:
            return None
        # get the attachment size with the correct unit
        size = self.attachment.size
        if size < 1024:
            return f"{size} B"
        elif size < 1024 * 1024:
            return f"{size / 1024:.1f} KB"
        else:
            return f"{size / 1024 / 1024:.1f} MB"


class AppliedControl(NameDescriptionMixin, FolderMixin, PublishInRootFolderMixin):
    class Status(models.TextChoices):
        PLANNED = "planned", _("Planned")
        ACTIVE = "active", _("Active")
        INACTIVE = "inactive", _("Inactive")

    CATEGORY = ReferenceControl.CATEGORY
    CSF_FUNCTION = ReferenceControl.CSF_FUNCTION

    EFFORT = [
        ("S", _("Small")),
        ("M", _("Medium")),
        ("L", _("Large")),
        ("XL", _("Extra Large")),
    ]

    MAP_EFFORT = {None: -1, "S": 1, "M": 2, "L": 4, "XL": 8}
    # todo: think about a smarter model for ranking
    reference_control = models.ForeignKey(
        ReferenceControl,
        on_delete=models.CASCADE,
        null=True,
        blank=True,
        verbose_name=_("Reference Control"),
    )
    evidences = models.ManyToManyField(
        Evidence,
        blank=True,
        verbose_name=_("Evidences"),
        related_name="applied_controls",
    )
    category = models.CharField(
        max_length=20,
        choices=CATEGORY,
        null=True,
        blank=True,
        verbose_name=_("Category"),
    )
    csf_function = models.CharField(
        max_length=20,
        choices=CSF_FUNCTION,
        null=True,
        blank=True,
        verbose_name=_("CSF Function"),
    )
    status = models.CharField(
        max_length=20,
        choices=Status.choices,
        null=True,
        blank=True,
        verbose_name=_("Status"),
    )
    eta = models.DateField(
        blank=True,
        null=True,
        help_text=_("Estimated Time of Arrival"),
        verbose_name=_("ETA"),
    )
    expiry_date = models.DateField(
        blank=True,
        null=True,
        help_text=_("Date after which the applied control is no longer valid"),
        verbose_name=_("Expiry date"),
    )
    link = models.CharField(
        null=True,
        blank=True,
        max_length=1000,
        help_text=_("External url for action follow-up (eg. Jira ticket)"),
        verbose_name=_("Link"),
    )
    effort = models.CharField(
        null=True,
        blank=True,
        max_length=2,
        choices=EFFORT,
        help_text=_("Relative effort of the measure (using T-Shirt sizing)"),
        verbose_name=_("Effort"),
    )

    fields_to_check = ["name"]

    class Meta:
        verbose_name = _("Applied control")
        verbose_name_plural = _("Applied controls")

    def save(self, *args, **kwargs):
        if self.reference_control and self.category is None:
            self.category = self.reference_control.category
        if self.reference_control and self.csf_function is None:
            self.csf_function = self.reference_control.csf_function
        super(AppliedControl, self).save(*args, **kwargs)

    @property
    def risk_scenarios(self):
        return self.risk_scenarios.all()

    @property
    def risk_assessments(self):
        return {scenario.risk_assessment for scenario in self.risk_scenarios}

    @property
    def projects(self):
        return {risk_assessment.project for risk_assessment in self.risk_assessments}

    def parent_project(self):
        pass

    def __str__(self):
        return self.name

    @property
    def mid(self):
        return f"M.{self.scoped_id(scope=AppliedControl.objects.filter(folder=self.folder))}"

    @property
    def csv_value(self):
        return f"[{self.status}] {self.name}" if self.status else self.name

    def get_ranking_score(self):
        value = 0
        for risk_scenario in self.risk_scenarios.all():
            current = risk_scenario.current_level
            residual = risk_scenario.residual_level
            if current >= 0 and residual >= 0:
                value += (1 + current - residual) * (current + 1)
        return abs(round(value / self.MAP_EFFORT[self.effort], 4))

    @property
    def get_html_url(self):
        url = reverse("appliedcontrol-detail", args=(self.id,))
        return format_html(
            '<a class="" href="{}"> <b>[MT-eta]</b> {}: {} </a>',
            url,
            self.folder.name,
            self.name,
        )

    def get_linked_requirements_count(self):
        return RequirementNode.objects.filter(
            requirementassessment__applied_controls=self
        ).count()


class PolicyManager(models.Manager):
    def get_queryset(self):
        return super().get_queryset().filter(category="policy")

    def create(self, *args, **kwargs):
        kwargs["category"] = "policy"  # Ensure category is always "policy"
        return super().create(*args, **kwargs)


class Policy(AppliedControl):
    class Meta:
        proxy = True
        verbose_name = _("Policy")
        verbose_name_plural = _("Policies")

    objects = PolicyManager()  # Use the custom manager

    def save(self, *args, **kwargs):
        self.category = "policy"
        super(Policy, self).save(*args, **kwargs)


########################### Secondary objects #########################


class Assessment(NameDescriptionMixin, ETADueDateMixin):
    class Status(models.TextChoices):
        PLANNED = "planned", _("Planned")
        IN_PROGRESS = "in_progress", _("In progress")
        IN_REVIEW = "in_review", _("In review")
        DONE = "done", _("Done")
        DEPRECATED = "deprecated", _("Deprecated")

    project = models.ForeignKey(
        "Project", on_delete=models.CASCADE, verbose_name=_("Project")
    )
    version = models.CharField(
        max_length=100,
        blank=True,
        null=True,
        help_text=_("Version of the compliance assessment (eg. 1.0, 2.0, etc.)"),
        verbose_name=_("Version"),
        default="1.0",
    )
    status = models.CharField(
        max_length=100,
        choices=Status.choices,
        default=Status.PLANNED,
        verbose_name=_("Status"),
        blank=True,
        null=True,
    )
    authors = models.ManyToManyField(
        User,
        blank=True,
        verbose_name=_("Authors"),
        related_name="%(class)s_authors",
    )
    reviewers = models.ManyToManyField(
        User,
        blank=True,
        verbose_name=_("Reviewers"),
        related_name="%(class)s_reviewers",
    )

    fields_to_check = ["name", "version"]

    class Meta:
        abstract = True


class RiskAssessment(Assessment):
    risk_matrix = models.ForeignKey(
        RiskMatrix,
        on_delete=models.PROTECT,
        help_text=_("WARNING! After choosing it, you will not be able to change it"),
        verbose_name=_("Risk matrix"),
    )

    class Meta:
        verbose_name = _("Risk assessment")
        verbose_name_plural = _("Risk assessments")

    def __str__(self) -> str:
        return f"{self.name} - {self.version}"

    @property
    def path_display(self) -> str:
        return f"{self.project.folder}/{self.project}/{self.name} - {self.version}"

    def get_scenario_count(self) -> int:
        count = RiskScenario.objects.filter(risk_assessment=self.id).count()
        scenario_count = count
        return scenario_count

    def quality_check(self) -> dict:
        errors_lst = list()
        warnings_lst = list()
        info_lst = list()
        # --- check on the risk risk_assessment:
        _object = serializers.serialize("json", [self])
        _object = json.loads(_object)
        if self.status == Assessment.Status.IN_PROGRESS:
            info_lst.append(
                {
                    "msg": _("{}: Risk assessment is still in progress").format(
                        str(self)
                    ),
                    "msgid": "riskAssessmentInProgress",
                    "obj_type": "risk_assessment",
                    "object": _object,
                }
            )
        if not self.authors.all():
            info_lst.append(
                {
                    "msg": _("{}: No author assigned to this risk assessment").format(
                        str(self)
                    ),
                    "msgid": "riskAssessmentNoAuthor",
                    "obj_type": "risk_assessment",
                    "object": _object,
                }
            )
        if not self.risk_scenarios.all():
            warnings_lst.append(
                {
                    "msg": _(
                        "{}: RiskAssessment is empty. No risk scenario declared yet"
                    ).format(self),
                    "msgid": "riskAssessmentEmpty",
                    "obj_type": "risk_assessment",
                    "object": _object,
                }
            )
        # ---

        # --- checks on the risk scenarios
        # TODO: Refactor this
        _scenarios = serializers.serialize(
            "json", self.risk_scenarios.all().order_by("created_at")
        )
        scenarios = [x["fields"] for x in json.loads(_scenarios)]
        for i in range(len(scenarios)):
            scenarios[i]["id"] = json.loads(_scenarios)[i]["pk"]
        for ri in scenarios:
            if ri["current_level"] < 0:
                warnings_lst.append(
                    {
                        "msg": _("{} current risk level has not been assessed").format(
                            ri["name"]
                        ),
                        "msgid": "riskScenarioNoCurrentLevel",
                        "link": f"risk-scenarios/{ri['id']}",
                        "obj_type": "riskscenario",
                        "object": ri,
                    }
                )
            if ri["residual_level"] < 0 and ri["current_level"] >= 0:
                errors_lst.append(
                    {
                        "msg": _(
                            "{} residual risk level has not been assessed. If no additional measures are applied, it should be at the same level as the current risk"
                        ).format(ri["name"]),
                        "msgid": "riskScenarioNoResidualLevel",
                        "obj_type": "riskscenario",
                        "object": ri,
                    }
                )
            if ri["residual_level"] > ri["current_level"]:
                errors_lst.append(
                    {
                        "msg": _(
                            "{} residual risk level is higher than the current one"
                        ).format(ri["name"]),
                        "msgid": "riskScenarioResidualHigherThanCurrent",
                        "link": f"risk-scenarios/{ri['id']}",
                        "obj_type": "riskscenario",
                        "object": ri,
                    }
                )
            if ri["residual_proba"] > ri["current_proba"]:
                errors_lst.append(
                    {
                        "msg": _(
                            "{} residual risk probability is higher than the current one"
                        ).format(ri["name"]),
                        "msgid": "riskScenarioResidualProbaHigherThanCurrent",
                        "link": f"risk-scenarios/{ri['id']}",
                        "obj_type": "riskscenario",
                        "object": ri,
                    }
                )
            if ri["residual_impact"] > ri["current_impact"]:
                errors_lst.append(
                    {
                        "msg": _(
                            "{} residual risk impact is higher than the current one"
                        ).format(ri["name"]),
                        "msgid": "riskScenarioResidualImpactHigherThanCurrent",
                        "link": f"risk-scenarios/{ri['id']}",
                        "obj_type": "riskscenario",
                        "object": ri,
                    }
                )

            if (
                ri["residual_level"] < ri["current_level"]
                or ri["residual_proba"] < ri["current_proba"]
                or ri["residual_impact"] < ri["current_impact"]
            ):
                if (
                    len(ri.get("applied_controls", {})) == 0
                    and ri["residual_level"] >= 0
                ):
                    errors_lst.append(
                        {
                            "msg": _(
                                "{}: residual risk level has been lowered without any specific measure"
                            ).format(ri["name"]),
                            "msgid": "riskScenarioResidualLoweredWithoutMeasures",
                            "link": f"risk-scenarios/{ri['id']}",
                            "obj_type": "riskscenario",
                            "object": ri,
                        }
                    )

            if ri["treatment"] == "accepted":
                if not ri.get("riskacceptance_set", {}).get("exists", lambda: False)():
                    warnings_lst.append(
                        {
                            "msg": _(
                                "{} risk accepted but no risk acceptance attached"
                            ).format(ri),
                            "msgid": "riskScenarioAcceptedNoAcceptance",
                            "link": f"risk-scenarios/{ri['id']}",
                            "obj_type": "riskscenario",
                            "object": ri,
                        }
                    )
        # --- checks on the applied controls
        _measures = serializers.serialize(
            "json",
            AppliedControl.objects.filter(
                risk_scenarios__risk_assessment=self
            ).order_by("created_at"),
        )
        measures = [x["fields"] for x in json.loads(_measures)]
        for i in range(len(measures)):
            measures[i]["id"] = json.loads(_measures)[i]["pk"]

        for mtg in measures:
            if not mtg["eta"] and not mtg["status"] == "active":
                warnings_lst.append(
                    {
                        "msg": _("{} does not have an ETA").format(mtg["name"]),
                        "msgid": "appliedControlNoETA",
                        "link": f"applied-controls/{mtg['id']}",
                        "obj_type": "appliedcontrol",
                        "object": {"name": mtg["name"], "id": mtg["id"]},
                    }
                )
            elif mtg["eta"] and not mtg["status"] == "active":
                if date.today() > datetime.strptime(mtg["eta"], "%Y-%m-%d").date():
                    errors_lst.append(
                        {
                            "msg": _(
                                "{} ETA is in the past now. Consider updating its status or the date"
                            ).format(mtg["name"]),
                            "msgid": "appliedControlETAInPast",
                            "link": f"applied-controls/{mtg['id']}",
                            "obj_type": "appliedcontrol",
                            "object": {"name": mtg["name"], "id": mtg["id"]},
                        }
                    )

            if not mtg["effort"]:
                warnings_lst.append(
                    {
                        "msg": _(
                            "{} does not have an estimated effort. This will help you for prioritization"
                        ).format(mtg["name"]),
                        "msgid": "appliedControlNoEffort",
                        "link": f"applied-controls/{mtg['id']}",
                        "obj_type": "appliedcontrol",
                        "object": {"name": mtg["name"], "id": mtg["id"]},
                    }
                )

            if not mtg["link"]:
                info_lst.append(
                    {
                        "msg": _(
                            "{}: Applied control does not have an external link attached. This will help you for follow-up"
                        ).format(mtg["name"]),
                        "msgid": "appliedControlNoLink",
                        "link": f"applied-controls/{mtg['id']}",
                        "obj_type": "appliedcontrol",
                        "object": {"name": mtg["name"], "id": mtg["id"]},
                    }
                )

        # --- checks on the risk acceptances
        _acceptances = serializers.serialize(
            "json",
            RiskAcceptance.objects.filter(risk_scenarios__risk_assessment=self)
            .distinct()
            .order_by("created_at"),
        )
        acceptances = [x["fields"] for x in json.loads(_acceptances)]
        for i in range(len(acceptances)):
            acceptances[i]["id"] = json.loads(_acceptances)[i]["pk"]
        for ra in acceptances:
            if not ra["expiry_date"]:
                warnings_lst.append(
                    {
                        "msg": _("{}: Acceptance has no expiry date").format(
                            ra["name"]
                        ),
                        "msgid": "riskAcceptanceNoExpiryDate",
                        "link": f"risk-acceptances/{ra['id']}",
                        "obj_type": "appliedcontrol",
                        "object": ra,
                    }
                )
                continue
            if date.today() > datetime.strptime(ra["expiry_date"], "%Y-%m-%d").date():
                errors_lst.append(
                    {
                        "msg": _(
                            "{}: Acceptance has expired. Consider updating the status or the date"
                        ).format(ra["name"]),
                        "msgid": "riskAcceptanceExpired",
                        "link": f"risk-acceptances/{ra['id']}",
                        "obj_type": "riskacceptance",
                        "object": ra,
                    }
                )

        findings = {
            "errors": errors_lst,
            "warnings": warnings_lst,
            "info": info_lst,
            "count": sum([len(errors_lst), len(warnings_lst), len(info_lst)]),
        }
        return findings

    # NOTE: if your save() method throws an exception, you might want to override the clean() method to prevent
    # 500 errors when the form submitted. See https://docs.djangoproject.com/en/dev/ref/models/instances/#django.db.models.Model.clean


def risk_scoring(probability, impact, risk_matrix: RiskMatrix) -> int:
    fields = json.loads(risk_matrix.json_definition)
    risk_index = fields["grid"][probability][impact]
    return risk_index


class RiskScenario(NameDescriptionMixin):
    TREATMENT_OPTIONS = [
        ("open", _("Open")),
        ("mitigate", _("Mitigate")),
        ("accept", _("Accept")),
        ("avoid", _("Avoid")),
        ("transfer", _("Transfer")),
    ]

    DEFAULT_SOK_OPTIONS = {
        -1: {
            "name": _("--"),
            "description": _(
                "The strength of the knowledge supporting the assessment is undefined"
            ),
        },
        0: {
            "name": _("Low"),
            "description": _(
                "The strength of the knowledge supporting the assessment is low"
            ),
            "symbol": "◇",
        },
        1: {
            "name": _("Medium"),
            "description": _(
                "The strength of the knowledge supporting the assessment is medium"
            ),
            "symbol": "⬙",
        },
        2: {
            "name": _("High"),
            "description": _(
                "The strength of the knowledge supporting the assessment is high"
            ),
            "symbol": "◆",
        },
    }

    risk_assessment = models.ForeignKey(
        RiskAssessment,
        on_delete=models.CASCADE,
        verbose_name=_("RiskAssessment"),
        related_name="risk_scenarios",
    )
    assets = models.ManyToManyField(
        Asset,
        verbose_name=_("Assets"),
        blank=True,
        help_text=_("Assets impacted by the risk scenario"),
        related_name="risk_scenarios",
    )
    applied_controls = models.ManyToManyField(
        AppliedControl,
        verbose_name=_("Applied controls"),
        blank=True,
        related_name="risk_scenarios",
    )
    threats = models.ManyToManyField(
        Threat,
        verbose_name=_("Threats"),
        blank=True,
        related_name="risk_scenarios",
    )
    existing_controls = models.TextField(
        max_length=2000,
        help_text=_(
            "The existing controls to manage this risk. Edit the risk scenario to add extra applied controls."
        ),
        verbose_name=_("Existing controls"),
        blank=True,
    )

    owner = models.ManyToManyField(
        User,
        blank=True,
        verbose_name=_("Owner"),
        related_name="risk_scenarios",
    )
    # current
    current_proba = models.SmallIntegerField(
        default=-1, verbose_name=_("Current probability")
    )
    current_impact = models.SmallIntegerField(
        default=-1, verbose_name=_("Current impact")
    )
    current_level = models.SmallIntegerField(
        default=-1,
        verbose_name=_("Current level"),
        help_text=_(
            "The risk level given the current measures. Automatically updated on Save, based on the chosen risk matrix"
        ),
    )

    # residual
    residual_proba = models.SmallIntegerField(
        default=-1, verbose_name=_("Residual probability")
    )
    residual_impact = models.SmallIntegerField(
        default=-1, verbose_name=_("Residual impact")
    )
    residual_level = models.SmallIntegerField(
        default=-1,
        verbose_name=_("Residual level"),
        help_text=_(
            "The risk level when all the extra measures are done. Automatically updated on Save, based on the chosen risk matrix"
        ),
    )

    treatment = models.CharField(
        max_length=20,
        choices=TREATMENT_OPTIONS,
        default="open",
        verbose_name=_("Treatment status"),
    )

    strength_of_knowledge = models.IntegerField(
        default=-1,
        verbose_name=_("Strength of Knowledge"),
        help_text=_("The strength of the knowledge supporting the assessment"),
    )
    justification = models.CharField(
        max_length=500, blank=True, null=True, verbose_name=_("Justification")
    )

    fields_to_check = ["name"]

    class Meta:
        verbose_name = _("Risk scenario")
        verbose_name_plural = _("Risk scenarios")

    # def get_rating_options(self, field: str) -> list[tuple]:
    #     risk_matrix = self.risk_assessment.risk_matrix.parse_json()
    #     return [(k, v) for k, v in risk_matrix.fields[field].items()]

    def parent_project(self):
        return self.risk_assessment.project

    parent_project.short_description = _("Project")

    def get_matrix(self):
        return self.risk_assessment.risk_matrix.parse_json()

    def get_current_risk(self):
        if self.current_level < 0:
            return {
                "abbreviation": "--",
                "name": "--",
                "description": "not rated",
                "hexcolor": "#A9A9A9",
                "value": -1,
            }
        risk_matrix = self.get_matrix()
        return {**risk_matrix["risk"][self.current_level], "value": self.current_level}

    def get_current_impact(self):
        if self.current_impact < 0:
            return {
                "abbreviation": "--",
                "name": "--",
                "description": "not rated",
                "value": -1,
            }
        risk_matrix = self.get_matrix()
        return {
            **risk_matrix["impact"][self.current_impact],
            "value": self.current_impact,
        }

    def get_current_proba(self):
        if self.current_proba < 0:
            return {
                "abbreviation": "--",
                "name": "--",
                "description": "not rated",
                "value": -1,
            }
        risk_matrix = self.get_matrix()
        return {
            **risk_matrix["probability"][self.current_proba],
            "value": self.current_proba,
        }

    def get_residual_risk(self):
        if self.residual_level < 0:
            return {
                "abbreviation": "--",
                "name": "--",
                "description": "not rated",
                "hexcolor": "#A9A9A9",
                "value": -1,
            }
        risk_matrix = self.get_matrix()
        return {
            **risk_matrix["risk"][self.residual_level],
            "value": self.residual_level,
        }

    def get_residual_impact(self):
        if self.residual_impact < 0:
            return {
                "abbreviation": "--",
                "name": "--",
                "description": "not rated",
                "value": -1,
            }
        risk_matrix = self.get_matrix()
        return {
            **risk_matrix["impact"][self.residual_impact],
            "value": self.residual_impact,
        }

    def get_residual_proba(self):
        if self.residual_proba < 0:
            return {
                "abbreviation": "--",
                "name": "--",
                "description": "not rated",
                "value": -1,
            }
        risk_matrix = self.get_matrix()
        return {
            **risk_matrix["probability"][self.residual_proba],
            "value": self.residual_proba,
        }

    def get_strength_of_knowledge(self):
        if self.strength_of_knowledge < 0:
            return self.DEFAULT_SOK_OPTIONS[-1]
        return self.DEFAULT_SOK_OPTIONS[self.strength_of_knowledge]

    def __str__(self):
        return str(self.parent_project()) + _(": ") + str(self.name)

    @property
    def rid(self):
        """return associated risk assessment id"""
        return f"R.{self.scoped_id(scope=RiskScenario.objects.filter(risk_assessment=self.risk_assessment))}"

    def save(self, *args, **kwargs):
        if self.current_proba >= 0 and self.current_impact >= 0:
            self.current_level = risk_scoring(
                self.current_proba,
                self.current_impact,
                self.risk_assessment.risk_matrix,
            )
        else:
            self.current_level = -1
        if self.residual_proba >= 0 and self.residual_impact >= 0:
            self.residual_level = risk_scoring(
                self.residual_proba,
                self.residual_impact,
                self.risk_assessment.risk_matrix,
            )
        else:
            self.residual_level = -1
        super(RiskScenario, self).save(*args, **kwargs)


class ComplianceAssessment(Assessment):
    framework = models.ForeignKey(
        Framework, on_delete=models.CASCADE, verbose_name=_("Framework")
    )
    selected_implementation_groups = models.JSONField(
        blank=True, null=True, verbose_name=_("Selected implementation groups")
    )
    # score system is suggested by the framework, but can be changed at the start of the assessment
    min_score = models.IntegerField(null=True, verbose_name=_("Minimum score"))
    max_score = models.IntegerField(null=True, verbose_name=_("Maximum score"))
    scores_definition = models.JSONField(
        blank=True, null=True, verbose_name=_("Score definition")
    )

    class Meta:
        verbose_name = _("Compliance assessment")
        verbose_name_plural = _("Compliance assessments")

    def save(self, *args, **kwargs) -> None:
        if self.min_score is None:
            self.min_score = self.framework.min_score
            self.max_score = self.framework.max_score
            self.scores_definition = self.framework.scores_definition
        super().save(*args, **kwargs)

    def get_global_score(self):
        requirement_assessments_scored = (
            RequirementAssessment.objects.filter(compliance_assessment=self)
            .exclude(score=None)
            .exclude(status=RequirementAssessment.Result.NOT_APPLICABLE)
            .exclude(is_scored=False)
            .exclude(requirement__assessable=False)
        )
        ig = (
            set(self.selected_implementation_groups)
            if self.selected_implementation_groups
            else None
        )
        score = 0
        n = 0
        for ras in requirement_assessments_scored:
            if not (ig) or (ig & set(ras.requirement.implementation_groups)):
                score += ras.score
                n += 1
        if n > 0:
            return round(score / n, 1)
        else:
            return -1

    def get_selected_implementation_groups(self):
        framework = self.framework
        if (
            not framework.implementation_groups_definition
            or not self.selected_implementation_groups
        ):
            return []
        return [
            group.get("name")
            for group in framework.implementation_groups_definition
            if group.get("ref_id") in self.selected_implementation_groups
        ]

    def get_requirement_assessments(self, include_non_assessable=False):
        """
        Returns sorted assessable requirement assessments based on the selected implementation groups.
        If include_non_assessable is True, it returns all requirements regardless of their assessable status.
        """
        if not self.selected_implementation_groups:
            requirements = RequirementAssessment.objects.filter(
                compliance_assessment=self
            )
            if not include_non_assessable:
                requirements = requirements.filter(requirement__assessable=True)
            return requirements.order_by("requirement__order_id")

        selected_implementation_groups_set = set(self.selected_implementation_groups)
        requirements = RequirementAssessment.objects.filter(compliance_assessment=self)
        if not include_non_assessable:
            requirements = requirements.filter(requirement__assessable=True)

        requirements = requirements.order_by("requirement__order_id")

        requirement_assessments_list = [
            requirement
            for requirement in requirements
            if selected_implementation_groups_set
            & set(requirement.requirement.implementation_groups)
        ]

        return requirement_assessments_list

    def get_requirements_status_count(self):
        requirements_status_count = []
        for st in RequirementAssessment.Status:
            requirements_status_count.append(
                (
                    RequirementAssessment.objects.filter(status=st)
                    .filter(compliance_assessment=self)
                    .count(),
                    st,
                )
            )
        return requirements_status_count

    def get_measures_status_count(self):
        measures_status_count = []
        measures_list = []
        for requirement_assessment in self.requirement_assessments.all():
            measures_list += requirement_assessment.applied_controls.all().values_list(
                "id", flat=True
            )
        for st in "AppliedControl".Status.choices:
            measures_status_count.append(
                (
                    "AppliedControl".objects.filter(status=st[0])
                    .filter(id__in=measures_list)
                    .count(),
                    st,
                )
            )
        return measures_status_count

    def donut_render(self) -> dict:
        def union_queries(base_query, groups, field_name):
            queries = [
                base_query.filter(**{f"{field_name}__icontains": group}).distinct()
                for group in groups
            ]
            return queries[0].union(*queries[1:]) if queries else base_query.none()

        color_map = {
            RequirementAssessment.Result.NOT_ASSESSED: "#d1d5db",
            RequirementAssessment.Result.NON_COMPLIANT: "#f87171",
            RequirementAssessment.Result.PARTIALLY_COMPLIANT: "#fde047",
            RequirementAssessment.Result.COMPLIANT: "#86efac",
            RequirementAssessment.Result.NOT_APPLICABLE: "#000000",
            RequirementAssessment.Status.TODO: "#9ca3af",
            RequirementAssessment.Status.IN_PROGRESS: "#f59e0b",
            RequirementAssessment.Status.IN_REVIEW: "#3b82f6",
            RequirementAssessment.Status.DONE: "#86efac",
        }

        compliance_assessments_result = {"values": [], "labels": []}
        for result in RequirementAssessment.Result.values:
            assessable_requirements_filter = {
                "compliance_assessment": self,
                "requirement__assessable": True,
            }

            base_query = RequirementAssessment.objects.filter(
                result=result, **assessable_requirements_filter
            ).distinct()

            if self.selected_implementation_groups:
                union_query = union_queries(
                    base_query,
                    self.selected_implementation_groups,
                    "requirement__implementation_groups",
                )
            else:
                union_query = base_query

            count = union_query.count()
            value_entry = {
                "name": result,
                "localName": camel_case(result),
                "value": count,
                "itemStyle": {"color": color_map[result]},
            }

            compliance_assessments_result["values"].append(value_entry)
            compliance_assessments_result["labels"].append(result)

        compliance_assessments_status = {"values": [], "labels": []}
        for status in RequirementAssessment.Status.values:
            assessable_requirements_filter = {
                "compliance_assessment": self,
                "requirement__assessable": True,
            }

            base_query = RequirementAssessment.objects.filter(
                status=status, **assessable_requirements_filter
            ).distinct()

            if self.selected_implementation_groups:
                union_query = union_queries(
                    base_query,
                    self.selected_implementation_groups,
                    "requirement__implementation_groups",
                )
            else:
                union_query = base_query

            count = union_query.count()
            value_entry = {
                "name": status,
                "localName": camel_case(status),
                "value": count,
                "itemStyle": {"color": color_map[status]},
            }

            compliance_assessments_status["values"].append(value_entry)
            compliance_assessments_status["labels"].append(status)

        return {
            "result": compliance_assessments_result,
            "status": compliance_assessments_status,
        }

    def quality_check(self) -> dict:
        AppliedControl = apps.get_model("core", "AppliedControl")

        errors_lst = list()
        warnings_lst = list()
        info_lst = list()
        # --- check on the assessment:
        _object = serializers.serialize("json", [self])
        _object = json.loads(_object)
        if self.status == Assessment.Status.IN_PROGRESS:
            info_lst.append(
                {
                    "msg": _("{}: Compliance assessment is still in progress").format(
                        str(self)
                    ),
                    "msgid": "complianceAssessmentInProgress",
                    "obj_type": "complianceassessment",
                    "object": _object,
                }
            )

        if not self.authors.all():
            info_lst.append(
                {
                    "msg": _(
                        "{}: No author assigned to this compliance assessment"
                    ).format(str(self)),
                    "msgid": "complianceAssessmentNoAuthor",
                    "obj_type": "complianceassessment",
                    "object": _object,
                }
            )
        # ---

        # --- check on requirement assessments:
        _requirement_assessments = self.requirement_assessments.all().order_by(
            "created_at"
        )
        requirement_assessments = []
        for ra in _requirement_assessments:
            ra_dict = json.loads(serializers.serialize("json", [ra]))[0]["fields"]
            ra_dict["name"] = str(ra)
            ra_dict["id"] = ra.id
            requirement_assessments.append(ra_dict)
        for requirement_assessment in requirement_assessments:
            if (
                requirement_assessment["status"] in ("compliant", "partially_compliant")
                and len(requirement_assessment["applied_controls"]) == 0
            ):
                warnings_lst.append(
                    {
                        "msg": _(
                            "{}: Requirement assessment status is compliant or partially compliant with no applied control applied"
                        ).format(requirement_assessment["name"]),
                        "msgid": "requirementAssessmentNoAppliedControl",
                        "link": f"requirement-assessments/{requirement_assessment['id']}",
                        "obj_type": "requirementassessment",
                        "object": requirement_assessment,
                    }
                )
        # ---

        # --- check on applied controls:
        _applied_controls = serializers.serialize(
            "json",
            AppliedControl.objects.filter(
                requirement_assessments__compliance_assessment=self
            ).order_by("created_at"),
        )
        applied_controls = [x["fields"] for x in json.loads(_applied_controls)]
        for i in range(len(applied_controls)):
            applied_controls[i]["id"] = json.loads(_applied_controls)[i]["pk"]
        for applied_control in applied_controls:
            if not applied_control["reference_control"]:
                info_lst.append(
                    {
                        "msg": _(
                            "{}: Applied control has no reference control selected"
                        ).format(applied_control["name"]),
                        "msgid": "appliedControlNoReferenceControl",
                        "link": f"applied-controls/{applied_control['id']}",
                        "obj_type": "appliedcontrol",
                        "object": applied_control,
                    }
                )
        # ---

        # --- check on evidence:
        _evidences = serializers.serialize(
            "json",
            Evidence.objects.filter(
                applied_controls__in=AppliedControl.objects.filter(
                    requirement_assessments__compliance_assessment=self
                )
            ).order_by("created_at"),
        )
        evidences = [x["fields"] for x in json.loads(_evidences)]
        for i in range(len(evidences)):
            evidences[i]["id"] = json.loads(_evidences)[i]["pk"]
        for evidence in evidences:
            if not evidence["attachment"]:
                warnings_lst.append(
                    {
                        "msg": _("{}: Evidence has no file uploaded").format(
                            evidence["name"]
                        ),
                        "msgid": "evidenceNoFile",
                        "link": f"evidences/{evidence['id']}",
                        "obj_type": "evidence",
                        "object": evidence,
                    }
                )

        findings = {
            "errors": errors_lst,
            "warnings": warnings_lst,
            "info": info_lst,
            "count": sum([len(errors_lst), len(warnings_lst), len(info_lst)]),
        }
        return findings

    def compute_requirement_assessments_results(
        self, mapping_set: RequirementMappingSet, source_assessment: Self
    ) -> list["RequirementAssessment"]:
        requirement_assessments: list[RequirementAssessment] = []
        result_order = (
            RequirementAssessment.Result.NON_COMPLIANT,
            RequirementAssessment.Result.PARTIALLY_COMPLIANT,
            RequirementAssessment.Result.COMPLIANT,
        )
        for requirement_assessment in self.requirement_assessments.all():
            mappings = mapping_set.mappings.filter(
                target_requirement=requirement_assessment.requirement
            )
            inferences = []
            refs = []
            if mappings.filter(
                relationship__in=RequirementMapping.FULL_COVERAGE_RELATIONSHIPS
            ).exists():
                mappings = mappings.filter(
                    relationship__in=RequirementMapping.FULL_COVERAGE_RELATIONSHIPS
                )
            for mapping in mappings:
                source_requirement_assessment = RequirementAssessment.objects.get(
                    compliance_assessment=source_assessment,
                    requirement=mapping.source_requirement,
                )
                inferred_result, inferred_status = requirement_assessment.infer_result(
                    mapping=mapping,
                    source_requirement_assessment=source_requirement_assessment,
                )
                if inferred_result in result_order:
                    inferences.append((inferred_result, inferred_status))
                    refs.append(source_requirement_assessment)
            if inferences:
                if len(inferences) == 1:
                    requirement_assessment.result = inferences[0][0]
                    if inferences[0][1]:
                        requirement_assessment.status = inferences[0][1]
                    ref = refs[0]
                else:
                    lowest_result = min(
                        inferences, key=lambda x: result_order.index(x[0])
                    )
                    requirement_assessment.result = lowest_result[0]
                    if lowest_result[1]:
                        requirement_assessment.status = lowest_result[1]
                    ref = refs[inferences.index(lowest_result)]
                requirement_assessment.mapping_inference = {
                    "result": requirement_assessment.result,
                    "source_requirement_assessment": {
                        "str": str(ref),
                        "id": str(ref.id),
                        "coverage": mapping.coverage,
                    },
                    # "mappings": [mapping.id for mapping in mappings],
                }
                requirement_assessments.append(requirement_assessment)
        return requirement_assessments


class RequirementAssessment(AbstractBaseModel, FolderMixin, ETADueDateMixin):
    class Status(models.TextChoices):
        TODO = "to_do", _("To do")
        IN_PROGRESS = "in_progress", _("In progress")
        IN_REVIEW = "in_review", _("In review")
        DONE = "done", _("Done")

    class Result(models.TextChoices):
        NOT_ASSESSED = "not_assessed", _("Not assessed")
        PARTIALLY_COMPLIANT = "partially_compliant", _("Partially compliant")
        NON_COMPLIANT = "non_compliant", _("Non-compliant")
        COMPLIANT = "compliant", _("Compliant")
        NOT_APPLICABLE = "not_applicable", _("Not applicable")

    status = models.CharField(
        max_length=100,
        choices=Status.choices,
        default=Status.TODO,
        verbose_name=_("Status"),
    )
    result = models.CharField(
        max_length=64,
        choices=Result.choices,
        verbose_name=_("Result"),
        default=Result.NOT_ASSESSED,
    )
    score = models.IntegerField(
        blank=True,
        null=True,
        verbose_name=_("Score"),
    )
    is_scored = models.BooleanField(
        default=False,
        verbose_name=_("Is scored"),
    )
    evidences = models.ManyToManyField(
        Evidence,
        blank=True,
        verbose_name=_("Evidences"),
        related_name="requirement_assessments",
    )
    observation = models.TextField(null=True, blank=True, verbose_name=_("Observation"))
    compliance_assessment = models.ForeignKey(
        ComplianceAssessment,
        on_delete=models.CASCADE,
        verbose_name=_("Compliance assessment"),
        related_name="requirement_assessments",
    )
    requirement = models.ForeignKey(
        RequirementNode, on_delete=models.CASCADE, verbose_name=_("Requirement")
    )
    applied_controls = models.ManyToManyField(
        "AppliedControl",
        blank=True,
        verbose_name=_("Applied controls"),
        related_name="requirement_assessments",
    )
    selected = models.BooleanField(
        default=True,
        verbose_name=_("Selected"),
    )
    mapping_inference = models.JSONField(
        default=dict,
        verbose_name=_("Mapping inference"),
    )

    def __str__(self) -> str:
        return self.requirement.display_short

    def get_requirement_description(self) -> str:
        return self.requirement.description

    def infer_result(
        self, mapping: RequirementMapping, source_requirement_assessment: Self
    ) -> str | None:
        if mapping.coverage == RequirementMapping.Coverage.FULL:
            return (
                source_requirement_assessment.result,
                source_requirement_assessment.status,
            )
        if mapping.coverage == RequirementMapping.Coverage.PARTIAL:
            if source_requirement_assessment.result in (
                RequirementAssessment.Result.COMPLIANT,
                RequirementAssessment.Result.PARTIALLY_COMPLIANT,
            ):
                return (RequirementAssessment.Result.PARTIALLY_COMPLIANT, None)
            if (
                source_requirement_assessment.result
                == RequirementAssessment.Result.NON_COMPLIANT
            ):
                return (RequirementAssessment.Result.NON_COMPLIANT, None)
        return (None, None)

    class Meta:
        verbose_name = _("Requirement assessment")
        verbose_name_plural = _("Requirement assessments")


########################### RiskAcesptance is a domain object relying on secondary objects #########################


class RiskAcceptance(NameDescriptionMixin, FolderMixin, PublishInRootFolderMixin):
    ACCEPTANCE_STATE = [
        ("created", _("Created")),
        ("submitted", _("Submitted")),
        ("accepted", _("Accepted")),
        ("rejected", _("Rejected")),
        ("revoked", _("Revoked")),
    ]

    risk_scenarios = models.ManyToManyField(
        RiskScenario,
        verbose_name=_("Risk scenarios"),
        help_text=_(
            "Select the risk scenarios to be accepted, attention they must be part of the chosen domain"
        ),
    )
    approver = models.ForeignKey(
        User,
        max_length=200,
        help_text=_("Risk owner and approver identity"),
        verbose_name=_("Approver"),
        on_delete=models.SET_NULL,
        null=True,
        blank=True,
    )
    state = models.CharField(
        max_length=20,
        choices=ACCEPTANCE_STATE,
        default="created",
        verbose_name=_("State"),
    )
    expiry_date = models.DateField(
        help_text=_("Specify when the risk acceptance will no longer apply"),
        null=True,
        verbose_name=_("Expiry date"),
    )
    accepted_at = models.DateTimeField(
        blank=True, null=True, verbose_name=_("Acceptance date")
    )
    rejected_at = models.DateTimeField(
        blank=True, null=True, verbose_name=_("Rejection date")
    )
    revoked_at = models.DateTimeField(
        blank=True, null=True, verbose_name=_("Revocation date")
    )
    justification = models.CharField(
        max_length=500, blank=True, null=True, verbose_name=_("Justification")
    )

    fields_to_check = ["name"]

    class Meta:
        permissions = [
            ("approve_riskacceptance", "Can validate/rejected risk acceptances")
        ]
        verbose_name = _("Risk acceptance")
        verbose_name_plural = _("Risk acceptances")

    def __str__(self):
        if self.name:
            return self.name
        scenario_names: str = ", ".join(
            [str(scenario) for scenario in self.risk_scenarios.all()]
        )
        return f"{scenario_names}"

    @property
    def get_html_url(self):
        url = reverse("riskacceptance-detail", args=(self.id,))
        return format_html(
            '<a class="" href="{}"> <b>[RA-exp]</b> {}: {} </a>',
            url,
            self.folder.name,
            self.name,
        )

    def set_state(self, state):
        self.state = state
        if state == "accepted":
            self.accepted_at = datetime.now()
            # iterate over the risk scenarios to set their treatment to accepted
            for scenario in self.risk_scenarios.all():
                scenario.treatment = "accept"
                scenario.save()
        if state == "rejected":
            self.rejected_at = datetime.now()
        elif state == "revoked":
            self.revoked_at = datetime.now()
        self.save()<|MERGE_RESOLUTION|>--- conflicted
+++ resolved
@@ -9,7 +9,6 @@
 from django.apps import apps
 from django.contrib.auth import get_user_model
 from django.core import serializers
-<<<<<<< HEAD
 from django.utils.translation import get_language
 from library.helpers import (
     update_translations_in_object,
@@ -22,8 +21,6 @@
 import yaml
 import re
 
-=======
->>>>>>> 2fb9ecd8
 from django.core.exceptions import ValidationError
 from django.core.validators import MaxValueValidator
 from django.db import models, transaction
