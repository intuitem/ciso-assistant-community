--- conflicted
+++ resolved
@@ -3656,7 +3656,6 @@
         related_name="compliance_assessments",
     )
 
-<<<<<<< HEAD
     campaign = models.ForeignKey(
         Campaign,
         on_delete=models.PROTECT,
@@ -3664,7 +3663,7 @@
         blank=True,
         related_name="compliance_assessments",
     )
-=======
+
     evidences = models.ManyToManyField(
         Evidence,
         verbose_name=_("Evidences"),
@@ -3673,7 +3672,6 @@
         related_name="compliance_assessments",
     )
 
->>>>>>> bbbeb7aa
     fields_to_check = ["name", "version"]
 
     class Meta:
