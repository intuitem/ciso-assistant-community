--- conflicted
+++ resolved
@@ -173,7 +173,6 @@
 
 
 class FilteringLabel(FolderMixin, AbstractBaseModel, PublishInRootFolderMixin):
-<<<<<<< HEAD
     label = models.CharField(
         max_length=100,
         verbose_name=_("Label"),
@@ -185,9 +184,6 @@
             )
         ],
     )
-=======
-    label = models.CharField(max_length=100, verbose_name=_("Label"))
->>>>>>> 54a1e7f9
 
     def __str__(self) -> str:
         return self.label
