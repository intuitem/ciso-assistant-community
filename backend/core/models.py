import json
import os
import re
import hashlib
from datetime import date, datetime
from pathlib import Path
from typing import Self, Type, Union

from auditlog.registry import auditlog

import yaml
from django.apps import apps
from django.contrib.auth import get_user_model
from django.core import serializers
from django.core.exceptions import ValidationError
from django.core.validators import MaxValueValidator, RegexValidator, MinValueValidator
from django.db import models, transaction
from django.db.models import F, Q, OuterRef, Subquery
from django.forms.models import model_to_dict
from django.urls import reverse
from django.utils.html import format_html
from django.utils.translation import get_language
from django.utils.translation import gettext_lazy as _
from structlog import get_logger
from django.utils.timezone import now

from iam.models import Folder, FolderMixin, PublishInRootFolderMixin
from library.helpers import (
    get_referential_translation,
    update_translations,
    update_translations_as_string,
    update_translations_in_object,
)
from global_settings.models import GlobalSettings

from .base_models import AbstractBaseModel, ETADueDateMixin, NameDescriptionMixin
from .utils import camel_case, sha256
from .validators import (
    validate_file_name,
    validate_file_size,
    JSONSchemaInstanceValidator,
)

logger = get_logger(__name__)

User = get_user_model()


URN_REGEX = r"^urn:([a-zA-Z0-9_-]+):([a-zA-Z0-9_-]+):([a-zA-Z0-9_-]+)(?::([a-zA-Z0-9_-]+))?:([0-9A-Za-z\[\]\(\)\-\._:]+)$"


def match_urn(urn_string):
    match = re.match(URN_REGEX, urn_string)
    if match:
        return match.groups()  # Returns all captured groups from the regex match
    else:
        return None


def transform_question_to_answer(json_data):
    """
    Used during Requirement Assessment creation to create a questionnaire base on
    the Requirement Node question JSON field

    Args:
        json_data (json): JSON describing a questionnaire from a Requirement Node

    Returns:
        json: JSON formatted for the frontend to display a form
    """
    question_type = json_data.get("question_type", "")
    question_choices = json_data.get("question_choices", [])
    questions = json_data.get("questions", [])

    form_fields = []

    for question in questions:
        field = {}
        field["urn"] = question.get("urn", "")
        field["text"] = question.get("text", "")

        if question_type == "unique_choice":
            field["type"] = "unique_choice"
            field["options"] = question_choices
        elif question_type == "date":
            field["type"] = "date"
        else:
            field["type"] = "text"

        field["answer"] = ""

        form_fields.append(field)

    form_json = {"questions": form_fields}
    return form_json


########################### Referential objects #########################


class ReferentialObjectMixin(AbstractBaseModel, FolderMixin):
    """
    Mixin for referential objects.
    """

    urn = models.CharField(
        max_length=255, null=True, blank=True, unique=True, verbose_name=_("URN")
    )
    ref_id = models.CharField(  # Should this field be nullable ?
        max_length=100, blank=True, null=True, verbose_name=_("Reference ID")
    )
    provider = models.CharField(
        max_length=200, blank=True, null=True, verbose_name=_("Provider")
    )
    name = models.CharField(
        null=True, max_length=200, verbose_name=_("Name"), unique=False
    )
    description = models.TextField(null=True, blank=True, verbose_name=_("Description"))
    annotation = models.TextField(null=True, blank=True, verbose_name=_("Annotation"))
    translations = models.JSONField(
        null=True, blank=True, verbose_name=_("Translations")
    )

    class Meta:
        abstract = True

    @property
    def get_name_translated(self) -> str:
        translations = self.translations if self.translations else {}
        locale_translations = translations.get(get_language(), {})
        return locale_translations.get("name", self.name)

    @property
    def get_description_translated(self) -> str:
        translations = self.translations if self.translations else {}
        locale_translations = translations.get(get_language(), {})
        return locale_translations.get("description", self.description)

    @property
    def get_annotation_translated(self) -> str:
        translations = self.translations if self.translations else {}
        locale_translations = translations.get(get_language(), {})
        return locale_translations.get("annotation", self.annotation)

    @property
    def display_short(self) -> str:
        _name = (
            self.ref_id
            if not self.get_name_translated
            else self.get_name_translated
            if not self.ref_id
            else f"{self.ref_id} - {self.get_name_translated}"
        )
        _name = "" if not _name else _name
        return _name

    @property
    def display_long(self) -> str:
        _name = self.display_short
        _display = (
            _name
            if not self.get_description_translated
            else self.get_description_translated
            if _name == ""
            else f"{_name}: {self.get_description_translated}"
        )
        return _display

    def __str__(self) -> str:
        return self.display_short


class I18nObjectMixin(models.Model):
    locale = models.CharField(
        max_length=100, null=False, blank=False, default="en", verbose_name=_("Locale")
    )
    default_locale = models.BooleanField(default=True, verbose_name=_("Default locale"))

    class Meta:
        abstract = True


class FilteringLabel(FolderMixin, AbstractBaseModel, PublishInRootFolderMixin):
    label = models.CharField(
        max_length=100,
        verbose_name=_("Label"),
        validators=[
            RegexValidator(
                regex=r"^[\w-]{1,36}$",
                message="invalidLabel",
                code="invalid_label",
            )
        ],
    )

    def __str__(self) -> str:
        return self.label

    fields_to_check = ["label"]


class FilteringLabelMixin(models.Model):
    filtering_labels = models.ManyToManyField(
        FilteringLabel, blank=True, verbose_name=_("Labels")
    )

    class Meta:
        abstract = True


class LibraryMixin(ReferentialObjectMixin, I18nObjectMixin):
    class Meta:
        abstract = True
        unique_together = [["urn", "locale", "version"]]

    urn = models.CharField(max_length=255, null=True, blank=True, verbose_name=_("URN"))
    copyright = models.CharField(
        max_length=4096, null=True, blank=True, verbose_name=_("Copyright")
    )
    version = models.IntegerField(null=False, verbose_name=_("Version"))
    packager = models.CharField(
        max_length=100,
        blank=True,
        null=True,
        help_text=_("Packager of the library"),
        verbose_name=_("Packager"),
    )
    publication_date = models.DateField(null=True)
    builtin = models.BooleanField(default=False)
    objects_meta = models.JSONField(default=dict)
    dependencies = models.JSONField(
        null=True
    )  # models.CharField(blank=False,null=True,max_length=16384)

    @property
    def get_locales(self):
        return (
            [self.locale] + list(self.translations.keys())
            if self.translations
            else [self.locale]
        )


class StoredLibrary(LibraryMixin):
    is_loaded = models.BooleanField(default=False)
    hash_checksum = models.CharField(max_length=64)
    content = models.JSONField()

    REQUIRED_FIELDS = {"urn", "name", "version", "objects"}
    FIELDS_VERIFIERS = {}
    # For now a library isn't updated if its SHA256 checksum has already been registered in the database.
    HASH_CHECKSUM_SET = set()

    @classmethod
    def __init_class__(cls):
        cls.HASH_CHECKSUM_SET = set(
            value["hash_checksum"] for value in cls.objects.values("hash_checksum")
        )

    @classmethod
    def store_library_content(
        cls, library_content: bytes, builtin: bool = False
    ) -> "StoredLibrary | None":
        hash_checksum = sha256(library_content)
        if hash_checksum in StoredLibrary.HASH_CHECKSUM_SET:
            # We do not store the library if its hash checksum is in the database.
            return None
        try:
            library_data = yaml.safe_load(library_content)
            if not isinstance(library_data, dict):
                raise yaml.YAMLError(
                    f"The YAML content must be a dictionary but it's been interpreted as a {type(library_data).__name__} !"
                )
        except yaml.YAMLError as e:
            logger.error("Error while loading library content", error=e)
            raise e
        missing_fields = StoredLibrary.REQUIRED_FIELDS - set(library_data.keys())

        if missing_fields:
            err = "The following fields are missing : {}".format(
                ", ".join(repr(field) for field in missing_fields)
            )
            logger.error("Error while loading library content", error=err)
            raise ValueError(err)

        urn = library_data["urn"].lower()
        if not match_urn(urn):
            raise ValueError("Library URN is badly formatted")
        locale = library_data.get("locale", "en")
        version = int(library_data["version"])
        is_loaded = LoadedLibrary.objects.filter(  # We consider the library as loaded even if the loaded version is different
            urn=urn, locale=locale
        ).exists()
        same_version_lib = StoredLibrary.objects.filter(
            urn=urn, locale=locale, version=version
        ).first()
        if same_version_lib:
            # update hash following cosmetic change (e.g. when we added publication date)
            logger.info("update hash", urn=urn)
            same_version_lib.hash_checksum = hash_checksum
            same_version_lib.save()
            return None

        if StoredLibrary.objects.filter(urn=urn, locale=locale, version__gte=version):
            return None  # We do not accept to store outdated libraries

        # This code allows adding outdated libraries in the library store but they will be erased if a greater version of this library is stored.
        for outdated_library in StoredLibrary.objects.filter(
            urn=urn, locale=locale, version__lt=version
        ):
            outdated_library.delete()

        objects_meta = {
            key: (1 if key in ["framework", "requirement_mapping_set"] else len(value))
            for key, value in library_data["objects"].items()
        }

        dependencies = library_data.get(
            "dependencies", []
        )  # I don't want whitespaces in URN anymore nontheless

        library_objects = library_data["objects"]
        return StoredLibrary.objects.create(
            name=library_data["name"],
            is_published=True,
            urn=urn,
            locale=locale,
            version=version,
            ref_id=library_data["ref_id"],
            default_locale=False,  # We don't care about this value yet.
            description=library_data.get("description"),
            annotation=library_data.get("annotation"),
            copyright=library_data.get("copyright"),
            provider=library_data.get("provider"),
            packager=library_data.get("packager"),
            publication_date=library_data.get("publication_date"),
            translations=library_data.get("translations", {}),
            objects_meta=objects_meta,
            dependencies=dependencies,
            is_loaded=is_loaded,
            # We have to add a "builtin: true" line to every builtin library file.
            builtin=builtin,
            hash_checksum=hash_checksum,
            content=library_objects,
        )

    @classmethod
    def store_library_file(
        cls, fname: Path, builtin: bool = False
    ) -> "StoredLibrary | None":
        with open(fname, "rb") as f:
            library_content = f.read()

        return StoredLibrary.store_library_content(library_content, builtin)

    def load(self) -> Union[str, None]:
        from library.utils import LibraryImporter

        if LoadedLibrary.objects.filter(urn=self.urn, locale=self.locale):
            return "This library has already been loaded."

        library_importer = LibraryImporter(self)
        error_msg = library_importer.import_library()
        if error_msg is None:
            self.is_loaded = True
            self.save()
        return error_msg


class LibraryUpdater:
    def __init__(self, old_library: Type["LoadedLibrary"], new_library: StoredLibrary):
        self.old_library = old_library
        self.old_objects = [
            *old_library.threats.all(),
            *old_library.reference_controls.all(),
            *old_library.threats.all(),
            *old_library.risk_matrices.all(),
        ]
        self.new_library = new_library
        new_library_content = self.new_library.content
        self.dependencies = self.new_library.dependencies
        if self.dependencies is None:
            self.dependencies = []
        self.new_framework = new_library_content.get("framework")
        self.new_matrices = new_library_content.get("risk_matrix")
        self.threats = new_library_content.get("threats", [])
        self.reference_controls = new_library_content.get("reference_controls", [])
        self.new_objects = {obj["urn"].lower(): obj for obj in self.threats}
        self.new_objects.update(
            {obj["urn"].lower(): obj for obj in self.reference_controls}
        )
        if self.new_framework:
            self.new_objects[self.new_framework["urn"].lower()] = self.new_framework
        if self.new_matrices:
            for matrix in self.new_matrices:
                self.new_objects[matrix["urn"].lower()] = matrix

    def update_dependencies(self) -> Union[str, None]:
        for dependency_urn in self.dependencies:
            possible_dependencies = [*LoadedLibrary.objects.filter(urn=dependency_urn)]
            if (
                not possible_dependencies
            ):  # This part of the code hasn't been tested yet
                stored_dependencies = [
                    *StoredLibrary.objects.filter(urn=dependency_urn)
                ]
                if not stored_dependencies:
                    return "dependencyNotFound"
                dependency = stored_dependencies[0]
                for i in range(1, len(stored_dependencies)):
                    stored_dependency = stored_dependencies[i]
                    if stored_dependency.locale == self.old_library.locale:
                        dependency = stored_dependency
                if err_msg := dependency.load():
                    return err_msg
                continue

            dependency = possible_dependencies[0]
            for i in range(1, len(possible_dependencies)):
                possible_dependency = possible_dependencies[i]
                if possible_dependency.locale == self.old_library.locale:
                    dependency = possible_dependency

            if (err_msg := dependency.update()) not in [None, "libraryHasNoUpdate"]:
                return err_msg

    # We should create a LibraryVerifier class in the future that check if the library is valid and use it for a better error handling.
    def update_library(self) -> Union[str, None]:
        if (error_msg := self.update_dependencies()) is not None:
            return error_msg

        old_dependencies_urn = {
            dependency.urn for dependency in self.old_library.dependencies.all()
        }
        dependencies_urn = set(self.dependencies)
        new_dependencies_urn = dependencies_urn - old_dependencies_urn

        if not set(dependencies_urn).issuperset(old_dependencies_urn):
            return "invalidLibraryUpdate"

        new_dependencies = []
        for new_dependency_urn in new_dependencies_urn:
            try:
                new_dependency = LoadedLibrary.objects.filter(
                    urn=new_dependency_urn
                ).first()  # The locale is not handled by this code
            except:
                return "dependencyNotFound"
            new_dependencies.append(new_dependency)
        for key, value in [
            ("name", self.new_library.name),
            ("version", self.new_library.version),
            ("provider", self.new_library.provider),
            (
                "packager",
                self.new_library.packager,
            ),  # A user can fake a builtin library in this case because he can update a builtin library by adding its own library with the same URN as a builtin library.
            ("publication_date", self.new_library.publication_date),
            # Should we even update the ref_id ?
            ("ref_id", self.new_library.ref_id),
            ("description", self.new_library.description),
            ("annotation", self.new_library.annotation),
            ("translations", self.new_library.translations),
            ("copyright", self.new_library.copyright),
            ("objects_meta", self.new_library.objects_meta),
        ]:
            setattr(self.old_library, key, value)
        self.old_library.save()

        for new_dependency in new_dependencies:
            self.old_library.dependencies.add(new_dependency)

        referential_object_dict = {
            "locale": self.old_library.locale,
            "default_locale": self.old_library.default_locale,
            "provider": self.new_library.provider,
            "is_published": True,
        }

        for threat in self.threats:
            Threat.objects.update_or_create(
                urn=threat["urn"].lower(),
                defaults=threat,
                create_defaults={
                    **referential_object_dict,
                    **threat,
                    "library": self.old_library,
                },
            )

        for reference_control in self.reference_controls:
            ReferenceControl.objects.update_or_create(
                urn=reference_control["urn"].lower(),
                defaults=reference_control,
                create_defaults={
                    **referential_object_dict,
                    **reference_control,
                    "library": self.old_library,
                },
            )

        if self.new_framework is not None:
            framework_dict = {**self.new_framework}
            del framework_dict["requirement_nodes"]

            new_framework, _ = Framework.objects.update_or_create(
                urn=self.new_framework["urn"],
                defaults=framework_dict,
                create_defaults={
                    **referential_object_dict,
                    **framework_dict,
                    "library": self.old_library,
                },
            )

            requirement_node_urns = set(
                rc.urn for rc in RequirementNode.objects.filter(framework=new_framework)
            )
            new_requirement_node_urns = set(
                rc["urn"].lower() for rc in self.new_framework["requirement_nodes"]
            )
            deleted_requirement_node_urns = (
                requirement_node_urns - new_requirement_node_urns
            )

            for requirement_node_urn in deleted_requirement_node_urns:
                requirement_node = RequirementNode.objects.filter(
                    urn=requirement_node_urn
                ).first()  # locale is not used, so if there are more than one requirement node with this URN only the first fetched requirement node will be deleted.
                if requirement_node is not None:
                    requirement_node.delete()

            requirement_nodes = self.new_framework["requirement_nodes"]
            involved_library_urns = [*self.dependencies, self.old_library.urn]
            involved_libraries = set(
                LoadedLibrary.objects.filter(urn__in=involved_library_urns)
            )
            objects_tracked = {}

            for threat in Threat.objects.filter(library__in=involved_libraries):
                objects_tracked[threat.urn] = threat

            for rc in ReferenceControl.objects.filter(library__in=involved_libraries):
                objects_tracked[rc.urn] = rc

            compliance_assessments = [
                *ComplianceAssessment.objects.filter(framework=new_framework)
            ]

            order_id = 0
            for requirement_node in requirement_nodes:
                requirement_node_dict = {**requirement_node}
                for key in ["depth", "reference_controls", "threats"]:
                    requirement_node_dict.pop(key, None)
                requirement_node_dict["order_id"] = order_id
                order_id += 1

                (
                    new_requirement_node,
                    created,
                ) = RequirementNode.objects.update_or_create(
                    urn=requirement_node["urn"].lower(),
                    defaults=requirement_node_dict,
                    create_defaults={
                        **referential_object_dict,
                        **requirement_node_dict,
                        "framework": new_framework,
                    },
                )

                if created:
                    for compliance_assessment in compliance_assessments:
                        ra = RequirementAssessment.objects.create(
                            compliance_assessment=compliance_assessment,
                            requirement=new_requirement_node,
                            folder=compliance_assessment.perimeter.folder,
                            answer=transform_question_to_answer(
                                new_requirement_node.question
                            )
                            if new_requirement_node.question
                            else {},
                        )
                else:
                    question = requirement_node.get("question")
                    question_type = question["question_type"] if question else None

                    for ra in RequirementAssessment.objects.filter(
                        requirement=new_requirement_node
                    ):
                        ra.name = new_requirement_node.name
                        ra.description = new_requirement_node.description
                        if not question:
                            ra.save()
                            continue

                        answers = ra.answer["questions"]
                        if any(answer["type"] != question_type for answer in answers):
                            ra.answer = transform_question_to_answer(
                                new_requirement_node.question
                            )
                            ra.save()
                            continue

                        if question_type == "unique_choice":
                            for answer in answers:
                                if answer["answer"] not in question["question_choices"]:
                                    answer["answer"] = ""

                        elif question_type not in ["text", "date"]:
                            raise NotImplementedError(
                                f"The question type '{question_type}' hasn't been implemented !"
                            )

                        ra.answer = {"questions": answers}
                        ra.save()

                for threat_urn in requirement_node_dict.get("threats", []):
                    thread_to_add = objects_tracked.get(threat_urn)
                    if thread_to_add is None:  # I am not 100% this condition is usefull
                        thread_to_add = Threat.objects.filter(
                            urn=threat_urn
                        ).first()  # No locale support
                    if thread_to_add is not None:
                        new_requirement_node.threats.add(thread_to_add)

                for reference_control_urn in requirement_node.get(
                    "reference_controls", []
                ):
                    reference_control_to_add = objects_tracked.get(
                        reference_control_urn
                    )
                    if (
                        reference_control_to_add is None
                    ):  # I am not 100% this condition is useful
                        reference_control_to_add = ReferenceControl.objects.filter(
                            urn=reference_control_urn.lower()
                        ).first()  # No locale support

                    if reference_control_to_add is not None:
                        new_requirement_node.reference_controls.add(
                            reference_control_to_add
                        )

        if self.new_matrices is not None:
            for matrix in self.new_matrices:
                json_definition_keys = {
                    "grid",
                    "probability",
                    "impact",
                    "risk",
                }  # Store this as a constant somewhere (as a static attribute of the class)
                other_keys = set(matrix.keys()) - json_definition_keys
                matrix_dict = {key: matrix[key] for key in other_keys}
                matrix_dict["json_definition"] = {}
                for key in json_definition_keys:
                    if (
                        key in matrix
                    ):  # If all keys are mandatory this condition is useless
                        matrix_dict["json_definition"][key] = matrix[key]

                RiskMatrix.objects.update_or_create(
                    urn=matrix["urn"].lower(),
                    defaults=matrix_dict,
                    create_defaults={
                        **referential_object_dict,
                        **matrix_dict,
                        "library": self.old_library,
                    },
                )


class LoadedLibrary(LibraryMixin):
    dependencies = models.ManyToManyField(
        "self", blank=True, verbose_name=_("Dependencies"), symmetrical=False
    )

    @transaction.atomic
    def update(self) -> Union[str, None]:
        new_libraries = [
            *StoredLibrary.objects.filter(
                urn=self.urn, locale=self.locale, version__gt=self.version
            )
        ]

        if not new_libraries:
            return "libraryHasNoUpdate"

        new_library = max(new_libraries, key=lambda lib: lib.version)
        library_updater = LibraryUpdater(self, new_library)
        return library_updater.update_library()

    @property
    def _objects(self):
        res = {}
        if self.frameworks.count() > 0:
            res["framework"] = update_translations_in_object(
                model_to_dict(self.frameworks.first())
            )
            res["framework"].update(self.frameworks.first().library_entry)
        if self.threats.count() > 0:
            res["threats"] = [
                update_translations_in_object(model_to_dict(threat))
                for threat in self.threats.all()
            ]
        if self.reference_controls.count() > 0:
            res["reference_controls"] = [
                update_translations_in_object(model_to_dict(reference_control))
                for reference_control in self.reference_controls.all()
            ]
        if self.risk_matrices.count() > 0:
            matrix = self.risk_matrices.first()
            res["risk_matrix"] = update_translations_in_object(model_to_dict(matrix))
            res["risk_matrix"]["probability"] = update_translations(matrix.probability)
            res["risk_matrix"]["impact"] = update_translations(matrix.impact)
            res["risk_matrix"]["risk"] = update_translations(matrix.risk)
            res["risk_matrix"]["grid"] = matrix.grid
            res["strength_of_knowledge"] = matrix.strength_of_knowledge
            res["risk_matrix"] = [res["risk_matrix"]]
        return res

    @property
    def reference_count(self) -> int:
        """
        Returns the number of distinct dependent libraries and risk and compliance assessments that reference objects from this library
        """
        return (
            RiskAssessment.objects.filter(
                Q(risk_scenarios__threats__library=self)
                | Q(risk_matrix__library=self)
                | Q(risk_scenarios__applied_controls__reference_control__library=self)
            )
            .distinct()
            .count()
            + ComplianceAssessment.objects.filter(
                Q(framework__library=self)
                | Q(
                    requirement_assessments__applied_controls__reference_control__library=self
                )
            )
            .distinct()
            .count()
            + LoadedLibrary.objects.filter(dependencies=self).distinct().count()
        )

    @property
    def has_update(self) -> bool:
        max_version = (
            StoredLibrary.objects.filter(urn=self.urn)
            .values_list("version", flat=True)
            .order_by("-version")
            .first()
        )
        return max_version > self.version if max_version is not None else False

    @classmethod
    def updatable_libraries(cls):
        # Create a subquery to get the highest version in StoredLibrary for the same urn.
        latest_version_qs = (
            StoredLibrary.objects.filter(urn=OuterRef("urn"))
            .order_by("-version")
            .values("version")[:1]
        )

        # Annotate each LoadedLibrary with the latest stored version and filter.
        return cls.objects.annotate(
            latest_stored_version=Subquery(latest_version_qs)
        ).filter(latest_stored_version__gt=F("version"))

    def delete(self, *args, **kwargs):
        if self.reference_count > 0:
            raise ValueError(
                "This library is still referenced by some risk or compliance assessments"
            )
        dependent_libraries = LoadedLibrary.objects.filter(dependencies=self)
        if dependent_libraries:
            raise ValueError(
                f"This library is a dependency of {dependent_libraries.count()} other libraries"
            )
        super(LoadedLibrary, self).delete(*args, **kwargs)
        StoredLibrary.objects.filter(urn=self.urn, locale=self.locale).update(
            is_loaded=False
        )


class Threat(
    ReferentialObjectMixin,
    I18nObjectMixin,
    PublishInRootFolderMixin,
    FilteringLabelMixin,
):
    library = models.ForeignKey(
        LoadedLibrary,
        on_delete=models.CASCADE,
        null=True,
        blank=True,
        related_name="threats",
    )

    is_published = models.BooleanField(_("published"), default=True)

    fields_to_check = ["ref_id", "name"]

    class Meta:
        verbose_name = _("Threat")
        verbose_name_plural = _("Threats")

    def is_deletable(self) -> bool:
        """
        Returns True if the framework can be deleted
        """
        if self.requirements.count() > 0:
            return False
        return True

    @property
    def frameworks(self):
        return Framework.objects.filter(requirement__threats=self).distinct()

    def __str__(self):
        return self.name


class ReferenceControl(ReferentialObjectMixin, I18nObjectMixin, FilteringLabelMixin):
    CATEGORY = [
        ("policy", _("Policy")),
        ("process", _("Process")),
        ("technical", _("Technical")),
        ("physical", _("Physical")),
        ("procedure", _("Procedure")),
    ]

    CSF_FUNCTION = [
        ("govern", _("Govern")),
        ("identify", _("Identify")),
        ("protect", _("Protect")),
        ("detect", _("Detect")),
        ("respond", _("Respond")),
        ("recover", _("Recover")),
    ]

    library = models.ForeignKey(
        LoadedLibrary,
        on_delete=models.CASCADE,
        null=True,
        blank=True,
        related_name="reference_controls",
    )
    category = models.CharField(
        max_length=20,
        null=True,
        blank=True,
        choices=CATEGORY,
        verbose_name=_("Category"),
    )
    csf_function = models.CharField(
        max_length=20,
        null=True,
        blank=True,
        choices=CSF_FUNCTION,
        verbose_name=_("CSF Function"),
    )
    typical_evidence = models.JSONField(
        verbose_name=_("Typical evidence"), null=True, blank=True
    )
    is_published = models.BooleanField(_("published"), default=True)

    fields_to_check = ["ref_id", "name"]

    class Meta:
        verbose_name = _("Reference control")
        verbose_name_plural = _("Reference controls")

    def is_deletable(self) -> bool:
        """
        Returns True if the framework can be deleted
        """
        if self.requirements.count() or self.appliedcontrol_set.count() > 0:
            return False
        return True

    @property
    def frameworks(self):
        return Framework.objects.filter(requirement__reference_controls=self).distinct()

    def __str__(self):
        if self.name:
            return self.ref_id + " - " + self.name if self.ref_id else self.name
        else:
            return (
                self.ref_id + " - " + self.description
                if self.ref_id
                else self.description
            )


class RiskMatrix(ReferentialObjectMixin, I18nObjectMixin):
    library = models.ForeignKey(
        LoadedLibrary,
        on_delete=models.CASCADE,
        null=True,
        blank=True,
        related_name="risk_matrices",
    )

    json_definition = models.JSONField(
        verbose_name=_("JSON definition"),
        help_text=_(
            "JSON definition of the risk matrix. \
        See the documentation for more information."
        ),
        default=dict,
    )
    is_enabled = models.BooleanField(
        _("enabled"),
        default=True,
        help_text=_(
            "If the risk matrix is set as disabled, it will not be available for selection for new risk assessments."
        ),
    )
    provider = models.CharField(
        max_length=200, blank=True, null=True, verbose_name=_("Provider")
    )

    @property
    def is_used(self) -> bool:
        return RiskAssessment.objects.filter(risk_matrix=self).exists()

    @property
    def risk_assessments(self) -> list:
        return RiskAssessment.objects.filter(risk_matrix=self)

    @property
    def perimeters(self) -> list:
        return Perimeter.objects.filter(riskassessment__risk_matrix=self).distinct()

    def parse_json(self) -> dict:
        return self.json_definition

    def parse_json_translated(self) -> dict:
        return update_translations_in_object(self.json_definition)

    @property
    def grid(self) -> list:
        risk_matrix = self.parse_json()
        grid = []
        for row in risk_matrix["grid"]:
            grid.append([item for item in row])
        return grid

    @property
    def probability(self) -> list:
        risk_matrix = self.parse_json()
        return risk_matrix["probability"]

    @property
    def impact(self) -> list:
        risk_matrix = self.parse_json()
        return risk_matrix["impact"]

    @property
    def risk(self) -> list:
        risk_matrix = self.parse_json()
        return risk_matrix["risk"]

    @property
    def strength_of_knowledge(self):
        risk_matrix = self.parse_json()
        return risk_matrix.get("strength_of_knowledge")

    def render_grid_as_colors(self):
        risk_matrix = self.parse_json()
        grid = risk_matrix["grid"]
        res = [[risk_matrix["risk"][i] for i in row] for row in grid]

        return res

    @property
    def get_json_translated(self):
        # Why "fr" ?
        return update_translations_as_string(self.json_definition, "fr")

    def __str__(self) -> str:
        return self.get_name_translated


class Framework(ReferentialObjectMixin, I18nObjectMixin):
    min_score = models.IntegerField(default=0, verbose_name=_("Minimum score"))
    max_score = models.IntegerField(default=100, verbose_name=_("Maximum score"))
    scores_definition = models.JSONField(
        blank=True, null=True, verbose_name=_("Score definition")
    )
    implementation_groups_definition = models.JSONField(
        blank=True, null=True, verbose_name=_("Implementation groups definition")
    )
    library = models.ForeignKey(
        LoadedLibrary,
        on_delete=models.CASCADE,
        null=True,
        blank=True,
        related_name="frameworks",
    )

    class Meta:
        verbose_name = _("Framework")
        verbose_name_plural = _("Frameworks")

    def is_deletable(self) -> bool:
        """
        Returns True if the framework can be deleted
        """
        if self.compliance_assessment_set.count() > 0:
            return False
        return True

    @property
    def library_entry(self):
        res = {}
        requirement_nodes = self.get_requirement_nodes()
        if requirement_nodes:
            res["requirement_nodes"] = requirement_nodes

        return res

    @property
    def reference_controls(self):
        _reference_controls = ReferenceControl.objects.filter(
            requirements__framework=self
        ).distinct()
        reference_controls = []
        for control in _reference_controls:
            reference_controls.append(
                {"str": control.display_long, "urn": control.urn, "id": control.id}
            )
        return reference_controls

    def get_requirement_nodes(self):
        # Prefetch related objects if they exist to reduce database queries.
        # Adjust prefetch_related paths according to your model relationships.
        nodes_queryset = self.requirement_nodes.prefetch_related(
            "threats", "reference_controls"
        )
        if nodes_queryset.exists():
            return [self.process_node(node) for node in nodes_queryset]
        return []

    def process_node(self, node):
        # Convert the node to dict and process threats and security functions.
        node_dict = model_to_dict(node)
        if node.threats.exists():
            node_dict["threats"] = [
                model_to_dict(threat) for threat in node.threats.all()
            ]
        if node.reference_controls.exists():
            node_dict["reference_controls"] = [
                model_to_dict(reference_control)
                for reference_control in node.reference_controls.all()
            ]
        return node_dict

    def __str__(self) -> str:
        return f"{self.provider} - {self.name}"


class RequirementNode(ReferentialObjectMixin, I18nObjectMixin):
    threats = models.ManyToManyField(
        "Threat",
        blank=True,
        verbose_name=_("Threats"),
        related_name="requirements",
    )
    reference_controls = models.ManyToManyField(
        "ReferenceControl",
        blank=True,
        verbose_name=_("Reference controls"),
        related_name="requirements",
    )
    framework = models.ForeignKey(
        Framework,
        on_delete=models.CASCADE,
        null=True,
        blank=True,
        verbose_name=_("Framework"),
        related_name="requirement_nodes",
    )
    parent_urn = models.CharField(
        max_length=255, null=True, blank=True, verbose_name=_("Parent URN")
    )
    order_id = models.IntegerField(null=True, verbose_name=_("Order ID"))
    implementation_groups = models.JSONField(
        null=True, verbose_name=_("Implementation groups")
    )
    assessable = models.BooleanField(null=False, verbose_name=_("Assessable"))
    typical_evidence = models.TextField(
        null=True, blank=True, verbose_name=_("Typical evidence")
    )
    question = models.JSONField(blank=True, null=True, verbose_name=_("Question"))

    @property
    def associated_reference_controls(self):
        _reference_controls = self.reference_controls.all()
        reference_controls = []
        for control in _reference_controls:
            reference_controls.append(
                {"str": control.display_long, "urn": control.urn, "id": control.id}
            )
        return reference_controls

    @property
    def associated_threats(self):
        _threats = self.threats.all()
        threats = []
        for control in _threats:
            threats.append(
                {"str": control.display_long, "urn": control.urn, "id": control.id}
            )
        return threats

    @property
    def parent_requirement(self):
        parent_requirement = RequirementNode.objects.filter(urn=self.parent_urn).first()
        if not parent_requirement:
            return None
        return {
            "str": parent_requirement.display_long,
            "urn": parent_requirement.urn,
            "id": parent_requirement.id,
            "ref_id": parent_requirement.ref_id,
            "name": parent_requirement.name,
            "description": parent_requirement.description,
        }

    class Meta:
        verbose_name = _("RequirementNode")
        verbose_name_plural = _("RequirementNodes")


class RequirementMappingSet(ReferentialObjectMixin):
    library = models.ForeignKey(
        LoadedLibrary,
        on_delete=models.CASCADE,
        null=True,
        blank=True,
        related_name="requirement_mapping_sets",
    )

    source_framework = models.ForeignKey(
        Framework,
        on_delete=models.CASCADE,
        verbose_name=_("Source framework"),
        related_name="source_framework",
    )
    target_framework = models.ForeignKey(
        Framework,
        on_delete=models.CASCADE,
        verbose_name=_("Target framework"),
        related_name="target_framework",
    )

    def save(self, *args, **kwargs) -> None:
        if self.source_framework == self.target_framework:
            raise ValidationError(_("Source and related frameworks must be different"))
        return super().save(*args, **kwargs)


class RequirementMapping(models.Model):
    class Coverage(models.TextChoices):
        FULL = "full", _("Full")
        PARTIAL = "partial", _("Partial")
        NOT_RELATED = "not_related", _("Not related")

    class Relationship(models.TextChoices):
        SUBSET = "subset", _("Subset")
        INTERSECT = "intersect", _("Intersect")
        EQUAL = "equal", _("Equal")
        SUPERSET = "superset", _("Superset")
        NOT_RELATED = "not_related", _("Not related")

    class Rationale(models.TextChoices):
        SYNTACTIC = "syntactic", _("Syntactic")
        SEMANTIC = "semantic", _("Semantic")
        FUNCTIONAL = "functional", _("Functional")

    FULL_COVERAGE_RELATIONSHIPS = [
        Relationship.EQUAL,
        Relationship.SUPERSET,
    ]

    PARTIAL_COVERAGE_RELATIONSHIPS = [
        Relationship.INTERSECT,
        Relationship.SUBSET,
    ]

    mapping_set = models.ForeignKey(
        RequirementMappingSet,
        on_delete=models.CASCADE,
        verbose_name=_("Mapping set"),
        related_name="mappings",
    )
    target_requirement = models.ForeignKey(
        RequirementNode,
        on_delete=models.CASCADE,
        verbose_name=_("Target requirement"),
        related_name="target_requirement",
    )
    relationship = models.CharField(
        max_length=20,
        choices=Relationship.choices,
        default=Relationship.NOT_RELATED,
        verbose_name=_("Relationship"),
    )
    rationale = models.CharField(
        max_length=20,
        null=True,
        blank=True,
        choices=Rationale.choices,
        verbose_name=_("Rationale"),
    )
    source_requirement = models.ForeignKey(
        RequirementNode,
        on_delete=models.CASCADE,
        verbose_name=_("Source requirement"),
        related_name="source_requirement",
    )
    strength_of_relationship = models.PositiveSmallIntegerField(
        null=True,
        verbose_name=_("Strength of relationship"),
        validators=[MaxValueValidator(10)],
    )
    annotation = models.TextField(null=True, blank=True, verbose_name=_("Annotation"))

    @property
    def coverage(self) -> str:
        if self.relationship == RequirementMapping.Relationship.NOT_RELATED:
            return RequirementMapping.Coverage.NOT_RELATED
        if self.relationship in self.FULL_COVERAGE_RELATIONSHIPS:
            return RequirementMapping.Coverage.FULL
        return RequirementMapping.Coverage.PARTIAL


class Qualification(ReferentialObjectMixin, I18nObjectMixin):
    DEFAULT_QUALIFICATIONS = [
        {
            "abbreviation": "C",
            "qualification_ordering": 1,
            "security_objective_ordering": 1,
            "name": "Confidentiality",
            "urn": "urn:intuitem:risk:qualification:confidentiality",
        },
        {
            "abbreviation": "I",
            "qualification_ordering": 2,
            "security_objective_ordering": 2,
            "name": "Integrity",
            "urn": "urn:intuitem:risk:qualification:integrity",
        },
        {
            "abbreviation": "A",
            "qualification_ordering": 3,
            "security_objective_ordering": 3,
            "name": "Availability",
            "urn": "urn:intuitem:risk:qualification:availability",
        },
        {
            "abbreviation": "P",
            "qualification_ordering": 4,
            "security_objective_ordering": 4,
            "name": "Proof",
            "urn": "urn:intuitem:risk:qualification:proof",
        },
        {
            "abbreviation": "Aut",
            "qualification_ordering": 5,
            "security_objective_ordering": 5,
            "name": "Authenticity",
            "urn": "urn:intuitem:risk:qualification:authenticity",
        },
        {
            "abbreviation": "Priv",
            "qualification_ordering": 6,
            "security_objective_ordering": 6,
            "name": "Privacy",
            "urn": "urn:intuitem:risk:qualification:privacy",
        },
        {
            "abbreviation": "Safe",
            "qualification_ordering": 7,
            "security_objective_ordering": 7,
            "name": "Safety",
            "urn": "urn:intuitem:risk:qualification:safety",
        },
        {
            "abbreviation": "Rep",
            "qualification_ordering": 8,
            "name": "Reputation",
            "urn": "urn:intuitem:risk:qualification:reputation",
        },
        {
            "abbreviation": "Ope",
            "qualification_ordering": 9,
            "name": "Operational",
            "urn": "urn:intuitem:risk:qualification:operational",
        },
        {
            "abbreviation": "Leg",
            "qualification_ordering": 10,
            "name": "Legal",
            "urn": "urn:intuitem:risk:qualification:legal",
        },
        {
            "abbreviation": "Fin",
            "qualification_ordering": 11,
            "name": "Financial",
            "urn": "urn:intuitem:risk:qualification:financial",
        },
        {
            "abbreviation": "Gov",
            "qualification_ordering": 12,
            "name": "Governance",
            "urn": "urn:intuitem:risk:qualification:governance",
        },
        {
            "abbreviation": "Mis",
            "qualification_ordering": 13,
            "name": "Missions and Organizational Services",
            "urn": "urn:intuitem:risk:qualification:missions",
        },
        {
            "abbreviation": "Hum",
            "qualification_ordering": 14,
            "name": "Human",
            "urn": "urn:intuitem:risk:qualification:human",
        },
        {
            "abbreviation": "Mat",
            "qualification_ordering": 15,
            "name": "Material",
            "urn": "urn:intuitem:risk:qualification:material",
        },
        {
            "abbreviation": "Env",
            "qualification_ordering": 16,
            "name": "Environmental",
            "urn": "urn:intuitem:risk:qualification:environmental",
        },
        {
            "abbreviation": "Img",
            "qualification_ordering": 17,
            "name": "Image",
            "urn": "urn:intuitem:risk:qualification:image",
        },
        {
            "abbreviation": "Tru",
            "qualification_ordering": 18,
            "name": "Trust",
            "urn": "urn:intuitem:risk:qualification:trust",
        },
    ]

    abbreviation = models.CharField(
        max_length=20, null=True, blank=True, verbose_name=_("Abbreviation")
    )
    qualification_ordering = models.PositiveSmallIntegerField(
        verbose_name=_("Ordering"), default=0
    )
    security_objective_ordering = models.PositiveSmallIntegerField(
        verbose_name=_("Security objective ordering"), default=0
    )

    class Meta:
        verbose_name = _("Qualification")
        verbose_name_plural = _("Qualifications")
        ordering = ["qualification_ordering"]

    @classmethod
    def create_default_qualifications(cls):
        for qualification in cls.DEFAULT_QUALIFICATIONS:
            Qualification.objects.update_or_create(
                urn=qualification["urn"],
                defaults=qualification,
                create_defaults=qualification,
            )


########################### Domain objects #########################


class Perimeter(NameDescriptionMixin, FolderMixin):
    PRJ_LC_STATUS = [
        ("undefined", _("Undefined")),
        ("in_design", _("Design")),
        ("in_dev", _("Development")),
        ("in_prod", _("Production")),
        ("eol", _("EndOfLife")),
        ("dropped", _("Dropped")),
    ]

    ref_id = models.CharField(
        max_length=100, null=True, blank=True, verbose_name=_("reference id")
    )
    lc_status = models.CharField(
        max_length=20,
        default="in_design",
        choices=PRJ_LC_STATUS,
        verbose_name=_("Status"),
    )
    fields_to_check = ["name"]

    class Meta:
        verbose_name = _("Perimeter")
        verbose_name_plural = _("Perimeters")

    def overall_compliance(self):
        compliance_assessments_list = [
            compliance_assessment
            for compliance_assessment in self.compliance_assessment_set.all()
        ]
        count = (
            RequirementAssessment.objects.filter(status="compliant")
            .filter(compliance_assessment__in=compliance_assessments_list)
            .count()
        )
        total = RequirementAssessment.objects.filter(
            compliance_assessment__in=compliance_assessments_list
        ).count()
        if total == 0:
            return 0
        return round(count * 100 / total)

    def __str__(self):
        return self.folder.name + "/" + self.name


class SecurityException(NameDescriptionMixin, FolderMixin, PublishInRootFolderMixin):
    class Severity(models.IntegerChoices):
        UNDEFINED = -1, "undefined"
        LOW = 0, "low"
        MEDIUM = 1, "medium"
        HIGH = 2, "high"
        CRITICAL = 3, "critical"

    class Status(models.TextChoices):
        DRAFT = "draft", "draft"
        IN_REVIEW = "in_review", "in review"
        APPROVED = "approved", "approved"
        RESOLVED = "resolved", "resolved"
        EXPIRED = "expired", "expired"
        DEPRECATED = "deprecated", "deprecated"

    ref_id = models.CharField(
        max_length=100, null=True, blank=True, verbose_name=_("Reference ID")
    )
    severity = models.SmallIntegerField(
        verbose_name="Severity", choices=Severity.choices, default=Severity.UNDEFINED
    )
    status = models.CharField(
        verbose_name="Status",
        choices=Status.choices,
        null=False,
        default=Status.DRAFT,
        max_length=20,
    )
    expiration_date = models.DateField(
        help_text="Specify when the security exception will no longer apply",
        null=True,
        verbose_name="Expiration date",
    )
    owners = models.ManyToManyField(
        User,
        blank=True,
        verbose_name="Owner",
        related_name="security_exceptions",
    )
    approver = models.ForeignKey(
        User,
        max_length=200,
        verbose_name=_("Approver"),
        on_delete=models.SET_NULL,
        null=True,
        blank=True,
    )
    is_published = models.BooleanField(_("published"), default=True)

    fields_to_check = ["name"]

    def __str__(self):
        return self.name

    def clean(self):
        super().clean()
        if self.expiration_date and self.expiration_date < now().date():
            raise ValidationError(
                {"expiration_date": "Expiration date must be in the future"}
            )


class Asset(
    NameDescriptionMixin, FolderMixin, PublishInRootFolderMixin, FilteringLabelMixin
):
    class Type(models.TextChoices):
        """
        The type of the asset.

        An asset can either be a primary or a support asset.
        A support asset can be linked to another "parent" asset of type primary or support.
        Cycles are not allowed
        """

        PRIMARY = "PR", _("Primary")
        SUPPORT = "SP", _("Support")

    DEFAULT_SECURITY_OBJECTIVES = (
        "confidentiality",
        "integrity",
        "availability",
        "proof",
        "authenticity",
        "privacy",
        "safety",
    )

    SECURITY_OBJECTIVES_JSONSCHEMA = {
        "$schema": "https://json-schema.org/draft/2020-12/schema",
        "$id": "https://ciso-assistant.com/schemas/assets/security_objectives.schema.json",
        "title": "Security objectives",
        "description": "The security objectives of the asset",
        "type": "object",
        "properties": {
            "objectives": {
                "type": "object",
                "patternProperties": {
                    "^[a-z_]+$": {
                        "type": "object",
                        "properties": {
                            "value": {
                                "type": "integer",
                                "minimum": 0,
                                "maximum": 3,
                            },
                            "is_enabled": {
                                "type": "boolean",
                            },
                        },
                    },
                },
            }
        },
    }

    DEFAULT_DISASTER_RECOVERY_OBJECTIVES = ("rto", "rpo", "mtd")

    DISASTER_RECOVERY_OBJECTIVES_JSONSCHEMA = {
        "$schema": "https://json-schema.org/draft/2020-12/schema",
        "$id": "https://ciso-assistant.com/schemas/assets/security_objectives.schema.json",
        "title": "Security objectives",
        "description": "The security objectives of the asset",
        "type": "object",
        "properties": {
            "objectives": {
                "type": "object",
                "patternProperties": {
                    "^[a-z_]+$": {
                        "type": "object",
                        "properties": {
                            "value": {
                                "type": "integer",
                                "minimum": 0,
                            },
                        },
                    },
                },
            }
        },
    }

    SECURITY_OBJECTIVES_SCALES = {
        "1-4": range(1, 5),
        "0-3": range(0, 4),
        "FIPS-199": ["low", "moderate", "moderate", "high"],
    }

    business_value = models.CharField(
        max_length=200, blank=True, verbose_name=_("business value")
    )
    type = models.CharField(
        max_length=2, choices=Type.choices, default=Type.SUPPORT, verbose_name=_("type")
    )
    parent_assets = models.ManyToManyField(
        "self", blank=True, verbose_name=_("parent assets"), symmetrical=False
    )
    reference_link = models.URLField(
        null=True,
        blank=True,
        max_length=2048,
        help_text=_("External url for action follow-up (eg. Jira ticket)"),
        verbose_name=_("Link"),
    )
    security_objectives = models.JSONField(
        default=dict,
        blank=True,
        verbose_name=_("Security objectives"),
        help_text=_("The security objectives of the asset"),
        validators=[JSONSchemaInstanceValidator(SECURITY_OBJECTIVES_JSONSCHEMA)],
    )
    disaster_recovery_objectives = models.JSONField(
        default=dict,
        blank=True,
        verbose_name=_("Disaster recovery objectives"),
        help_text=_("The disaster recovery objectives of the asset"),
        validators=[
            JSONSchemaInstanceValidator(DISASTER_RECOVERY_OBJECTIVES_JSONSCHEMA)
        ],
    )
    ref_id = models.CharField(
        max_length=100, blank=True, verbose_name=_("Reference ID")
    )
    owner = models.ManyToManyField(
        User,
        blank=True,
        verbose_name=_("Owner"),
        related_name="assets",
    )
    security_exceptions = models.ManyToManyField(
        SecurityException,
        blank=True,
        verbose_name="Security exceptions",
        related_name="assets",
    )
    is_published = models.BooleanField(_("published"), default=True)

    fields_to_check = ["name"]

    class Meta:
        verbose_name_plural = _("Assets")
        verbose_name = _("Asset")

    def __str__(self) -> str:
        return str(self.name)

    @property
    def is_primary(self) -> bool:
        """
        Returns True if the asset is a primary asset.
        """
        return self.type == Asset.Type.PRIMARY

    @property
    def is_support(self) -> bool:
        """
        Returns True if the asset is a support asset.
        """
        return self.type == Asset.Type.SUPPORT

    def ancestors_plus_self(self) -> set[Self]:
        result = {self}
        for x in self.parent_assets.all():
            result.update(x.ancestors_plus_self())
        return set(result)

    def get_children(self):
        return Asset.objects.filter(parent_assets=self)

    def get_descendants(self) -> set[Self]:
        children = self.get_children()
        sub_children = set()
        for child in children:
            sub_children.add(child)
            sub_children.update(child.get_descendants())
        return sub_children

    @property
    def children_assets(self):
        descendants = self.get_descendants()
        descendant_ids = [d.id for d in descendants]
        return Asset.objects.filter(id__in=descendant_ids).exclude(id=self.id)

    def get_security_objectives(self) -> dict[str, dict[str, dict[str, int | bool]]]:
        """
        Gets the security objectives of a given asset.
        If the asset is a primary asset, the security objectives are directly stored in the asset.
        If the asset is a supporting asset, the security objectives are the union of the security objectives of all the primary assets it supports.
        If multiple ancestors share the same security objective, its value in the result is its highest value among the ancestors.
        """
        if self.security_objectives.get("objectives"):
            self.security_objectives["objectives"] = {
                key: self.security_objectives["objectives"][key]
                for key in Asset.DEFAULT_SECURITY_OBJECTIVES
                if key in self.security_objectives["objectives"]
            }

        if self.is_primary:
            return self.security_objectives

        ancestors = self.ancestors_plus_self()
        primary_assets = {asset for asset in ancestors if asset.is_primary}
        if not primary_assets:
            return {}

        security_objectives = {}
        for asset in primary_assets:
            for key, content in asset.security_objectives.get("objectives", {}).items():
                if not content.get("is_enabled", False):
                    continue
                if key not in security_objectives:
                    security_objectives[key] = content
                else:
                    security_objectives[key]["value"] = max(
                        security_objectives[key].get("value", 0),
                        content.get("value", 0),
                    )
        return {"objectives": security_objectives}

    def get_disaster_recovery_objectives(self) -> dict[str, dict[str, dict[str, int]]]:
        """
        Gets the disaster recovery objectives of a given asset.
        If the asset is a primary asset, the disaster recovery objectives are directly stored in the asset.
        If the asset is a supporting asset, the disaster recovery objectives are the union of the disaster recovery objectives of all the primary assets it supports.
        If multiple ancestors share the same disaster recovery objective, its value in the result is its lowest value among the ancestors.
        """
        if self.is_primary:
            return self.disaster_recovery_objectives

        ancestors = self.ancestors_plus_self()
        primary_assets = {asset for asset in ancestors if asset.is_primary}
        if not primary_assets:
            return {}

        disaster_recovery_objectives = {}
        for asset in primary_assets:
            for key, content in asset.disaster_recovery_objectives.get(
                "objectives", {}
            ).items():
                if key not in disaster_recovery_objectives:
                    disaster_recovery_objectives[key] = content
                else:
                    disaster_recovery_objectives[key]["value"] = min(
                        disaster_recovery_objectives[key].get("value", 0),
                        content.get("value", 0),
                    )

        return {"objectives": disaster_recovery_objectives}

    def get_security_objectives_display(self) -> list[dict[str, str]]:
        """
        Gets the security objectives of a given asset as strings.
        """
        security_objectives = self.get_security_objectives()
        if len(security_objectives) == 0:
            return []
        general_settings = GlobalSettings.objects.filter(name="general").first()
        scale = (
            general_settings.value.get("security_objective_scale", "1-4")
            if general_settings
            else "1-4"
        )
        return [
            {
                "str": f"{key}: {self.SECURITY_OBJECTIVES_SCALES[scale][content.get('value', 0)]}",
            }
            for key, content in sorted(
                security_objectives.get("objectives", {}).items(),
                key=lambda x: self.DEFAULT_SECURITY_OBJECTIVES.index(x[0]),
            )
            if content.get("is_enabled", False)
            and content.get("value", -1) in range(0, 4)
        ]

    def get_disaster_recovery_objectives_display(self) -> list[dict[str, str]]:
        def format_seconds(seconds: int) -> str:
            hours, remainder = divmod(seconds, 3600)
            minutes, secs = divmod(remainder, 60)

            parts = []
            if hours > 0:
                parts.append(f"{hours}h")
            if minutes > 0:
                parts.append(f"{minutes:02d}m")
            if secs > 0 or (
                not parts
            ):  # Always show seconds if no other parts, or if > 0
                parts.append(f"{secs:02d}s")

            return "".join(parts)

        """
        Gets the disaster recovery objectives of a given asset as strings.
        """
        disaster_recovery_objectives = self.get_disaster_recovery_objectives()
        return [
            {"str": f"{key}: {format_seconds(content.get('value', 0))}"}
            for key, content in sorted(
                disaster_recovery_objectives.get("objectives", {}).items(),
                key=lambda x: self.DEFAULT_DISASTER_RECOVERY_OBJECTIVES.index(x[0]),
            )
            if content.get("value", 0)
        ]

    def save(self, *args, **kwargs) -> None:
        self.full_clean()
        return super().save(*args, **kwargs)


class Evidence(NameDescriptionMixin, FolderMixin, PublishInRootFolderMixin):
    # TODO: Manage file upload to S3/MiniO
    attachment = models.FileField(
        #        upload_to=settings.LOCAL_STORAGE_DIRECTORY,
        blank=True,
        null=True,
        help_text=_("Attachment for evidence (eg. screenshot, log file, etc.)"),
        verbose_name=_("Attachment"),
        validators=[validate_file_size, validate_file_name],
    )
    link = models.URLField(
        blank=True,
        null=True,
        max_length=2048,
        help_text=_("Link to the evidence (eg. Jira ticket, etc.)"),
        verbose_name=_("Link"),
    )
    is_published = models.BooleanField(_("published"), default=True)

    fields_to_check = ["name"]

    class Meta:
        verbose_name = _("Evidence")
        verbose_name_plural = _("Evidences")

    def get_folder(self):
        if self.applied_controls:
            return self.applied_controls.first().folder
        elif self.requirement_assessments:
            return self.requirement_assessments.first().folder
        else:
            return None

    def filename(self):
        return os.path.basename(self.attachment.name)

    def get_size(self):
        if not self.attachment or not self.attachment.storage.exists(
            self.attachment.name
        ):
            return None
        # get the attachment size with the correct unit
        size = self.attachment.size
        if size < 1024:
            return f"{size} B"
        elif size < 1024 * 1024:
            return f"{size / 1024:.1f} KB"
        else:
            return f"{size / 1024 / 1024:.1f} MB"

    def delete(self, *args, **kwargs):
        if self.attachment:
            self.attachment.delete()
        super().delete(*args, **kwargs)

    @property
    def attachment_hash(self):
        if not self.attachment:
            return None
        return hashlib.sha256(self.attachment.read()).hexdigest()


<<<<<<< HEAD
class Incident(NameDescriptionMixin, FolderMixin):
    class Status(models.TextChoices):
        NEW = "new", "New"
        ONGOING = "ongoing", "Ongoing"
        RESOLVED = "resolved", "Resolved"
        CLOSED = "closed", "Closed"
        DISMISSED = "dismissed", "Dismissed"

    class Severity(models.IntegerChoices):
        SEV1 = 1, "Critical"
        SEV2 = 2, "Major"
        SEV3 = 3, "Moderate"
        SEV4 = 4, "Minor"
        SEV5 = 5, "Low"
        UNDEFINED = 6, "unknown"

    ref_id = models.CharField(
        max_length=100, blank=True, verbose_name=_("Reference ID")
    )

    status = models.CharField(
        max_length=20,
        choices=Status.choices,
        default=Status.NEW,
    )
    severity = models.PositiveSmallIntegerField(
        choices=Severity.choices,
        default=Severity.SEV3,
    )
    threats = models.ManyToManyField(
        Threat,
        related_name="incidents",
        verbose_name="Threats",
        blank=True,
    )
    owners = models.ManyToManyField(
        User,
        related_name="incidents",
        verbose_name="Owners",
        blank=True,
    )
    assets = models.ManyToManyField(
        Asset,
        related_name="incidents",
        verbose_name="Assets",
        blank=True,
    )
    qualifications = models.ManyToManyField(
        Qualification,
        related_name="incidents",
        verbose_name="Qualifications",
        blank=True,
    )
    is_published = models.BooleanField(_("published"), default=True)

    fields_to_check = ["name"]

    class Meta:
        verbose_name = "Incident"
        verbose_name_plural = "Incidents"


class TimelineEntry(AbstractBaseModel, FolderMixin):
    """
    Timeline entry objects describe the evolution of an incident
    """

    class EntryType(models.TextChoices):
        DETECTION = "detection", "Detection"
        MITIGATION = "mitigation", "Mitigation"
        OBSERVATION = "observation", "Observation"
        SEVERITY_CHANGED = "severity_changed", "Severity changed"
        STATUS_CHANGED = "status_changed", "Status changed"

        @classmethod
        def get_manual_entry_types(cls):
            return filter(
                lambda x: x[0] in ["detection", "mitigation", "observation"],
                cls.choices,
            )

    incident = models.ForeignKey(
        Incident,
        on_delete=models.CASCADE,
        related_name="timeline_entries",
        verbose_name=_("Incident"),
    )
    entry = models.CharField(max_length=200, verbose_name="Entry", unique=False)
    entry_type = models.CharField(
        max_length=20,
        choices=EntryType.choices,
        default=EntryType.OBSERVATION,
        verbose_name="Entry type",
    )
    timestamp = models.DateTimeField(
        verbose_name="Timestamp", unique=False, default=now
    )
    author = models.ForeignKey(
        User,
        on_delete=models.SET_NULL,
        related_name="timeline_entries",
        verbose_name="Author",
        null=True,
        blank=True,
    )
    observation = models.TextField(verbose_name="Observation", blank=True, null=True)
    evidences = models.ManyToManyField(
        Evidence,
        related_name="timeline_entries",
        verbose_name="Evidence",
        blank=True,
    )
    is_published = models.BooleanField(_("published"), default=True)

    def __str__(self):
        return f"{self.entry}"

    def save(self, *args, **kwargs):
        if not self.folder and self.incident:
            self.folder = self.incident.folder
        super().save(*args, **kwargs)


class AppliedControl(NameDescriptionMixin, FolderMixin, PublishInRootFolderMixin):
=======
class AppliedControl(
    NameDescriptionMixin, FolderMixin, PublishInRootFolderMixin, FilteringLabelMixin
):
>>>>>>> a30ea722
    class Status(models.TextChoices):
        TO_DO = "to_do", _("To do")
        IN_PROGRESS = "in_progress", _("In progress")
        ON_HOLD = "on_hold", _("On hold")
        ACTIVE = "active", _("Active")
        DEPRECATED = "deprecated", _("Deprecated")
        UNDEFINED = "--", _("Undefined")

    PRIORITY = [
        (1, _("P1")),
        (2, _("P2")),
        (3, _("P3")),
        (4, _("P4")),
    ]

    priority = models.PositiveSmallIntegerField(
        choices=PRIORITY,
        null=True,
        blank=True,
        verbose_name=_("Priority"),
    )

    CATEGORY = ReferenceControl.CATEGORY
    CSF_FUNCTION = ReferenceControl.CSF_FUNCTION

    EFFORT = [
        ("S", _("Small")),
        ("M", _("Medium")),
        ("L", _("Large")),
        ("XL", _("Extra Large")),
    ]

    MAP_EFFORT = {None: -1, "S": 1, "M": 2, "L": 4, "XL": 8}
    # todo: think about a smarter model for ranking
    reference_control = models.ForeignKey(
        ReferenceControl,
        on_delete=models.CASCADE,
        null=True,
        blank=True,
        verbose_name=_("Reference Control"),
    )
    ref_id = models.CharField(
        max_length=100, null=True, blank=True, verbose_name=_("reference id")
    )
    evidences = models.ManyToManyField(
        Evidence,
        blank=True,
        verbose_name=_("Evidences"),
        related_name="applied_controls",
    )

    category = models.CharField(
        max_length=20,
        choices=CATEGORY,
        null=True,
        blank=True,
        verbose_name=_("Category"),
    )
    csf_function = models.CharField(
        max_length=20,
        choices=CSF_FUNCTION,
        null=True,
        blank=True,
        verbose_name=_("CSF Function"),
    )
    status = models.CharField(  # Should this field be nullable since there is a default value ?
        max_length=20,
        choices=Status.choices,
        default=Status.UNDEFINED,
        blank=True,
        verbose_name=_("Status"),
    )
    owner = models.ManyToManyField(
        User,
        blank=True,
        verbose_name=_("Owner"),
        related_name="applied_controls",
    )
    start_date = models.DateField(
        blank=True,
        null=True,
        help_text=_("Start date (useful for timeline)"),
        verbose_name=_("Start date"),
    )
    eta = models.DateField(
        blank=True,
        null=True,
        help_text=_("Estimated Time of Arrival"),
        verbose_name=_("ETA"),
    )
    expiry_date = models.DateField(
        blank=True,
        null=True,
        help_text=_("Date after which the applied control is no longer valid"),
        verbose_name=_("Expiry date"),
    )
    link = models.CharField(
        null=True,
        blank=True,
        max_length=2048,
        help_text=_("External url for action follow-up (eg. Jira ticket)"),
        verbose_name=_("Link"),
    )
    effort = models.CharField(
        null=True,
        blank=True,
        max_length=2,
        choices=EFFORT,
        help_text=_("Relative effort of the measure (using T-Shirt sizing)"),
        verbose_name=_("Effort"),
    )
    cost = models.FloatField(
        null=True,
        help_text=_("Cost of the measure (using globally-chosen currency)"),
        verbose_name=_("Cost"),
    )
    progress_field = models.IntegerField(
        default=0,
        verbose_name=_("Progress Field"),
        validators=[
            MinValueValidator(0, message="Progress cannot be less than 0"),
            MaxValueValidator(100, message="Progress cannot be more than 100"),
        ],
    )
    security_exceptions = models.ManyToManyField(
        SecurityException,
        blank=True,
        verbose_name="Security exceptions",
        related_name="applied_controls",
    )
    is_published = models.BooleanField(_("published"), default=True)

    fields_to_check = ["name"]

    class Meta:
        verbose_name = _("Applied control")
        verbose_name_plural = _("Applied controls")

    def save(self, *args, **kwargs):
        if self.reference_control and self.category is None:
            self.category = self.reference_control.category
        if self.reference_control and self.csf_function is None:
            self.csf_function = self.reference_control.csf_function
        if self.status == "active":
            self.progress_field = 100
        super(AppliedControl, self).save(*args, **kwargs)

    @property
    def risk_scenarios(self):
        return self.risk_scenarios.all()

    @property
    def risk_assessments(self):
        return {scenario.risk_assessment for scenario in self.risk_scenarios}

    @property
    def perimeters(self):
        return {risk_assessment.perimeter for risk_assessment in self.risk_assessments}

    def __str__(self):
        return self.name

    @property
    def mid(self):
        return f"M.{self.scoped_id(scope=AppliedControl.objects.filter(folder=self.folder))}"

    @property
    def csv_value(self):
        return f"[{self.status}] {self.name}" if self.status else self.name

    def get_ranking_score(self):
        value = 0
        for risk_scenario in self.risk_scenarios.all():
            current = risk_scenario.current_level
            residual = risk_scenario.residual_level
            if current >= 0 and residual >= 0:
                value += (1 + current - residual) * (current + 1)
        return abs(round(value / self.MAP_EFFORT[self.effort], 4)) if self.effort else 0

    @property
    def get_html_url(self):
        url = reverse("appliedcontrol-detail", args=(self.id,))
        return format_html(
            '<a class="" href="{}"> <b>[MT-eta]</b> {}: {} </a>',
            url,
            self.folder.name,
            self.name,
        )

    def get_linked_requirements_count(self):
        return RequirementNode.objects.filter(
            requirementassessment__applied_controls=self
        ).count()

    @property
    def links_count(self):
        reqs = 0  # compliance requirements
        scenarios = 0  # risk scenarios
        sh_actions = 0  # stakeholder tprm actions

        reqs = RequirementNode.objects.filter(
            requirementassessment__applied_controls=self
        ).count()
        scenarios = RiskScenario.objects.filter(applied_controls=self).count()

        return reqs + scenarios + sh_actions

    def has_evidences(self):
        return self.evidences.count() > 0

    def eta_missed(self):
        return (
            self.eta < date.today() and self.status != "active" if self.eta else False
        )

    @property
    def days_until_eta(self):
        if not self.eta:
            return None
        days_remaining = (self.eta - date.today()).days

        return max(-1, days_remaining)


class PolicyManager(models.Manager):
    def get_queryset(self):
        return super().get_queryset().filter(category="policy")

    def create(self, *args, **kwargs):
        kwargs["category"] = "policy"  # Ensure category is always "policy"
        return super().create(*args, **kwargs)


class Policy(AppliedControl):
    class Meta:
        proxy = True
        verbose_name = _("Policy")
        verbose_name_plural = _("Policies")

    objects = PolicyManager()  # Use the custom manager

    def save(self, *args, **kwargs):
        self.category = "policy"
        super(Policy, self).save(*args, **kwargs)


class Vulnerability(
    NameDescriptionMixin, FolderMixin, PublishInRootFolderMixin, FilteringLabelMixin
):
    class Status(models.TextChoices):
        UNDEFINED = "--", _("Undefined")
        POTENTIAL = "potential", _("Potential")
        EXPLOITABLE = "exploitable", _("Exploitable")
        MITIGATED = "mitigated", _("Mitigated")
        FIXED = "fixed", _("Fixed")

    ref_id = models.CharField(
        max_length=100, blank=True, verbose_name=_("Reference ID")
    )
    status = models.CharField(
        max_length=100,
        choices=Status.choices,
        default=Status.UNDEFINED,
        verbose_name=_("Status"),
    )
    severity = models.IntegerField(
        default=-1,
        verbose_name=_("Severity"),
        help_text=_("The severity of the vulnerability"),
    )
    applied_controls = models.ManyToManyField(
        AppliedControl,
        blank=True,
        verbose_name=_("Applied controls"),
        related_name="vulnerabilities",
    )
    security_exceptions = models.ManyToManyField(
        SecurityException,
        blank=True,
        verbose_name="Security exceptions",
        related_name="vulnerabilities",
    )
    is_published = models.BooleanField(_("published"), default=True)

    fields_to_check = ["name"]


# historical data
class HistoricalMetric(models.Model):
    date = models.DateField(verbose_name=_("Date"), db_index=True)
    data = models.JSONField(verbose_name=_("Historical Data"))
    model = models.TextField(verbose_name=_("Model"), db_index=True)
    object_id = models.UUIDField(verbose_name=_("Object ID"), db_index=True)
    updated_at = models.DateTimeField(auto_now=True, verbose_name=_("Updated at"))

    class Meta:
        unique_together = ("model", "object_id", "date")
        indexes = [
            models.Index(fields=["model", "object_id", "date"]),
            models.Index(fields=["date", "model"]),
        ]

    @classmethod
    def update_daily_metric(cls, model, object_id, data):
        """
        Upsert method to update or create a daily metric. Should be generic enough for other metrics.
        """
        return cls.objects.update_or_create(
            model=model,
            object_id=object_id,
            date=now().date(),
            defaults={"data": data},
        )


########################### Secondary objects #########################


class Assessment(NameDescriptionMixin, ETADueDateMixin, FolderMixin):
    class Status(models.TextChoices):
        PLANNED = "planned", _("Planned")
        IN_PROGRESS = "in_progress", _("In progress")
        IN_REVIEW = "in_review", _("In review")
        DONE = "done", _("Done")
        DEPRECATED = "deprecated", _("Deprecated")

    perimeter = models.ForeignKey(
        Perimeter,
        on_delete=models.CASCADE,
        verbose_name=_("Perimeter"),
        null=True,
    )
    version = models.CharField(
        max_length=100,
        blank=True,
        null=True,
        help_text=_("Version of the compliance assessment (eg. 1.0, 2.0, etc.)"),
        verbose_name=_("Version"),
        default="1.0",
    )
    status = models.CharField(
        max_length=100,
        choices=Status.choices,
        default=Status.PLANNED,
        verbose_name=_("Status"),
        blank=True,
        null=True,
    )
    authors = models.ManyToManyField(
        User,
        blank=True,
        verbose_name=_("Authors"),
        related_name="%(class)s_authors",
    )
    reviewers = models.ManyToManyField(
        User,
        blank=True,
        verbose_name=_("Reviewers"),
        related_name="%(class)s_reviewers",
    )
    observation = models.TextField(null=True, blank=True, verbose_name=_("Observation"))

    fields_to_check = ["name", "version"]

    class Meta:
        abstract = True

    def save(self, *args, **kwargs) -> None:
        if not self.folder or self.folder == Folder.get_root_folder():
            self.folder = self.perimeter.folder
        return super().save(*args, **kwargs)


class RiskAssessment(Assessment):
    risk_matrix = models.ForeignKey(
        RiskMatrix,
        on_delete=models.PROTECT,
        help_text=_("WARNING! After choosing it, you will not be able to change it"),
        verbose_name=_("Risk matrix"),
    )
    ref_id = models.CharField(
        max_length=100, null=True, blank=True, verbose_name=_("reference id")
    )
    ebios_rm_study = models.ForeignKey(
        "ebios_rm.EbiosRMStudy",
        verbose_name=_("EBIOS RM study"),
        on_delete=models.CASCADE,
        null=True,
        blank=True,
        related_name="risk_assessments",
    )

    class Meta:
        verbose_name = _("Risk assessment")
        verbose_name_plural = _("Risk assessments")

    def upsert_daily_metrics(self):
        per_treatment = self.get_per_treatment()

        total = RiskScenario.objects.filter(risk_assessment=self).count()
        data = {
            "scenarios": {
                "total": total,
                "per_treatment": per_treatment,
            },
        }

        HistoricalMetric.update_daily_metric(
            model=self.__class__.__name__, object_id=self.id, data=data
        )

    def __str__(self) -> str:
        return f"{self.name} - {self.version}"

    def get_per_treatment(self) -> dict:
        output = dict()
        for treatment in RiskScenario.TREATMENT_OPTIONS:
            output[treatment[0]] = (
                RiskScenario.objects.filter(risk_assessment=self)
                .filter(treatment=treatment[0])
                .count()
            )
        return output

    def save(self, *args, **kwargs) -> None:
        super().save(*args, **kwargs)
        self.upsert_daily_metrics()

    @property
    def path_display(self) -> str:
        return f"{self.perimeter.folder}/{self.perimeter}/{self.name} - {self.version}"

    def get_scenario_count(self) -> int:
        count = RiskScenario.objects.filter(risk_assessment=self.id).count()
        scenario_count = count
        return scenario_count

    def quality_check(self) -> dict:
        errors_lst = list()
        warnings_lst = list()
        info_lst = list()
        # --- check on the risk risk_assessment:
        _object = serializers.serialize("json", [self])
        _object = json.loads(_object)
        if self.status == Assessment.Status.IN_PROGRESS:
            info_lst.append(
                {
                    "msg": _("{}: Risk assessment is still in progress").format(
                        str(self)
                    ),
                    "msgid": "riskAssessmentInProgress",
                    "obj_type": "risk_assessment",
                    "object": _object,
                }
            )
        if not self.authors.all():
            info_lst.append(
                {
                    "msg": _("{}: No author assigned to this risk assessment").format(
                        str(self)
                    ),
                    "msgid": "riskAssessmentNoAuthor",
                    "obj_type": "risk_assessment",
                    "object": _object,
                }
            )
        if not self.risk_scenarios.all():
            warnings_lst.append(
                {
                    "msg": _(
                        "{}: RiskAssessment is empty. No risk scenario declared yet"
                    ).format(self),
                    "msgid": "riskAssessmentEmpty",
                    "obj_type": "risk_assessment",
                    "object": _object,
                }
            )
        # ---

        # --- checks on the risk scenarios
        # TODO: Refactor this
        _scenarios = serializers.serialize(
            "json", self.risk_scenarios.all().order_by("created_at")
        )
        scenarios = [x["fields"] for x in json.loads(_scenarios)]
        for i in range(len(scenarios)):
            scenarios[i]["id"] = json.loads(_scenarios)[i]["pk"]
        for ri in scenarios:
            if ri["current_level"] < 0:
                warnings_lst.append(
                    {
                        "msg": _("{} current risk level has not been assessed").format(
                            ri["name"]
                        ),
                        "msgid": "riskScenarioNoCurrentLevel",
                        "link": f"risk-scenarios/{ri['id']}",
                        "obj_type": "riskscenario",
                        "object": ri,
                    }
                )
            if ri["residual_level"] < 0 and ri["current_level"] >= 0:
                errors_lst.append(
                    {
                        "msg": _(
                            "{} residual risk level has not been assessed. If no additional measures are applied, it should be at the same level as the current risk"
                        ).format(ri["name"]),
                        "msgid": "riskScenarioNoResidualLevel",
                        "obj_type": "riskscenario",
                        "object": ri,
                    }
                )
            if ri["residual_level"] > ri["current_level"]:
                errors_lst.append(
                    {
                        "msg": _(
                            "{} residual risk level is higher than the current one"
                        ).format(ri["name"]),
                        "msgid": "riskScenarioResidualHigherThanCurrent",
                        "link": f"risk-scenarios/{ri['id']}",
                        "obj_type": "riskscenario",
                        "object": ri,
                    }
                )
            if ri["residual_proba"] > ri["current_proba"]:
                errors_lst.append(
                    {
                        "msg": _(
                            "{} residual risk probability is higher than the current one"
                        ).format(ri["name"]),
                        "msgid": "riskScenarioResidualProbaHigherThanCurrent",
                        "link": f"risk-scenarios/{ri['id']}",
                        "obj_type": "riskscenario",
                        "object": ri,
                    }
                )
            if ri["residual_impact"] > ri["current_impact"]:
                errors_lst.append(
                    {
                        "msg": _(
                            "{} residual risk impact is higher than the current one"
                        ).format(ri["name"]),
                        "msgid": "riskScenarioResidualImpactHigherThanCurrent",
                        "link": f"risk-scenarios/{ri['id']}",
                        "obj_type": "riskscenario",
                        "object": ri,
                    }
                )

            if (
                ri["residual_level"] < ri["current_level"]
                or ri["residual_proba"] < ri["current_proba"]
                or ri["residual_impact"] < ri["current_impact"]
            ):
                if (
                    len(ri.get("applied_controls", {})) == 0
                    and ri["residual_level"] >= 0
                ):
                    errors_lst.append(
                        {
                            "msg": _(
                                "{}: residual risk level has been lowered without any specific measure"
                            ).format(ri["name"]),
                            "msgid": "riskScenarioResidualLoweredWithoutMeasures",
                            "link": f"risk-scenarios/{ri['id']}",
                            "obj_type": "riskscenario",
                            "object": ri,
                        }
                    )

            if ri["treatment"] == "accepted":
                if not ri.get("riskacceptance_set", {}).get("exists", lambda: False)():
                    warnings_lst.append(
                        {
                            "msg": _(
                                "{} risk accepted but no risk acceptance attached"
                            ).format(ri),
                            "msgid": "riskScenarioAcceptedNoAcceptance",
                            "link": f"risk-scenarios/{ri['id']}",
                            "obj_type": "riskscenario",
                            "object": ri,
                        }
                    )
        # --- checks on the applied controls
        _measures = serializers.serialize(
            "json",
            AppliedControl.objects.filter(
                risk_scenarios__risk_assessment=self
            ).order_by("created_at"),
        )
        measures = [x["fields"] for x in json.loads(_measures)]
        for i in range(len(measures)):
            measures[i]["id"] = json.loads(_measures)[i]["pk"]

        for mtg in measures:
            if not mtg["eta"] and not mtg["status"] == "active":
                warnings_lst.append(
                    {
                        "msg": _("{} does not have an ETA").format(mtg["name"]),
                        "msgid": "appliedControlNoETA",
                        "link": f"applied-controls/{mtg['id']}",
                        "obj_type": "appliedcontrol",
                        "object": {"name": mtg["name"], "id": mtg["id"]},
                    }
                )
            elif mtg["eta"] and not mtg["status"] == "active":
                if date.today() > datetime.strptime(mtg["eta"], "%Y-%m-%d").date():
                    errors_lst.append(
                        {
                            "msg": _(
                                "{} ETA is in the past now. Consider updating its status or the date"
                            ).format(mtg["name"]),
                            "msgid": "appliedControlETAInPast",
                            "link": f"applied-controls/{mtg['id']}",
                            "obj_type": "appliedcontrol",
                            "object": {"name": mtg["name"], "id": mtg["id"]},
                        }
                    )

            if not mtg["effort"]:
                warnings_lst.append(
                    {
                        "msg": _(
                            "{} does not have an estimated effort. This will help you for prioritization"
                        ).format(mtg["name"]),
                        "msgid": "appliedControlNoEffort",
                        "link": f"applied-controls/{mtg['id']}",
                        "obj_type": "appliedcontrol",
                        "object": {"name": mtg["name"], "id": mtg["id"]},
                    }
                )

            if not mtg["cost"]:
                warnings_lst.append(
                    {
                        "msg": _(
                            "{} does not have an estimated cost. This will help you for prioritization"
                        ).format(mtg["name"]),
                        "msgid": "appliedControlNoCost",
                        "link": f"applied-controls/{mtg['id']}",
                        "obj_type": "appliedcontrol",
                        "object": {"name": mtg["name"], "id": mtg["id"]},
                    }
                )

            if not mtg["link"]:
                info_lst.append(
                    {
                        "msg": _(
                            "{}: Applied control does not have an external link attached. This will help you for follow-up"
                        ).format(mtg["name"]),
                        "msgid": "appliedControlNoLink",
                        "link": f"applied-controls/{mtg['id']}",
                        "obj_type": "appliedcontrol",
                        "object": {"name": mtg["name"], "id": mtg["id"]},
                    }
                )

        # --- checks on the risk acceptances
        _acceptances = serializers.serialize(
            "json",
            RiskAcceptance.objects.filter(risk_scenarios__risk_assessment=self)
            .distinct()
            .order_by("created_at"),
        )
        acceptances = [x["fields"] for x in json.loads(_acceptances)]
        for i in range(len(acceptances)):
            acceptances[i]["id"] = json.loads(_acceptances)[i]["pk"]
        for ra in acceptances:
            if not ra["expiry_date"]:
                warnings_lst.append(
                    {
                        "msg": _("{}: Acceptance has no expiry date").format(
                            ra["name"]
                        ),
                        "msgid": "riskAcceptanceNoExpiryDate",
                        "link": f"risk-acceptances/{ra['id']}",
                        "obj_type": "appliedcontrol",
                        "object": ra,
                    }
                )
                continue
            if date.today() > datetime.strptime(ra["expiry_date"], "%Y-%m-%d").date():
                errors_lst.append(
                    {
                        "msg": _(
                            "{}: Acceptance has expired. Consider updating the status or the date"
                        ).format(ra["name"]),
                        "msgid": "riskAcceptanceExpired",
                        "link": f"risk-acceptances/{ra['id']}",
                        "obj_type": "riskacceptance",
                        "object": ra,
                    }
                )

        findings = {
            "errors": errors_lst,
            "warnings": warnings_lst,
            "info": info_lst,
            "count": sum([len(errors_lst), len(warnings_lst), len(info_lst)]),
        }
        return findings

    # NOTE: if your save() method throws an exception, you might want to override the clean() method to prevent
    # 500 errors when the form submitted. See https://docs.djangoproject.com/en/dev/ref/models/instances/#django.db.models.Model.clean


def risk_scoring(probability, impact, risk_matrix: RiskMatrix) -> int:
    fields = risk_matrix.json_definition
    risk_index = fields["grid"][probability][impact]
    return risk_index


class RiskScenario(NameDescriptionMixin):
    TREATMENT_OPTIONS = [
        ("open", _("Open")),
        ("mitigate", _("Mitigate")),
        ("accept", _("Accept")),
        ("avoid", _("Avoid")),
        ("transfer", _("Transfer")),
    ]

    QUALIFICATIONS = [
        ("Confidentiality", _("Confidentiality")),
        ("Integrity", _("Integrity")),
        ("Availability", _("Availability")),
        ("Proof", _("Proof")),
        ("Authenticity", _("Authenticity")),
        ("Privacy", _("Privacy")),
        ("Safety", _("Safety")),
        ("Reputation", _("Reputation")),
        ("Operational", _("Operational")),
        ("Legal", _("Legal")),
        ("Financial", _("Financial")),
    ]

    DEFAULT_SOK_OPTIONS = {
        -1: {
            "name": _("--"),
            "description": _(
                "The strength of the knowledge supporting the assessment is undefined"
            ),
        },
        0: {
            "name": _("Low"),
            "description": _(
                "The strength of the knowledge supporting the assessment is low"
            ),
            "symbol": "◇",
        },
        1: {
            "name": _("Medium"),
            "description": _(
                "The strength of the knowledge supporting the assessment is medium"
            ),
            "symbol": "⬙",
        },
        2: {
            "name": _("High"),
            "description": _(
                "The strength of the knowledge supporting the assessment is high"
            ),
            "symbol": "◆",
        },
    }

    risk_assessment = models.ForeignKey(
        RiskAssessment,
        on_delete=models.CASCADE,
        verbose_name=_("RiskAssessment"),
        related_name="risk_scenarios",
    )
    assets = models.ManyToManyField(
        Asset,
        verbose_name=_("Assets"),
        blank=True,
        help_text=_("Assets impacted by the risk scenario"),
        related_name="risk_scenarios",
    )
    vulnerabilities = models.ManyToManyField(
        Vulnerability,
        verbose_name=_("Vulnerabilities"),
        blank=True,
        help_text=_("Vulnerabities exploited by the risk scenario"),
        related_name="risk_scenarios",
    )
    applied_controls = models.ManyToManyField(
        AppliedControl,
        verbose_name=_("Applied controls"),
        blank=True,
        related_name="risk_scenarios",
    )
    threats = models.ManyToManyField(
        Threat,
        verbose_name=_("Threats"),
        blank=True,
        related_name="risk_scenarios",
    )
    existing_controls = models.TextField(
        max_length=2000,
        help_text=_(
            "The existing controls to manage this risk. Edit the risk scenario to add extra applied controls."
        ),
        verbose_name=_("Existing controls"),
        blank=True,
    )
    existing_applied_controls = models.ManyToManyField(
        AppliedControl,
        verbose_name=_("Existing Applied controls"),
        blank=True,
        related_name="risk_scenarios_e",
    )

    owner = models.ManyToManyField(
        User,
        blank=True,
        verbose_name=_("Owner"),
        related_name="risk_scenarios",
    )
    # current
    current_proba = models.SmallIntegerField(
        default=-1, verbose_name=_("Current probability")
    )
    current_impact = models.SmallIntegerField(
        default=-1, verbose_name=_("Current impact")
    )
    current_level = models.SmallIntegerField(
        default=-1,
        verbose_name=_("Current level"),
        help_text=_(
            "The risk level given the current measures. Automatically updated on Save, based on the chosen risk matrix"
        ),
    )

    # residual
    residual_proba = models.SmallIntegerField(
        default=-1, verbose_name=_("Residual probability")
    )
    residual_impact = models.SmallIntegerField(
        default=-1, verbose_name=_("Residual impact")
    )
    residual_level = models.SmallIntegerField(
        default=-1,
        verbose_name=_("Residual level"),
        help_text=_(
            "The risk level when all the extra measures are done. Automatically updated on Save, based on the chosen risk matrix"
        ),
    )

    treatment = models.CharField(
        max_length=20,
        choices=TREATMENT_OPTIONS,
        default="open",
        verbose_name=_("Treatment status"),
    )

    ref_id = models.CharField(
        max_length=100, blank=True, verbose_name=_("Reference ID")
    )

    qualifications = models.JSONField(default=list, verbose_name=_("Qualifications"))

    strength_of_knowledge = models.IntegerField(
        default=-1,
        verbose_name=_("Strength of Knowledge"),
        help_text=_("The strength of the knowledge supporting the assessment"),
    )
    justification = models.CharField(
        max_length=500, blank=True, null=True, verbose_name=_("Justification")
    )
    security_exceptions = models.ManyToManyField(
        SecurityException,
        blank=True,
        verbose_name="Security exceptions",
        related_name="risk_scenarios",
    )

    fields_to_check = ["name"]

    class Meta:
        verbose_name = _("Risk scenario")
        verbose_name_plural = _("Risk scenarios")

    # def get_rating_options(self, field: str) -> list[tuple]:
    #     risk_matrix = self.risk_assessment.risk_matrix.parse_json()
    #     return [(k, v) for k, v in risk_matrix.fields[field].items()]

    @classmethod
    def get_default_ref_id(cls, risk_assessment: RiskAssessment):
        """return associated risk assessment id"""
        scenarios_ref_ids = [x.ref_id for x in risk_assessment.risk_scenarios.all()]
        nb_scenarios = len(scenarios_ref_ids) + 1
        candidates = [f"R.{i}" for i in range(1, nb_scenarios + 1)]
        return next(x for x in candidates if x not in scenarios_ref_ids)

    def parent_perimeter(self):
        return self.risk_assessment.perimeter

    parent_perimeter.short_description = _("Perimeter")

    def get_matrix(self):
        return self.risk_assessment.risk_matrix.parse_json_translated()

    def get_current_risk(self):
        if self.current_level < 0:
            return {
                "abbreviation": "--",
                "name": "--",
                "description": "not rated",
                "hexcolor": "#A9A9A9",
                "value": -1,
            }
        risk_matrix = self.get_matrix()
        current_risk = {
            **risk_matrix["risk"][self.current_level],
            "value": self.current_level,
        }
        update_translations_in_object(current_risk)
        return current_risk

    def get_current_impact(self):
        if self.current_impact < 0:
            return {
                "abbreviation": "--",
                "name": "--",
                "description": "not rated",
                "value": -1,
            }
        risk_matrix = self.get_matrix()
        return {
            **risk_matrix["impact"][self.current_impact],
            "value": self.current_impact,
        }

    def get_current_proba(self):
        if self.current_proba < 0:
            return {
                "abbreviation": "--",
                "name": "--",
                "description": "not rated",
                "value": -1,
            }
        risk_matrix = self.get_matrix()
        return {
            **risk_matrix["probability"][self.current_proba],
            "value": self.current_proba,
        }

    def get_residual_risk(self):
        if self.residual_level < 0:
            return {
                "abbreviation": "--",
                "name": "--",
                "description": "not rated",
                "hexcolor": "#A9A9A9",
                "value": -1,
            }
        risk_matrix = self.get_matrix()
        residual_risk = {
            **risk_matrix["risk"][self.residual_level],
            "value": self.residual_level,
        }
        update_translations_in_object(residual_risk)
        return residual_risk

    def get_residual_impact(self):
        if self.residual_impact < 0:
            return {
                "abbreviation": "--",
                "name": "--",
                "description": "not rated",
                "value": -1,
            }
        risk_matrix = self.get_matrix()
        return {
            **risk_matrix["impact"][self.residual_impact],
            "value": self.residual_impact,
        }

    def get_residual_proba(self):
        if self.residual_proba < 0:
            return {
                "abbreviation": "--",
                "name": "--",
                "description": "not rated",
                "value": -1,
            }
        risk_matrix = self.get_matrix()
        return {
            **risk_matrix["probability"][self.residual_proba],
            "value": self.residual_proba,
        }

    def get_strength_of_knowledge(self):
        if self.strength_of_knowledge < 0:
            return self.DEFAULT_SOK_OPTIONS[-1]
        return self.DEFAULT_SOK_OPTIONS[self.strength_of_knowledge]

    def __str__(self):
        return str(self.parent_perimeter()) + _(": ") + str(self.name)

    def save(self, *args, **kwargs):
        if self.current_proba >= 0 and self.current_impact >= 0:
            self.current_level = risk_scoring(
                self.current_proba,
                self.current_impact,
                self.risk_assessment.risk_matrix,
            )
        else:
            self.current_level = -1
        if self.residual_proba >= 0 and self.residual_impact >= 0:
            self.residual_level = risk_scoring(
                self.residual_proba,
                self.residual_impact,
                self.risk_assessment.risk_matrix,
            )
        else:
            self.residual_level = -1
        super(RiskScenario, self).save(*args, **kwargs)
        self.risk_assessment.upsert_daily_metrics()


class ComplianceAssessment(Assessment):
    framework = models.ForeignKey(
        Framework, on_delete=models.CASCADE, verbose_name=_("Framework")
    )
    selected_implementation_groups = models.JSONField(
        blank=True, null=True, verbose_name=_("Selected implementation groups")
    )
    ref_id = models.CharField(
        max_length=100, null=True, blank=True, verbose_name=_("reference id")
    )
    # score system is suggested by the framework, but can be changed at the start of the assessment
    min_score = models.IntegerField(null=True, verbose_name=_("Minimum score"))
    max_score = models.IntegerField(null=True, verbose_name=_("Maximum score"))
    scores_definition = models.JSONField(
        blank=True, null=True, verbose_name=_("Score definition")
    )
    show_documentation_score = models.BooleanField(default=False)

    assets = models.ManyToManyField(
        Asset,
        verbose_name=_("Related assets"),
        blank=True,
        help_text=_("Assets related to the compliance assessment"),
        related_name="compliance_assessments",
    )

    fields_to_check = ["name", "version"]

    class Meta:
        verbose_name = _("Compliance assessment")
        verbose_name_plural = _("Compliance assessments")

    def upsert_daily_metrics(self):
        per_status = dict()
        per_result = dict()
        for item in self.get_requirements_status_count():
            per_status[item[1]] = item[0]

        for item in self.get_requirements_result_count():
            per_result[item[1]] = item[0]
        total = RequirementAssessment.objects.filter(compliance_assessment=self).count()
        data = {
            "reqs": {
                "total": total,
                "per_status": per_status,
                "per_result": per_result,
                "progress_perc": self.progress,
                "score": self.get_global_score(),
            },
        }

        HistoricalMetric.update_daily_metric(
            model=self.__class__.__name__, object_id=self.id, data=data
        )

    def save(self, *args, **kwargs) -> None:
        if self.min_score is None:
            self.min_score = self.framework.min_score
            self.max_score = self.framework.max_score
            self.scores_definition = self.framework.scores_definition
        super().save(*args, **kwargs)
        self.upsert_daily_metrics()

    def create_requirement_assessments(
        self, baseline: Self | None = None
    ) -> list["RequirementAssessment"]:
        # Fetch all requirements in a single query
        requirements = RequirementNode.objects.filter(
            framework=self.framework
        ).select_related()

        # If there's a baseline, prefetch all related baseline assessments in one query
        baseline_assessments = {}
        if baseline and baseline.framework == self.framework:
            baseline_assessments = {
                ra.requirement_id: ra
                for ra in RequirementAssessment.objects.filter(
                    compliance_assessment=baseline, requirement__in=requirements
                ).prefetch_related("evidences", "applied_controls")
            }

        # Create all RequirementAssessment objects in bulk
        requirement_assessments = [
            RequirementAssessment(
                compliance_assessment=self,
                requirement=requirement,
                folder_id=self.folder.id,  # Use foreign key directly
                answer=transform_question_to_answer(requirement.question)
                if requirement.question
                else {},
            )
            for requirement in requirements
        ]

        # Bulk create all assessments
        created_assessments = RequirementAssessment.objects.bulk_create(
            requirement_assessments
        )

        # If there's a baseline, update the created assessments with baseline data
        if baseline_assessments:
            updates = []
            m2m_operations = []

            for assessment in created_assessments:
                baseline_assessment = baseline_assessments.get(
                    assessment.requirement_id
                )
                if baseline_assessment:
                    # Update scalar fields
                    assessment.result = baseline_assessment.result
                    assessment.status = baseline_assessment.status
                    assessment.score = baseline_assessment.score
                    assessment.documentation_score = (
                        baseline_assessment.documentation_score
                    )
                    assessment.is_scored = baseline_assessment.is_scored
                    assessment.observation = baseline_assessment.observation
                    updates.append(assessment)

                    # Store M2M operations for later
                    m2m_operations.append(
                        (
                            assessment,
                            baseline_assessment.evidences.all(),
                            baseline_assessment.applied_controls.all(),
                        )
                    )

            # Bulk update scalar fields
            if updates:
                RequirementAssessment.objects.bulk_update(
                    updates,
                    [
                        "result",
                        "status",
                        "score",
                        "documentation_score",
                        "is_scored",
                        "observation",
                    ],
                )

            # Handle M2M relationships
            for assessment, evidences, controls in m2m_operations:
                assessment.evidences.set(evidences)
                assessment.applied_controls.set(controls)

        return created_assessments

    def get_global_score(self):
        requirement_assessments_scored = (
            RequirementAssessment.objects.filter(compliance_assessment=self)
            .exclude(status=RequirementAssessment.Result.NOT_APPLICABLE)
            .exclude(is_scored=False)
            .exclude(requirement__assessable=False)
        )
        ig = (
            set(self.selected_implementation_groups)
            if self.selected_implementation_groups
            else None
        )
        score = 0
        n = 0

        for ras in requirement_assessments_scored:
            if not (ig) or (ig & set(ras.requirement.implementation_groups or [])):
                score += ras.score or 0
                n += 1
                if self.show_documentation_score:
                    score += ras.documentation_score or 0
                    n += 1
        if n > 0:
            global_score = score / n
            # We use this instead of using the python round function so that the python backend outputs the same result as the javascript frontend.
            return int(global_score * 10) / 10
        else:
            return -1

    def get_selected_implementation_groups(self):
        framework = self.framework
        if (
            not framework.implementation_groups_definition
            or not self.selected_implementation_groups
        ):
            return []
        return [
            group.get("name")
            for group in framework.implementation_groups_definition
            if group.get("ref_id") in self.selected_implementation_groups
        ]

    def get_requirement_assessments(self, include_non_assessable: bool):
        """
        Returns sorted assessable requirement assessments based on the selected implementation groups.
        If include_non_assessable is True, it returns all requirements regardless of their assessable status.
        """
        if not self.selected_implementation_groups:
            requirements = RequirementAssessment.objects.filter(
                compliance_assessment=self
            )
            if not include_non_assessable:
                requirements = requirements.filter(requirement__assessable=True)
            return requirements.order_by("requirement__order_id")

        selected_implementation_groups_set = set(self.selected_implementation_groups)
        requirements = RequirementAssessment.objects.filter(compliance_assessment=self)
        if not include_non_assessable:
            requirements = requirements.filter(requirement__assessable=True)

        requirements = requirements.order_by("requirement__order_id")

        requirement_assessments_list = [
            requirement
            for requirement in requirements
            if selected_implementation_groups_set
            & set(
                requirement.requirement.implementation_groups
                if requirement.requirement.implementation_groups
                else []
            )
        ]

        return requirement_assessments_list

    def get_requirements_status_count(self):
        requirements_status_count = []
        for st in RequirementAssessment.Status:
            requirements_status_count.append(
                (
                    RequirementAssessment.objects.filter(status=st)
                    .filter(compliance_assessment=self)
                    .count(),
                    st,
                )
            )
        return requirements_status_count

    def get_requirements_result_count(self):
        requirements_result_count = []
        selected_implementation_groups_set = (
            set(self.selected_implementation_groups)
            if self.selected_implementation_groups
            else None
        )

        requirements = RequirementAssessment.objects.filter(
            compliance_assessment=self, requirement__assessable=True
        ).select_related("requirement")

        if selected_implementation_groups_set is not None:
            result_groups = {}
            for req in requirements:
                req_groups = set(req.requirement.implementation_groups or [])
                if selected_implementation_groups_set & req_groups:
                    result_groups.setdefault(req.result, []).append(req)

            for rs in RequirementAssessment.Result:
                count = len(result_groups.get(rs, []))
                requirements_result_count.append((count, rs))
        else:
            for rs in RequirementAssessment.Result:
                count = requirements.filter(result=rs).count()
                requirements_result_count.append((count, rs))

        return requirements_result_count

    def get_measures_status_count(self):
        measures_status_count = []
        measures_list = []
        for requirement_assessment in self.requirement_assessments.all():
            measures_list += requirement_assessment.applied_controls.all().values_list(
                "id", flat=True
            )
        for st in "AppliedControl".Status.choices:
            measures_status_count.append(
                (
                    "AppliedControl".objects.filter(status=st[0])
                    .filter(id__in=measures_list)
                    .count(),
                    st,
                )
            )
        return measures_status_count

    def donut_render(self) -> dict:
        def union_queries(base_query, groups, field_name):
            queries = [
                base_query.filter(**{f"{field_name}__icontains": group}).distinct()
                for group in groups
            ]
            return queries[0].union(*queries[1:]) if queries else base_query.none()

        color_map = {
            RequirementAssessment.Result.NOT_ASSESSED: "#d1d5db",
            RequirementAssessment.Result.NON_COMPLIANT: "#f87171",
            RequirementAssessment.Result.PARTIALLY_COMPLIANT: "#fde047",
            RequirementAssessment.Result.COMPLIANT: "#86efac",
            RequirementAssessment.Result.NOT_APPLICABLE: "#000000",
            RequirementAssessment.Status.TODO: "#9ca3af",
            RequirementAssessment.Status.IN_PROGRESS: "#f59e0b",
            RequirementAssessment.Status.IN_REVIEW: "#3b82f6",
            RequirementAssessment.Status.DONE: "#86efac",
        }

        compliance_assessments_result = {"values": [], "labels": []}
        for result in RequirementAssessment.Result.values:
            assessable_requirements_filter = {
                "compliance_assessment": self,
                "requirement__assessable": True,
            }

            base_query = RequirementAssessment.objects.filter(
                result=result, **assessable_requirements_filter
            ).distinct()

            if self.selected_implementation_groups:
                union_query = union_queries(
                    base_query,
                    self.selected_implementation_groups,
                    "requirement__implementation_groups",
                )
            else:
                union_query = base_query

            count = union_query.count()
            value_entry = {
                "name": result,
                "localName": camel_case(result),
                "value": count,
                "itemStyle": {"color": color_map[result]},
            }

            compliance_assessments_result["values"].append(value_entry)
            compliance_assessments_result["labels"].append(result)

        compliance_assessments_status = {"values": [], "labels": []}
        for status in RequirementAssessment.Status.values:
            assessable_requirements_filter = {
                "compliance_assessment": self,
                "requirement__assessable": True,
            }

            base_query = RequirementAssessment.objects.filter(
                status=status, **assessable_requirements_filter
            ).distinct()

            if self.selected_implementation_groups:
                union_query = union_queries(
                    base_query,
                    self.selected_implementation_groups,
                    "requirement__implementation_groups",
                )
            else:
                union_query = base_query

            count = union_query.count()
            value_entry = {
                "name": status,
                "localName": camel_case(status),
                "value": count,
                "itemStyle": {"color": color_map[status]},
            }

            compliance_assessments_status["values"].append(value_entry)
            compliance_assessments_status["labels"].append(status)

        return {
            "result": compliance_assessments_result,
            "status": compliance_assessments_status,
        }

    def quality_check(self) -> dict:
        AppliedControl = apps.get_model("core", "AppliedControl")

        errors_lst = list()
        warnings_lst = list()
        info_lst = list()
        # --- check on the assessment:
        _object = serializers.serialize("json", [self])
        _object = json.loads(_object)
        if self.status == Assessment.Status.IN_PROGRESS:
            info_lst.append(
                {
                    "msg": _("{}: Compliance assessment is still in progress").format(
                        str(self)
                    ),
                    "msgid": "complianceAssessmentInProgress",
                    "obj_type": "complianceassessment",
                    "object": _object,
                }
            )

        if not self.authors.all():
            info_lst.append(
                {
                    "msg": _(
                        "{}: No author assigned to this compliance assessment"
                    ).format(str(self)),
                    "msgid": "complianceAssessmentNoAuthor",
                    "obj_type": "complianceassessment",
                    "object": _object,
                }
            )
        # ---

        # --- check on requirement assessments:
        _requirement_assessments = self.requirement_assessments.all().order_by(
            "created_at"
        )
        requirement_assessments = []
        for ra in _requirement_assessments:
            ra_dict = json.loads(serializers.serialize("json", [ra]))[0]["fields"]
            ra_dict["name"] = str(ra)
            ra_dict["id"] = ra.id
            requirement_assessments.append(ra_dict)
        for requirement_assessment in requirement_assessments:
            if (
                requirement_assessment["result"] in ("compliant", "partially_compliant")
                and len(requirement_assessment["applied_controls"]) == 0
            ):
                warnings_lst.append(
                    {
                        "msg": _(
                            "{}: Requirement assessment result is compliant or partially compliant with no applied control applied"
                        ).format(requirement_assessment["name"]),
                        "msgid": "requirementAssessmentNoAppliedControl",
                        "link": f"requirement-assessments/{requirement_assessment['id']}",
                        "obj_type": "requirementassessment",
                        "object": requirement_assessment,
                    }
                )
        # ---

        # --- check on applied controls:
        _applied_controls = serializers.serialize(
            "json",
            AppliedControl.objects.filter(
                requirement_assessments__compliance_assessment=self
            ).order_by("created_at"),
        )
        applied_controls = [x["fields"] for x in json.loads(_applied_controls)]
        for i in range(len(applied_controls)):
            applied_controls[i]["id"] = json.loads(_applied_controls)[i]["pk"]
        for applied_control in applied_controls:
            if not applied_control["reference_control"]:
                info_lst.append(
                    {
                        "msg": _(
                            "{}: Applied control has no reference control selected"
                        ).format(applied_control["name"]),
                        "msgid": "appliedControlNoReferenceControl",
                        "link": f"applied-controls/{applied_control['id']}",
                        "obj_type": "appliedcontrol",
                        "object": applied_control,
                    }
                )
        # ---

        # --- check on evidence:
        _evidences = serializers.serialize(
            "json",
            Evidence.objects.filter(
                applied_controls__in=AppliedControl.objects.filter(
                    requirement_assessments__compliance_assessment=self
                )
            ).order_by("created_at"),
        )
        evidences = [x["fields"] for x in json.loads(_evidences)]
        for i in range(len(evidences)):
            evidences[i]["id"] = json.loads(_evidences)[i]["pk"]
        for evidence in evidences:
            if not evidence["attachment"]:
                warnings_lst.append(
                    {
                        "msg": _("{}: Evidence has no file uploaded").format(
                            evidence["name"]
                        ),
                        "msgid": "evidenceNoFile",
                        "link": f"evidences/{evidence['id']}",
                        "obj_type": "evidence",
                        "object": evidence,
                    }
                )

        findings = {
            "errors": errors_lst,
            "warnings": warnings_lst,
            "info": info_lst,
            "count": sum([len(errors_lst), len(warnings_lst), len(info_lst)]),
        }
        return findings

    def compute_requirement_assessments_results(
        self, mapping_set: RequirementMappingSet, source_assessment: Self
    ) -> list["RequirementAssessment"]:
        requirement_assessments: list[RequirementAssessment] = []
        result_order = (
            RequirementAssessment.Result.NOT_ASSESSED,
            RequirementAssessment.Result.NOT_APPLICABLE,
            RequirementAssessment.Result.NON_COMPLIANT,
            RequirementAssessment.Result.PARTIALLY_COMPLIANT,
            RequirementAssessment.Result.COMPLIANT,
        )

        def assign_attributes(target, attributes):
            """
            Helper function to assign attributes to a target object.
            Only assigns if the attribute is not None.
            """
            keys = ["result", "status", "score", "is_scored", "observation"]
            for key, value in zip(keys, attributes):
                if value is not None:
                    setattr(target, key, value)

        for requirement_assessment in self.requirement_assessments.all():
            mappings = mapping_set.mappings.filter(
                target_requirement=requirement_assessment.requirement
            )
            inferences = []
            refs = []

            # Filter for full coverage relationships if applicable
            if mappings.filter(
                relationship__in=RequirementMapping.FULL_COVERAGE_RELATIONSHIPS
            ).exists():
                mappings = mappings.filter(
                    relationship__in=RequirementMapping.FULL_COVERAGE_RELATIONSHIPS
                )

            for mapping in mappings:
                source_requirement_assessment = RequirementAssessment.objects.get(
                    compliance_assessment=source_assessment,
                    requirement=mapping.source_requirement,
                )
                inferred_result = requirement_assessment.infer_result(
                    mapping=mapping,
                    source_requirement_assessment=source_requirement_assessment,
                )
                if inferred_result.get("result") in result_order:
                    inferences.append(
                        (
                            inferred_result.get("result"),
                            inferred_result.get("status"),
                            inferred_result.get("score"),
                            inferred_result.get("is_scored"),
                            inferred_result.get("observation"),
                        )
                    )
                    refs.append(source_requirement_assessment)

            if inferences:
                if len(inferences) == 1:
                    selected_inference = inferences[0]
                    ref = refs[0]
                else:
                    selected_inference = min(
                        inferences, key=lambda x: result_order.index(x[0])
                    )
                    ref = refs[inferences.index(selected_inference)]

                assign_attributes(requirement_assessment, selected_inference)
                requirement_assessment.mapping_inference = {
                    "result": requirement_assessment.result,
                    "source_requirement_assessment": {
                        "str": str(ref),
                        "id": str(ref.id),
                        "is_scored": ref.is_scored,
                        "score": ref.score,
                        "coverage": mapping.coverage,
                    },
                    # "mappings": [mapping.id for mapping in mappings],
                }
                requirement_assessment.save()
                requirement_assessments.append(requirement_assessment)

        return requirement_assessments

    @property
    def progress(self) -> int:
        requirement_assessments = list(
            self.get_requirement_assessments(include_non_assessable=False)
        )
        total_cnt = len(requirement_assessments)
        assessed_cnt = len(
            [
                r
                for r in requirement_assessments
                if r.result != RequirementAssessment.Result.NOT_ASSESSED
            ]
        )
        return int((assessed_cnt / total_cnt) * 100) if total_cnt > 0 else 0

    @property
    def answers_progress(self) -> int:
        requirement_assessments = self.get_requirement_assessments(
            include_non_assessable=False
        )
        total_questions_count = 0
        answered_questions_count = 0
        for ra in requirement_assessments:
            # if it has question set it should count
            if ra.requirement.question:
                answers = ra.answer.get("questions")
                if answers:
                    total_questions_count += len(answers)
                    answered_questions_count += sum(
                        1 for ans in answers if ans.get("answer") != ""
                    )

        if total_questions_count > 0:
            return int((answered_questions_count / total_questions_count) * 100)
        else:
            return 0


class RequirementAssessment(AbstractBaseModel, FolderMixin, ETADueDateMixin):
    class Status(models.TextChoices):
        TODO = "to_do", _("To do")
        IN_PROGRESS = "in_progress", _("In progress")
        IN_REVIEW = "in_review", _("In review")
        DONE = "done", _("Done")

    class Result(models.TextChoices):
        NOT_ASSESSED = "not_assessed", _("Not assessed")
        PARTIALLY_COMPLIANT = "partially_compliant", _("Partially compliant")
        NON_COMPLIANT = "non_compliant", _("Non-compliant")
        COMPLIANT = "compliant", _("Compliant")
        NOT_APPLICABLE = "not_applicable", _("Not applicable")

    status = models.CharField(
        max_length=100,
        choices=Status.choices,
        default=Status.TODO,
        verbose_name=_("Status"),
    )
    result = models.CharField(
        max_length=64,
        choices=Result.choices,
        verbose_name=_("Result"),
        default=Result.NOT_ASSESSED,
    )
    is_scored = models.BooleanField(
        default=False,
        verbose_name=_("Is scored"),
    )
    score = models.IntegerField(
        blank=True,
        null=True,
        verbose_name=_("Score"),
    )
    documentation_score = models.IntegerField(
        blank=True, null=True, verbose_name=_("Documentation Score")
    )
    evidences = models.ManyToManyField(
        Evidence,
        blank=True,
        verbose_name=_("Evidences"),
        related_name="requirement_assessments",
    )
    observation = models.TextField(null=True, blank=True, verbose_name=_("Observation"))
    compliance_assessment = models.ForeignKey(
        ComplianceAssessment,
        on_delete=models.CASCADE,
        verbose_name=_("Compliance assessment"),
        related_name="requirement_assessments",
    )
    requirement = models.ForeignKey(
        RequirementNode, on_delete=models.CASCADE, verbose_name=_("Requirement")
    )
    applied_controls = models.ManyToManyField(
        "AppliedControl",
        blank=True,
        verbose_name=_("Applied controls"),
        related_name="requirement_assessments",
    )
    selected = models.BooleanField(
        default=True,
        verbose_name=_("Selected"),
    )
    mapping_inference = models.JSONField(
        default=dict,
        verbose_name=_("Mapping inference"),
    )
    answer = models.JSONField(
        blank=True,
        null=True,
        verbose_name=_("Answer"),
    )
    security_exceptions = models.ManyToManyField(
        SecurityException,
        blank=True,
        verbose_name="Security exceptions",
        related_name="requirement_assessments",
    )

    def __str__(self) -> str:
        return self.requirement.display_short

    def get_requirement_description(self) -> str:
        return get_referential_translation(
            {
                "description": self.requirement.description,
                "translations": self.requirement.translations,
            },
            "description",
        )

    def infer_result(
        self, mapping: RequirementMapping, source_requirement_assessment: Self
    ) -> dict | None:
        if mapping.coverage == RequirementMapping.Coverage.FULL:
            if (
                source_requirement_assessment.compliance_assessment.min_score
                == self.compliance_assessment.min_score
                and source_requirement_assessment.compliance_assessment.max_score
                == self.compliance_assessment.max_score
            ):
                return {
                    "result": source_requirement_assessment.result,
                    "status": source_requirement_assessment.status,
                    "score": source_requirement_assessment.score,
                    "is_scored": source_requirement_assessment.is_scored,
                    "observation": source_requirement_assessment.observation,
                }
            else:
                return {
                    "result": source_requirement_assessment.result,
                    "status": source_requirement_assessment.status,
                    "observation": source_requirement_assessment.observation,
                }
        if mapping.coverage == RequirementMapping.Coverage.PARTIAL:
            if source_requirement_assessment.result in (
                RequirementAssessment.Result.COMPLIANT,
                RequirementAssessment.Result.PARTIALLY_COMPLIANT,
            ):
                return {"result": RequirementAssessment.Result.PARTIALLY_COMPLIANT}
            if (
                source_requirement_assessment.result
                == RequirementAssessment.Result.NON_COMPLIANT
            ):
                return {"result": RequirementAssessment.Result.NON_COMPLIANT}
        return {}

    def create_applied_controls_from_suggestions(self) -> list[AppliedControl]:
        applied_controls: list[AppliedControl] = []
        for reference_control in self.requirement.reference_controls.all():
            try:
                _name = (
                    reference_control.get_name_translated or reference_control.ref_id
                )
                applied_control, created = AppliedControl.objects.get_or_create(
                    name=_name,
                    folder=self.folder,
                    reference_control=reference_control,
                    category=reference_control.category,
                )
                if created:
                    logger.info(
                        "Successfully created applied control from reference_control",
                        applied_control=applied_control,
                        reference_control=reference_control,
                    )
                else:
                    logger.info(
                        "Applied control already exists, skipping creation and using existing one",
                        applied_control=applied_control,
                        reference_control=reference_control,
                    )
                applied_controls.append(applied_control)
            except Exception as e:
                logger.error(
                    "An error occurred while creating applied control from reference control",
                    reference_control=reference_control,
                    exc_info=e,
                )
                continue
        if applied_controls:
            self.applied_controls.add(*applied_controls)
        return applied_controls

    class Meta:
        verbose_name = _("Requirement assessment")
        verbose_name_plural = _("Requirement assessments")

    def save(self, *args, **kwargs) -> None:
        super().save(*args, **kwargs)
        self.compliance_assessment.upsert_daily_metrics()


class FindingsAssessment(Assessment):
    class Category(models.TextChoices):
        UNDEFINED = "--", "Undefined"
        PENTEST = "pentest", "Pentest"
        AUDIT = "audit", "Audit"
        SELF_IDENTIFIED = "self_identified", "Self-identified"

    owner = models.ManyToManyField(
        User,
        blank=True,
        verbose_name=_("Owner"),
        related_name="findings_assessments",
    )

    category = models.CharField(
        verbose_name=_("Category"),
        choices=Category.choices,
        max_length=32,
        default=Category.UNDEFINED,
    )

    ref_id = models.CharField(
        max_length=100, null=True, blank=True, verbose_name=_("reference id")
    )

    def get_findings_metrics(self):
        findings = self.findings.all()
        total_count = findings.count()

        # Skip calculations if there are no findings
        if total_count == 0:
            return {
                "total_count": 0,
                "status_distribution": {},
                "severity_distribution": {},
                "unresolved_important_count": 0,
            }

        status_counts = {}
        for status_code, _ in Finding.Status.choices:
            status_counts[status_code] = findings.filter(status=status_code).count()

        # Severity distribution using the defined severity levels - we need a better way for this
        severity_values = {
            -1: "undefined",
            0: "low",
            1: "medium",
            2: "high",
            3: "critical",
        }

        severity_distribution = {}
        for value, label in severity_values.items():
            severity_distribution[label] = findings.filter(severity=value).count()

        # Count of unresolved important findings (severity is HIGH or CRITICAL)
        # Excludes findings that are mitigated, resolved, or dismissed
        unresolved_important = (
            findings.filter(
                severity__gte=2  # HIGH or CRITICAL (>=2)
            )
            .exclude(
                status__in=[
                    Finding.Status.MITIGATED,
                    Finding.Status.RESOLVED,
                    Finding.Status.DISMISSED,
                ]
            )
            .count()
        )

        return {
            "total_count": total_count,
            "status_distribution": status_counts,
            "severity_distribution": severity_distribution,
            "unresolved_important_count": unresolved_important,
        }


class Finding(NameDescriptionMixin, FolderMixin, FilteringLabelMixin):
    class Status(models.TextChoices):
        UNDEFINED = "--", _("Undefined")
        IDENTIFIED = "identified", _("Identified")
        CONFIRMED = "confirmed", _("Confirmed")
        DISMISSED = "dismissed", _("Dismissed")
        ASSIGNED = "assigned", _("Assigned")
        IN_PROGRESS = "in_progress", _("In Progress")
        MITIGATED = "mitigated", _("Mitigated")
        RESOLVED = "resolved", _("Resolved")
        DEPRECATED = "deprecated", _("Deprecated")

    findings_assessment = models.ForeignKey(
        FindingsAssessment, on_delete=models.CASCADE, related_name="findings"
    )
    vulnerabilities = models.ManyToManyField(
        Vulnerability,
        verbose_name=_("Vulnerabilities"),
        related_name="findings",
        blank=True,
    )
    reference_controls = models.ManyToManyField(
        ReferenceControl,
        verbose_name=_("Reference controls"),
        related_name="findings",
        blank=True,
    )
    applied_controls = models.ManyToManyField(
        AppliedControl,
        verbose_name=_("Applied controls"),
        related_name="findings",
        blank=True,
    )
    owner = models.ManyToManyField(
        User,
        blank=True,
        verbose_name=_("Owner"),
        related_name="findings",
    )

    ref_id = models.CharField(
        max_length=100, blank=True, verbose_name=_("Reference ID")
    )
    severity = models.IntegerField(
        default=-1,
        verbose_name=_("Severity"),
        help_text=_("The severity of the finding"),
    )
    status = models.CharField(
        verbose_name="Status",
        choices=Status.choices,
        null=False,
        default=Status.UNDEFINED,
        max_length=32,
    )

    class Meta:
        verbose_name = _("Finding")
        verbose_name_plural = _("Findings")


########################### RiskAcesptance is a domain object relying on secondary objects #########################


class RiskAcceptance(NameDescriptionMixin, FolderMixin, PublishInRootFolderMixin):
    ACCEPTANCE_STATE = [
        ("created", "Created"),
        ("submitted", "Submitted"),
        ("accepted", "Accepted"),
        ("rejected", "Rejected"),
        ("revoked", "Revoked"),
    ]

    risk_scenarios = models.ManyToManyField(
        RiskScenario,
        verbose_name=_("Risk scenarios"),
        help_text=_(
            "Select the risk scenarios to be accepted, attention they must be part of the chosen domain"
        ),
    )
    approver = models.ForeignKey(
        User,
        max_length=200,
        help_text=_("Risk owner and approver identity"),
        verbose_name=_("Approver"),
        on_delete=models.SET_NULL,
        null=True,
        blank=True,
    )
    state = models.CharField(
        max_length=20,
        choices=ACCEPTANCE_STATE,
        default="created",
        verbose_name=_("State"),
    )
    expiry_date = models.DateField(
        help_text=_("Specify when the risk acceptance will no longer apply"),
        null=True,
        verbose_name=_("Expiry date"),
    )
    accepted_at = models.DateTimeField(
        blank=True, null=True, verbose_name=_("Acceptance date")
    )
    rejected_at = models.DateTimeField(
        blank=True, null=True, verbose_name=_("Rejection date")
    )
    revoked_at = models.DateTimeField(
        blank=True, null=True, verbose_name=_("Revocation date")
    )
    justification = models.CharField(
        max_length=500, blank=True, null=True, verbose_name=_("Justification")
    )

    fields_to_check = ["name"]

    class Meta:
        permissions = [
            ("approve_riskacceptance", "Can validate/rejected risk acceptances")
        ]
        verbose_name = _("Risk acceptance")
        verbose_name_plural = _("Risk acceptances")

    def __str__(self):
        if self.name:
            return self.name
        scenario_names: str = ", ".join(
            [str(scenario) for scenario in self.risk_scenarios.all()]
        )
        return f"{scenario_names}"

    @property
    def get_html_url(self):
        url = reverse("riskacceptance-detail", args=(self.id,))
        return format_html(
            '<a class="" href="{}"> <b>[RA-exp]</b> {}: {} </a>',
            url,
            self.folder.name,
            self.name,
        )

    def set_state(self, state):
        self.state = state
        if state == "accepted":
            self.accepted_at = datetime.now()
            # iterate over the risk scenarios to set their treatment to accepted
            for scenario in self.risk_scenarios.all():
                scenario.treatment = "accept"
                scenario.save()
        if state == "rejected":
            self.rejected_at = datetime.now()
        elif state == "revoked":
            self.revoked_at = datetime.now()
        self.save()


common_exclude = ["created_at", "updated_at"]

auditlog.register(
    ReferenceControl,
    exclude_fields=common_exclude,
)
auditlog.register(
    AppliedControl,
    m2m_fields={"owner", "evidences"},
    exclude_fields=common_exclude,
)
auditlog.register(
    Threat,
    exclude_fields=common_exclude,
)
auditlog.register(
    ComplianceAssessment,
    m2m_fields={"authors"},
    exclude_fields=common_exclude,
)
auditlog.register(
    RequirementAssessment,
    m2m_fields={"applied_controls"},
    exclude_fields=common_exclude,
)
auditlog.register(
    RiskAssessment,
    m2m_fields={"authors"},
    exclude_fields=common_exclude,
)
auditlog.register(
    RiskScenario,
    m2m_fields={"owner", "applied_controls", "existing_applied_controls"},
    exclude_fields=common_exclude,
)
auditlog.register(
    FindingsAssessment,
    m2m_fields={"authors"},
    exclude_fields=common_exclude,
)
auditlog.register(
    Finding,
    m2m_fields={"applied_controls", "owner"},
    exclude_fields=common_exclude,
)
auditlog.register(
    Framework,
    exclude_fields=common_exclude,
)
auditlog.register(
    RiskAcceptance,
    m2m_fields={"risk_scenarios"},
    exclude_fields=common_exclude,
)
auditlog.register(
    Folder,
    exclude_fields=common_exclude,
)
auditlog.register(
    Perimeter,
    exclude_fields=common_exclude,
)
auditlog.register(
    Evidence,
    exclude_fields=common_exclude,
)
auditlog.register(
    Asset,
    exclude_fields=common_exclude,
    m2m_fields={"parent_assets"},
)
auditlog.register(
    SecurityException,
    exclude_fields=common_exclude,
)
auditlog.register(
    Vulnerability,
    exclude_fields=common_exclude,
)
auditlog.register(
    Incident,
    exclude_fields=common_exclude,
)
auditlog.register(
    TimelineEntry,
    exclude_fields=common_exclude,
)
# actions - 0: create, 1: update, 2: delete<|MERGE_RESOLUTION|>--- conflicted
+++ resolved
@@ -1861,7 +1861,6 @@
         return hashlib.sha256(self.attachment.read()).hexdigest()
 
 
-<<<<<<< HEAD
 class Incident(NameDescriptionMixin, FolderMixin):
     class Status(models.TextChoices):
         NEW = "new", "New"
@@ -1985,12 +1984,9 @@
         super().save(*args, **kwargs)
 
 
-class AppliedControl(NameDescriptionMixin, FolderMixin, PublishInRootFolderMixin):
-=======
 class AppliedControl(
     NameDescriptionMixin, FolderMixin, PublishInRootFolderMixin, FilteringLabelMixin
 ):
->>>>>>> a30ea722
     class Status(models.TextChoices):
         TO_DO = "to_do", _("To do")
         IN_PROGRESS = "in_progress", _("In progress")
