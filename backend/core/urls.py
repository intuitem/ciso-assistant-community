from .views import *
from tprm.views import (
    EntityViewSet,
    RepresentativeViewSet,
    SolutionViewSet,
    EntityAssessmentViewSet,
)
from library.views import StoredLibraryViewSet, LoadedLibraryViewSet
import importlib


from django.urls import include, path
from rest_framework import routers

from ciso_assistant.settings import DEBUG
from django.conf import settings

router = routers.DefaultRouter()
router.register(r"folders", FolderViewSet, basename="folders")
router.register(r"entities", EntityViewSet, basename="entities")
router.register(
    r"entity-assessments", EntityAssessmentViewSet, basename="entity-assessments"
)
router.register(r"solutions", SolutionViewSet, basename="solutions")
router.register(r"representatives", RepresentativeViewSet, basename="representatives")
router.register(r"projects", ProjectViewSet, basename="projects")
router.register(r"risk-matrices", RiskMatrixViewSet, basename="risk-matrices")
router.register(r"vulnerabilities", VulnerabilityViewSet, basename="vulnerabilities")
router.register(r"risk-assessments", RiskAssessmentViewSet, basename="risk-assessments")
router.register(r"threats", ThreatViewSet, basename="threats")
router.register(r"risk-scenarios", RiskScenarioViewSet, basename="risk-scenarios")
router.register(r"applied-controls", AppliedControlViewSet, basename="applied-controls")
router.register(r"policies", PolicyViewSet, basename="policies")
router.register(r"risk-acceptances", RiskAcceptanceViewSet, basename="risk-acceptances")
router.register(
    r"reference-controls", ReferenceControlViewSet, basename="reference-controls"
)
router.register(r"assets", AssetViewSet, basename="assets")

router.register(r"users", UserViewSet, basename="users")
router.register(r"user-groups", UserGroupViewSet, basename="user-groups")
router.register(r"roles", RoleViewSet, basename="roles")
router.register(r"role-assignments", RoleAssignmentViewSet, basename="role-assignments")
router.register(r"frameworks", FrameworkViewSet, basename="frameworks")
router.register(r"evidences", EvidenceViewSet, basename="evidences")
router.register(
    r"compliance-assessments",
    ComplianceAssessmentViewSet,
    basename="compliance-assessments",
)
router.register(r"requirement-nodes", RequirementViewSet, basename="requirement-nodes")
router.register(
    r"requirement-assessments",
    RequirementAssessmentViewSet,
    basename="requirement-assessments",
)
router.register(r"stored-libraries", StoredLibraryViewSet, basename="stored-libraries")
router.register(r"loaded-libraries", LoadedLibraryViewSet, basename="loaded-libraries")
router.register(
    r"requirement-mapping-sets",
    RequirementMappingSetViewSet,
    basename="requirement-mapping-sets",
)
router.register(
    r"filtering-labels",
    FilteringLabelViewSet,
    basename="filtering-labels",
)

ROUTES = settings.ROUTES
MODULES = settings.MODULES.values()

for route in ROUTES:
    view_module = importlib.import_module(ROUTES[route]["viewset"].rsplit(".", 1)[0])
    router.register(
        route,
        getattr(view_module, ROUTES[route]["viewset"].rsplit(".")[-1]),
        basename=ROUTES[route].get("basename"),
    )

urlpatterns = [
    path("", include(router.urls)),
    path("iam/", include("iam.urls")),
    path("serdes/", include("serdes.urls")),
    path("settings/", include("global_settings.urls")),
<<<<<<< HEAD
    path("user-preferences/", UserPreferencesView.as_view(), name="user-preferences"),
=======
    path("ebios-rm/", include("ebios_rm.urls")),
>>>>>>> 09d652e2
    path("csrf/", get_csrf_token, name="get_csrf_token"),
    path("build/", get_build, name="get_build"),
    path("evidences/<uuid:pk>/upload/", UploadAttachmentView.as_view(), name="upload"),
    path("get_counters/", get_counters_view, name="get_counters_view"),
    path("get_metrics/", get_metrics_view, name="get_metrics_view"),
    path("agg_data/", get_agg_data, name="get_agg_data"),
    path("composer_data/", get_composer_data, name="get_composer_data"),
    path("i18n/", include("django.conf.urls.i18n")),
    path(
        "accounts/saml/", include("iam.sso.saml.urls")
    ),  # NOTE: This has to be placed before the allauth urls, otherwise our ACS implementation will not be used
    path("accounts/", include("allauth.urls")),
    path("_allauth/", include("allauth.headless.urls")),
    path(
        "requirement-assessments/<uuid:pk>/suggestions/applied-controls/",
        RequirementAssessmentViewSet.create_suggested_applied_controls,
    ),
    path(
        "compliance-assessments/<uuid:pk>/suggestions/applied-controls/",
        ComplianceAssessmentViewSet.create_suggested_applied_controls,
    ),
]

# Additional modules take precedence over the default modules
for index, module in enumerate(MODULES):
    urlpatterns.insert(index, (path(module["path"], include(module["module"]))))

if DEBUG:
    # Browsable API is only available in DEBUG mode
    urlpatterns += [
        path("api-auth/", include("rest_framework.urls", namespace="rest_framework")),
    ]<|MERGE_RESOLUTION|>--- conflicted
+++ resolved
@@ -83,11 +83,8 @@
     path("iam/", include("iam.urls")),
     path("serdes/", include("serdes.urls")),
     path("settings/", include("global_settings.urls")),
-<<<<<<< HEAD
     path("user-preferences/", UserPreferencesView.as_view(), name="user-preferences"),
-=======
     path("ebios-rm/", include("ebios_rm.urls")),
->>>>>>> 09d652e2
     path("csrf/", get_csrf_token, name="get_csrf_token"),
     path("build/", get_build, name="get_build"),
     path("evidences/<uuid:pk>/upload/", UploadAttachmentView.as_view(), name="upload"),
