--- conflicted
+++ resolved
@@ -5,12 +5,8 @@
 description: "Information security, cybersecurity and privacy protection \u2014 Information\
   \ security management systems \u2014 Requirements"
 copyright: See https://www.iso.org/standard/27001
-<<<<<<< HEAD
-version: 6
+version: 7
 publication_date: 2024-03-02
-=======
-version: 7
->>>>>>> d16acfbf
 provider: ISO/IEC
 packager: intuitem
 translations:
