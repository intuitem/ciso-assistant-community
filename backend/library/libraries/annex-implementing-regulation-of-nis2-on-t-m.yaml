--- conflicted
+++ resolved
@@ -11,12 +11,8 @@
   managed security service providers, providers of online market places, of online
   search engines and of social networking services platforms, and trust service providers
 copyright: EUROPEAN COMMISSION
-<<<<<<< HEAD
-version: 2
+version: 3
 publication_date: 2024-10-26
-=======
-version: 3
->>>>>>> d16acfbf
 provider: EUROPEAN COMMISSION
 packager: intuitem
 translations:
