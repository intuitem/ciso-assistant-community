import type { PlaywrightTestConfig } from '@playwright/test';
import { devices } from '@playwright/test';

const config: PlaywrightTestConfig = {
	webServer: {
<<<<<<< HEAD
		command: process.env.COMPOSE_TEST ? 'echo "The docker compose frontend server didn\'t start correctly"' : 'npm run build && npm run preview',
		port: process.env.COMPOSE_TEST ? 3000 : 4173,
		reuseExistingServer: process.env.COMPOSE_TEST
=======
		command: 'npm run build && npm run preview',
		port: 4173,
		reuseExistingServer: !process.env.CI,
>>>>>>> d14b8d11
	},
	testDir: 'tests',
	outputDir: 'tests/results',
	fullyParallel: true,
	forbidOnly: !!process.env.CI,
	retries: process.env.CI ? 2 : 1,
	workers: process.env.CI ? 1 : 2,
	globalTimeout: 60 * 60 * 1000,
	timeout: 50 * 1000,
	expect : {
		timeout: 7 * 1000
	},
	reporter: [
		[process.env.CI ? 'github' : 'list'],
		['html', { 
			open: process.env.CI ? 'never' : process.env.DOCKER ? 'always' : 'on-failure',
			outputFolder: 'tests/reports',
			host: process.env.DOCKER ? '0.0.0.0' : 'localhost'
		}]
	],
	use: {
		screenshot: 'only-on-failure',
		video: process.env.CI ? 'retain-on-failure' : 'on',
		trace: process.env.CI ? 'retain-on-failure' : 'on',
		contextOptions: {
			recordVideo: { dir: "tests/results/videos"}
		}
	},
	projects: [
		{
			name: 'chromium',
			use: { ...devices['Desktop Chrome'] },
		},
		{
			name: 'firefox',
			use: { ...devices['Desktop Firefox'] },
		},
		// {
		// 	name: 'webkit',
		// 	use: { ...devices['Desktop Safari'] },
		// 	name: 'webkit',
		// 	use: { ...devices['Desktop Safari'] },
		// }
	]
};

export default config;<|MERGE_RESOLUTION|>--- conflicted
+++ resolved
@@ -3,15 +3,9 @@
 
 const config: PlaywrightTestConfig = {
 	webServer: {
-<<<<<<< HEAD
 		command: process.env.COMPOSE_TEST ? 'echo "The docker compose frontend server didn\'t start correctly"' : 'npm run build && npm run preview',
 		port: process.env.COMPOSE_TEST ? 3000 : 4173,
 		reuseExistingServer: process.env.COMPOSE_TEST
-=======
-		command: 'npm run build && npm run preview',
-		port: 4173,
-		reuseExistingServer: !process.env.CI,
->>>>>>> d14b8d11
 	},
 	testDir: 'tests',
 	outputDir: 'tests/results',
