import type { Page as _Page } from '@playwright/test';
import type { Expect } from '@playwright/test';
import { Sidebar } from '../derived/sidebar';
import { Element } from './element';

/** This is a fundamental class, it must be inherited by any base/derived class that represents a specific web page. */
export class Page {
	protected _self: _Page;
	protected _endpoint: string;

	/**
	 * @param page - The page object given by the playwright page fixture.
	 * @param endpoint - The endpoint of this page (e.g. "/login").
	 */
	constructor(page: _Page, endpoint: string) {
		this._self = page;
		// Can we make it so the endpoint should id a Page static variable !
		this._endpoint = endpoint;
	}

	/** Returns the underlying playwright Page of this object. */
	getSelf(): _Page {
		return this._self;
	}

	/** Check if the browser's URL match the expected endpoint. */
	async checkSelf(expect: Expect) {
		await expect(this._self).toHaveURL(this._endpoint);
	}

	/** Goto the page (by using the endpoint given to its constructor). */
	async gotoSelf() {
		await this._self.goto(this._endpoint);
	}

	/**
	 * Retrieves a sub-element instance of the specified element class, applying locator filters and optionally passing it a context.
	 *
	 * @template T - The type of the Element class to instantiate.
	 * @param elementClass - The constructor of the Element class, which must have a static `DATA_TESTID` property.
	 * @param filters - Optional locator filters used to refine the element selection. Defaults to an empty object.
	 * @param context - Optional context to be passed to the element instance. Defaults to an empty object.
	 * @returns A new instance of the specified element class (`InstanceType<T>`).
	 *
	 * @throws If the static `DATA_TESTID` property is missing on the provided element class.
	 *
	 * @remarks
	 * This method extracts a data test identifier from either the provided filters or the static `DATA_TESTID` property
	 * of the element class. It uses this identifier to obtain a locator, then applies additional filters (like `nth`, `first`,
	 * or `last`) to narrow down the element selection. Finally, it instantiates the element class with the resolved locator, the super-element (`this`) and the context.
	 */
	protected _getSubElement<T extends Element.Class<any>>(
		elementClass: T,
		filters: Element.LocatorFilters = {},
		context: Element.Context = {}
	): InstanceType<T> {
		// This is just a temporary proxy element which will not be stored in the this._chain of the sub-elements of this page.
		const rootElement = new Element(this._self.locator(':root'), this);
		// @ts-ignore: This will be the only time _getSubElement is accessed outside of an Element class.
		return rootElement._getSubElement(elementClass, filters, context, this);
	}

	/**
	 * Creates and returns an instance of the specified `pageClass`.
	 *
	 * @param pageClass - The class constructor to instantiate.
	 * @param endpoint - An optional endpoint string to pass to the class constructor.
	 *
	 * @returns An instance of the `pageClass`, initialized with the current context and optional endpoint.
	 */
	protected _getGoto<T extends Page.Class<any>>(pageClass: T, endpoint?: string): InstanceType<T> {
		return new pageClass(this._self, endpoint);
	}

	/**
	 * Close a modal by clicking outside of it.
	 * This method specifically clicks at coordinates (1, 1) which is supposed to outside of the modal.
	 * This way of closing modal may not work for all modals.
	 */
	async doCloseModal() {
		const modalBackdrop = this.getSelf().getByTestId('modal-backdrop');

		try {
			await modalBackdrop.waitFor({ state: 'visible', timeout: 5000 });
		} catch {
			return;
		}
<<<<<<< HEAD
=======

>>>>>>> fa320a46
		await modalBackdrop.press('Escape');
		await modalBackdrop.waitFor({ state: 'hidden' });
	}
}
export namespace Page {
	export type Class<T> = new (page: _Page, endpoint: string | undefined) => T;
}

interface HaveSidebarI {
	/** [data-testid="sidebar"] Get the `<Sidebar/>` of the page. */
	getSidebar(): Sidebar;
}

/** Represents the presence of a `<Sidebar/>` component in the page. */
export function HaveSidebar<T extends new (...args: any[]) => Page>(
	PageClass: T
): new (...args: ConstructorParameters<T>) => InstanceType<T> & HaveSidebarI {
	return class extends PageClass implements HaveSidebarI {
		getSidebar() {
			return this._getSubElement(Sidebar);
		}
	} as any;
}<|MERGE_RESOLUTION|>--- conflicted
+++ resolved
@@ -85,10 +85,7 @@
 		} catch {
 			return;
 		}
-<<<<<<< HEAD
-=======
 
->>>>>>> fa320a46
 		await modalBackdrop.press('Escape');
 		await modalBackdrop.waitFor({ state: 'hidden' });
 	}
