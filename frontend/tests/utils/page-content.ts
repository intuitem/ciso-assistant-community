--- conflicted
+++ resolved
@@ -69,28 +69,17 @@
 		}
 	}
 
-<<<<<<< HEAD
-	async importLibrary(name: string, urn?: string, language: string = 'English') {
+	async importLibrary(ref: string, urn?: string, language: string = 'English') {
 		if (await this.tab('Imported libraries').isVisible() && await this.tab('Imported libraries').getAttribute('aria-selected') === 'true') {
-			if (await this.getRow(name).isHidden()) {
-=======
-	async importLibrary(ref: string, urn: string, language: string = 'English') {
-		if (await this.tab('Imported libraries').isVisible()) {
 			if (await this.getRow(ref).isHidden()) {
->>>>>>> d1843463
 				await this.tab('Libraries store').click();
 				expect(this.tab('Libraries store').getAttribute('aria-selected')).toBeTruthy();
 			} else {
 				return;
 			}
 		}
-<<<<<<< HEAD
-		await this.importItemButton(name, language === 'any' ? undefined : language).click();
+		await this.importItemButton(ref, language === 'any' ? undefined : language).click();
 		await this.isToastVisible(`Successfully imported library ${urn ? urn : ''}.+`, undefined, {
-=======
-		await this.importItemButton(ref, language).click();
-		await this.isToastVisible('Successfully imported library ' + urn + '.+', undefined, {
->>>>>>> d1843463
 			timeout: 15000
 		});
 		await this.tab('Imported libraries').click();
