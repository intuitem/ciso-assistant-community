--- conflicted
+++ resolved
@@ -51,10 +51,7 @@
 				);
 				await pages[key].goto();
 				await expect(page).toHaveURL(pages[key].url);
-<<<<<<< HEAD
 				await page.waitForTimeout(1000); // try mitigating race condition on isHidden
-=======
->>>>>>> d9d3faf2
 				if (await pages[key].getRow(items[key].build.name || items[key].build.email).isHidden()) {
 					await page.waitForTimeout(3000);
 					await pages[key].searchInput.fill(items[key].build.name || items[key].build.email);
