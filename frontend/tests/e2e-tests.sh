--- conflicted
+++ resolved
@@ -12,13 +12,13 @@
 MAILER_WEB_SERVER_PORT=8073
 MAILER_SMTP_SERVER_PORT=1073
 
-<<<<<<< HEAD
+
 ENTERPRISE_SETTINGS="enterprise_core.settings"
-=======
+
 KEYCLOAK_PORT=8080
 KEYCLOAK_ADMIN="admin"
 KEYCLOAK_ADMIN_PASSWORD="admin"
->>>>>>> 042f1728
+
 QUICK_MODE_ACTIVATED=1
 KEEP_DATABASE_SNAPSHOT=1
 
@@ -315,17 +315,10 @@
 
 poetry run python3 manage.py createsuperuser --noinput "$(django_args)"
 if [[ -n "$STORE_BACKEND_OUTPUT" ]]; then
-<<<<<<< HEAD
   nohup poetry run python3 manage.py runserver "$BACKEND_PORT" "$(django_args)" >"$APP_DIR"/frontend/tests/utils/.testbackendoutput.out 2>&1 &
   echo "You can view the backend server output at $APP_DIR/frontend/tests/utils/.testbackendoutput.out"
 else
   nohup poetry run python3 manage.py runserver "$BACKEND_PORT" "$(django_args)" >/dev/null 2>&1 &
-=======
-  nohup poetry run python3 manage.py runserver localhost:$BACKEND_PORT >"$APP_DIR"/frontend/tests/utils/.testbackendoutput.out 2>&1 &
-  echo "You can view the backend server output at $APP_DIR/frontend/tests/utils/.testbackendoutput.out"
-else
-  nohup poetry run python3 manage.py runserver localhost:$BACKEND_PORT >/dev/null 2>&1 &
->>>>>>> 042f1728
 fi
 BACKEND_PID=$!
 echo "Test backend server started on port $BACKEND_PORT (PID: $BACKEND_PID)"
