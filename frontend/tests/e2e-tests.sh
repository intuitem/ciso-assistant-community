#! /usr/bin/env bash
APP_DIR=$(realpath "$(dirname "$0")/../..")
DB_DIR=$APP_DIR/backend/db
DB_NAME=test-database.sqlite3
DB_INIT_NAME=test-database-initial.sqlite3

SCRIPT_LONG_ARGS=()
SCRIPT_SHORT_ARGS=()
TEST_PATHS=()

BACKEND_PORT=8173
MAILER_WEB_SERVER_PORT=8073
MAILER_SMTP_SERVER_PORT=1073

<<<<<<< HEAD
ENTERPRISE_SETTINGS="enterprise_core.settings"
=======
QUICK_MODE_ACTIVATED=1
KEEP_DATABASE_SNAPSHOT=1

# Check if user can run docker without sudo
if docker info >/dev/null 2>&1; then
  DO_NOT_USE_SUDO=1
fi
>>>>>>> 0af78c66

for arg in "$@"; do
  if [[ $arg == --port* ]]; then
    if [[ "${arg#*=}" =~ ^[0-9]+$ ]]; then
      BACKEND_PORT="${arg#*=}"
    else
      echo "Invalid format for --port argument. Please use --port=PORT"
      exit 1
    fi
  elif [[ $arg == --mailer* ]]; then
    MAILER_PORTS="${arg#*=}"
    if [[ $MAILER_PORTS =~ ^[0-9]+/[0-9]+$ ]]; then
      IFS='/' read -ra PORTS <<<"$MAILER_PORTS"
      MAILER_SMTP_SERVER_PORT="${PORTS[0]}"
      MAILER_WEB_SERVER_PORT="${PORTS[1]}"
      SCRIPT_SHORT_ARGS+=("-m")
    else
      echo "Invalid format for --mailer argument. Please use --mailer=PORT/PORT"
      exit 1
    fi
  elif [[ $arg == -e ]] || [[ $arg == --enterprise ]]; then
    ENTERPRISE=1
  elif [[ $arg == -q ]]; then
    QUICK_MODE_ACTIVATED=1
  elif [[ $arg == --no-quick ]]; then
    QUICK_MODE_ACTIVATED=0
  elif [[ $arg == -v ]]; then
    STORE_BACKEND_OUTPUT=1
  elif [[ $arg == -k ]]; then
    KEEP_DATABASE_SNAPSHOT=1
  elif [[ $arg == --no-snapshot ]]; then
    KEEP_DATABASE_SNAPSHOT=0
  elif [[ $arg == --no-sudo ]]; then
    DO_NOT_USE_SUDO=1
  elif [[ $arg == --* ]]; then
    SCRIPT_LONG_ARGS+=("$arg")
  elif [[ $arg == -* ]]; then
    SCRIPT_SHORT_ARGS+=("$arg")
  elif [[ $arg != -* ]]; then
    TEST_PATHS+=("$arg")
  fi
done

if [[ " ${SCRIPT_SHORT_ARGS[@]} " =~ " -h " ]] || [[ " ${SCRIPT_LONG_ARGS[@]} " =~ " --help " ]]; then
  echo "Usage: e2e-tests.sh [options] [test_path]"
  echo "Run the end-to-end tests for the CISO Assistant application."
  echo "Options:"
  echo "  -q                      Quick mode: execute only the tests 1 time with no retries and only 1 project"
  echo "  --no-quick              Disable quick mode: execute the tests with retries and all projects"
  echo "  -k                      Keep a saved snapshot of the initial database and use it to avoid executing useless migrations."
  echo "                          If the initial database hasn't been created running the tests with this option will create it."
  echo "                          Running the tests without this option will delete the saved initial database."
  echo "  --no-snapshot           Do not keep a saved snapshot of the initial database, the database will be created from scratch."
  echo "  --no-sudo               Run docker commands without using sudo as a prefix."
  echo "  --port=PORT             Run the backend server on the specified port (default: $BACKEND_PORT)"
  echo "  -m, --mailer=PORT/PORT  Use an existing mailer service on the optionally defined ports (default: $MAILER_SMTP_SERVER_PORT/$MAILER_WEB_SERVER_PORT)"
  echo "  -e, --enterprise        Run the tests on the enterprise version of the CISO Assistant"

  echo "Playwright options:"
  echo "  --browser=NAME          Run the tests in the specified browser (chromium, firefox, webkit)"
  echo "  --global-timeout=MS     Maximum time this test suite can run in milliseconds (default: unlimited)"
  echo "  --grep=SEARCH           Only run tests matching this regular expression (default: \".*\")"
  echo "  --headed                Run the tests in headful mode"
  echo "  -h                      Show this help message and exit"
  echo "  --list                  List all the tests"
  echo "  --project=NAME          Run the tests in the specified project (chromium, firefox, webkit)"
  echo "  --repeat-each=COUNT     Run the tests the specified number of times (default: 1)"
  echo "  --retries=COUNT         Set the number of retries for the tests"
  echo "  --timeout=MS            Set the timeout for the tests in milliseconds"
  echo "  -v                      Show the output of the backend server"
  echo -e "  --workers=COUNT         Number of concurrent workers or percentage of logical CPU cores, use 1 to run in a single worker (default: 1)"
  echo "                          Be aware that increasing the number of workers may reduce tests accuracy and stability"
  exit 0
fi

if [[ "$(id -u "$(whoami)")" -eq 0 ]]; then
  echo "Running this script with a root account is highly discouraged as it can cause bugs with playwright."
fi

if python3 -c "
import socket
try :
	s = socket.socket(socket.AF_INET, socket.SOCK_STREAM)
	# Using python to check if the port is opened is safer for compatibility
	# But it increase the execution time of the script with the timeout
	# A local TCP connection should never reach a 1s delay
	s.settimeout(1)
	s.connect(('127.0.0.1', $BACKEND_PORT))
	port_already_in_used = True
except :
	port_already_in_used = False
s.close()
# We use "not" because 0 is True and 1 is False in bash
exit(not port_already_in_used)
"; then
  echo "The port $BACKEND_PORT is already in use!"
  echo "You can either:"
  echo "- Kill the process which is currently using this port."
  echo "- Change the backend test server port using --port=NEW_PORT and try again."
  exit 1
fi

for PORT in $MAILER_WEB_SERVER_PORT $MAILER_SMTP_SERVER_PORT; do
  if python3 -c "import socket;exit(0 if 0 == socket.socket(socket.AF_INET, socket.SOCK_STREAM).connect_ex(('localhost',$PORT)) else 1)"; then
    if [[ ! " ${SCRIPT_SHORT_ARGS[@]} " =~ " -m " ]]; then
      echo "The port $PORT is already in use!"
      echo "Please stop the running process using the port or change the mailer port and try again."
      exit 1
    fi
  elif [[ " ${SCRIPT_SHORT_ARGS[@]} " =~ " -m " ]]; then
    echo "No mailer service is running on port $PORT!"
    echo "Please start a mailer service on port $PORT or change the mailer port using --mailer=PORT/PORT and try again."
    echo "You can also use the isolated test mailer service by removing the -m option."
    exit 1
  fi
done

cleanup() {
  echo -e "\nCleaning up..."
  if [[ -n "$BACKEND_PID" ]]; then
    kill $BACKEND_PID >/dev/null 2>&1
    echo "| backend server stopped"
  fi
  if [[ -f "$DB_DIR/$DB_NAME" ]]; then
    rm "$DB_DIR/$DB_NAME"
    echo "| test database deleted"
  fi
  if [[ "$KEEP_DATABASE_SNAPSHOT" -ne 1 && -f "$DB_DIR/$DB_INIT_NAME" ]]; then
    rm "$DB_DIR/$DB_INIT_NAME"
    echo "| test initial database snapshot deleted"
  fi
  if [[ -n "$MAILER_PID" ]]; then
    if [[ -z "$DO_NOT_USE_SUDO" ]]; then
      sudo docker stop "$MAILER_PID" &>/dev/null
      sudo docker rm "$MAILER_PID" &>/dev/null
    else
      docker stop "$MAILER_PID" &>/dev/null
      docker rm "$MAILER_PID" &>/dev/null
    fi
    echo "| mailer service stopped"
  fi
  if [[ -d "$APP_DIR/frontend/tests/utils/.testhistory" ]]; then
    rm -rf "$APP_DIR/frontend/tests/utils/.testhistory"
    echo "| test data history removed"
  fi
  # This must be at the end of the cleanup as the sudo command can block the script
  trap - SIGINT SIGTERM EXIT
  echo "Cleanup done"
  exit 0
}

django_args() {
  if [[ -n "$ENTERPRISE" ]]; then
    echo "--settings=$ENTERPRISE_SETTINGS"
  fi
}

build_frontend() {
  if [[ -n "$ENTERPRISE" ]]; then
    echo "Building the enterprise version of the frontend..."
    cd "$APP_DIR"/enterprise/frontend || exit 1
    make
  else
    echo "Building the community version of the frontend..."
    pnpm run build
  fi
}

compute_frontend_hash() {
  if [[ -n "$ENTERPRISE" ]]; then
    echo "Computing the hash for the enterprise version of the frontend..."
    find "$APP_DIR"/enterprise/frontend/.build/frontend/{src,messages} -type f \( -name "*.ts" -o -name "*.svelte" -o -name "*.json" \) -print0 | xargs -0 md5sum | md5sum
    return
  else
    "$(find "$APP_DIR"/frontend/{src,messages} -type f \( -name "*.ts" -o -name "*.svelte" -o -name "*.json" \) -print0 | xargs -0 md5sum | md5sum)"
  fi
}

run_tests() {
  if [[ -n "$ENTERPRISE" ]]; then
    echo "Running tests for the enterprise version..."
    cd "$APP_DIR"/enterprise/frontend/.build/frontend || exit 1
  else
    echo "Running tests for the community version..."
  fi
  if [[ -n "$QUICK_MODE_ACTIVATED" ]]; then
    pnpm playwright test ./tests/functional/"${TEST_PATHS[@]}" --project=chromium "${SCRIPT_LONG_ARGS[@]}" "${SCRIPT_SHORT_ARGS[@]}"
  else
    pnpm playwright test ./tests/functional/"${TEST_PATHS[@]}" "${SCRIPT_LONG_ARGS[@]}" "${SCRIPT_SHORT_ARGS[@]}"
  fi
}

finish() {
  echo "Test successfully completed!"
  cleanup
}

trap cleanup SIGINT SIGTERM
trap finish EXIT

if [[ ! " ${SCRIPT_SHORT_ARGS[@]} " =~ " -m " ]]; then
  if command -v docker &>/dev/null; then
    echo "Starting mailer service..."
    if [[ -z "$DO_NOT_USE_SUDO" ]]; then
      MAILER_PID=$(sudo docker run -d -p "$MAILER_SMTP_SERVER_PORT":1025 -p "$MAILER_WEB_SERVER_PORT":8025 mailhog/mailhog)
    else
      MAILER_PID=$(docker run -d -p "$MAILER_SMTP_SERVER_PORT":1025 -p "$MAILER_WEB_SERVER_PORT":8025 mailhog/mailhog)
    fi
    echo "Mailer service started on ports $MAILER_SMTP_SERVER_PORT/$MAILER_WEB_SERVER_PORT (Container ID: ${MAILER_PID:0:6})"
  else
    echo "Docker is not installed!"
    echo "Please install Docker to use the isolated test mailer service or use -m to tell the tests to use an existing one."
    exit 1
  fi
else
  echo "Using an existing mailer service on ports $MAILER_SMTP_SERVER_PORT/$MAILER_WEB_SERVER_PORT"
fi

echo "Starting backend server..."
unset POSTGRES_NAME POSTGRES_USER POSTGRES_PASSWORD
export CISO_ASSISTANT_URL=http://localhost:4173
export CISO_ASSISTANT_VERSION=$(git describe --tags --always)
export CISO_ASSISTANT_BUILD=$(git rev-parse --short HEAD)
export ALLOWED_HOSTS=localhost,127.0.0.1,0.0.0.0
export DJANGO_DEBUG=True
export DJANGO_SUPERUSER_EMAIL=admin@tests.com
export DJANGO_SUPERUSER_PASSWORD=1234
export SQLITE_FILE=db/$DB_NAME
export EMAIL_HOST_USER=tests@tests.com
export DEFAULT_FROM_EMAIL='ciso-assistant@tests.net'
export EMAIL_HOST=localhost
export EMAIL_HOST_PASSWORD=pwd
export EMAIL_PORT=$MAILER_SMTP_SERVER_PORT
export CISO_ASSISTANT_VERSION=$(git describe --tags --always)
export CISO_ASSISTANT_BUILD=$(git rev-parse --short HEAD)

<<<<<<< HEAD
export LICENSE_SEATS=999

cd $APP_DIR/backend/ || exit 1
if [[ -z $KEEP_DATABASE_SNAPSHOT ]]; then
  poetry run python3 manage.py makemigrations "$(django_args)"
  poetry run python3 manage.py migrate "$(django_args)"
elif [[ ! -f "$DB_DIR/$DB_INIT_NAME" ]]; then
  poetry run python3 manage.py makemigrations "$(django_args)"
  poetry run python3 manage.py migrate "$(django_args)"
=======
cd "$APP_DIR"/backend/ || exit 1
if [[ $KEEP_DATABASE_SNAPSHOT -ne 1 ]]; then
  poetry run python3 manage.py makemigrations
  poetry run python3 manage.py migrate
elif [[ ! -f "$DB_DIR/$DB_INIT_NAME" ]] || ! poetry run python3 manage.py migrate --check; then
  poetry run python3 manage.py makemigrations
  poetry run python3 manage.py migrate
>>>>>>> 0af78c66
  cp "$DB_DIR/$DB_NAME" "$DB_DIR/$DB_INIT_NAME"
else
  # Copying the initial database instead of applying the migrations saves a lot of time
  cp "$DB_DIR/$DB_INIT_NAME" "$DB_DIR/$DB_NAME"
fi

poetry run python3 manage.py createsuperuser --noinput "$(django_args)"
if [[ -n "$STORE_BACKEND_OUTPUT" ]]; then
<<<<<<< HEAD
  nohup poetry run python3 manage.py runserver $BACKEND_PORT "$(django_args)" >$APP_DIR/frontend/tests/utils/.testbackendoutput.out 2>&1 &
  echo "You can view the backend server output at $APP_DIR/frontend/tests/utils/.testbackendoutput.out"
else
  nohup poetry run python3 manage.py runserver $BACKEND_PORT "$(django_args)" >/dev/null 2>&1 &
=======
  nohup poetry run python3 manage.py runserver "$BACKEND_PORT" >"$APP_DIR"/frontend/tests/utils/.testbackendoutput.out 2>&1 &
  echo "You can view the backend server output at $APP_DIR/frontend/tests/utils/.testbackendoutput.out"
else
  nohup poetry run python3 manage.py runserver "$BACKEND_PORT" >/dev/null 2>&1 &
>>>>>>> 0af78c66
fi
BACKEND_PID=$!
echo "Test backend server started on port $BACKEND_PORT (PID: $BACKEND_PID)"

echo "Starting playwright tests"
export ORIGIN=http://localhost:4173
export PUBLIC_BACKEND_API_URL=http://127.0.0.1:$BACKEND_PORT/api
export MAILER_WEB_SERVER_PORT=$MAILER_WEB_SERVER_PORT

cd "$APP_DIR"/frontend/ || exit

if ((${#TEST_PATHS[@]} == 0)); then
  echo "| running every functional test"
else
  echo "| running tests: ${TEST_PATHS[@]}"
fi
if ((${#SCRIPT_LONG_ARGS[@]} == 0)); then
  echo "| without args"
else
  echo "| with args: ${SCRIPT_LONG_ARGS[@]}"
fi
echo "=========================================================================================="

if [[ -n "$ENTERPRISE" ]]; then
  FRONTEND_HASH_FILE="$APP_DIR/frontend/tests/.frontend_hash.enterprise"
else
  FRONTEND_HASH_FILE="$APP_DIR/frontend/tests/.frontend_hash"
fi
FRONTEND_HASH=$(compute_frontend_hash)

if [ "$(cat "$FRONTEND_HASH_FILE")" != "$FRONTEND_HASH" ]; then
  build_frontend # Required for the "pnpm run preview" command of playwright.config.ts
  echo "$FRONTEND_HASH" >"$FRONTEND_HASH_FILE"
fi

<<<<<<< HEAD
run_tests
=======
if [[ "$QUICK_MODE_ACTIVATED" -eq 1 ]]; then
  pnpm playwright test ./tests/functional/"${TEST_PATHS[@]}" --project=chromium "${SCRIPT_LONG_ARGS[@]}" "${SCRIPT_SHORT_ARGS[@]}"
else
  pnpm playwright test ./tests/functional/"${TEST_PATHS[@]}" "${SCRIPT_LONG_ARGS[@]}" "${SCRIPT_SHORT_ARGS[@]}"
fi
>>>>>>> 0af78c66
<|MERGE_RESOLUTION|>--- conflicted
+++ resolved
@@ -12,9 +12,7 @@
 MAILER_WEB_SERVER_PORT=8073
 MAILER_SMTP_SERVER_PORT=1073
 
-<<<<<<< HEAD
 ENTERPRISE_SETTINGS="enterprise_core.settings"
-=======
 QUICK_MODE_ACTIVATED=1
 KEEP_DATABASE_SNAPSHOT=1
 
@@ -22,7 +20,6 @@
 if docker info >/dev/null 2>&1; then
   DO_NOT_USE_SUDO=1
 fi
->>>>>>> 0af78c66
 
 for arg in "$@"; do
   if [[ $arg == --port* ]]; then
@@ -259,25 +256,15 @@
 export CISO_ASSISTANT_VERSION=$(git describe --tags --always)
 export CISO_ASSISTANT_BUILD=$(git rev-parse --short HEAD)
 
-<<<<<<< HEAD
 export LICENSE_SEATS=999
 
-cd $APP_DIR/backend/ || exit 1
+cd "$APP_DIR"/backend/ || exit 1
 if [[ -z $KEEP_DATABASE_SNAPSHOT ]]; then
   poetry run python3 manage.py makemigrations "$(django_args)"
   poetry run python3 manage.py migrate "$(django_args)"
 elif [[ ! -f "$DB_DIR/$DB_INIT_NAME" ]]; then
   poetry run python3 manage.py makemigrations "$(django_args)"
   poetry run python3 manage.py migrate "$(django_args)"
-=======
-cd "$APP_DIR"/backend/ || exit 1
-if [[ $KEEP_DATABASE_SNAPSHOT -ne 1 ]]; then
-  poetry run python3 manage.py makemigrations
-  poetry run python3 manage.py migrate
-elif [[ ! -f "$DB_DIR/$DB_INIT_NAME" ]] || ! poetry run python3 manage.py migrate --check; then
-  poetry run python3 manage.py makemigrations
-  poetry run python3 manage.py migrate
->>>>>>> 0af78c66
   cp "$DB_DIR/$DB_NAME" "$DB_DIR/$DB_INIT_NAME"
 else
   # Copying the initial database instead of applying the migrations saves a lot of time
@@ -286,17 +273,10 @@
 
 poetry run python3 manage.py createsuperuser --noinput "$(django_args)"
 if [[ -n "$STORE_BACKEND_OUTPUT" ]]; then
-<<<<<<< HEAD
-  nohup poetry run python3 manage.py runserver $BACKEND_PORT "$(django_args)" >$APP_DIR/frontend/tests/utils/.testbackendoutput.out 2>&1 &
+  nohup poetry run python3 manage.py runserver "$BACKEND_PORT" "$(django_args)" >"$APP_DIR"/frontend/tests/utils/.testbackendoutput.out 2>&1 &
   echo "You can view the backend server output at $APP_DIR/frontend/tests/utils/.testbackendoutput.out"
 else
-  nohup poetry run python3 manage.py runserver $BACKEND_PORT "$(django_args)" >/dev/null 2>&1 &
-=======
-  nohup poetry run python3 manage.py runserver "$BACKEND_PORT" >"$APP_DIR"/frontend/tests/utils/.testbackendoutput.out 2>&1 &
-  echo "You can view the backend server output at $APP_DIR/frontend/tests/utils/.testbackendoutput.out"
-else
-  nohup poetry run python3 manage.py runserver "$BACKEND_PORT" >/dev/null 2>&1 &
->>>>>>> 0af78c66
+  nohup poetry run python3 manage.py runserver "$BACKEND_PORT" "$(django_args)" >/dev/null 2>&1 &
 fi
 BACKEND_PID=$!
 echo "Test backend server started on port $BACKEND_PORT (PID: $BACKEND_PID)"
@@ -332,12 +312,4 @@
   echo "$FRONTEND_HASH" >"$FRONTEND_HASH_FILE"
 fi
 
-<<<<<<< HEAD
-run_tests
-=======
-if [[ "$QUICK_MODE_ACTIVATED" -eq 1 ]]; then
-  pnpm playwright test ./tests/functional/"${TEST_PATHS[@]}" --project=chromium "${SCRIPT_LONG_ARGS[@]}" "${SCRIPT_SHORT_ARGS[@]}"
-else
-  pnpm playwright test ./tests/functional/"${TEST_PATHS[@]}" "${SCRIPT_LONG_ARGS[@]}" "${SCRIPT_SHORT_ARGS[@]}"
-fi
->>>>>>> 0af78c66
+run_tests