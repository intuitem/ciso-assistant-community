{
	"name": "frontend",
	"version": "0.0.1",
	"private": true,
	"scripts": {
		"dev": "vite dev",
		"build": "paraglide-js compile --project ./project.inlang && vite build",
		"preview": "vite preview",
		"check": "svelte-kit sync && svelte-check --tsconfig ./tsconfig.json",
		"check:watch": "svelte-kit sync && svelte-check --tsconfig ./tsconfig.json --watch",
		"test": "vitest",
		"test:ci": "vitest run",
		"test:ui": "vitest --ui",
		"test:e2e": "ARGS=\"$npm_config_args\" docker compose -f ./tests/docker-compose.e2e-tests.yml up --force-recreate --build -V",
		"coverage": "vitest run --coverage",
		"lint": "prettier --check . && eslint .",
		"format": "prettier --write .",
		"postinstall": "paraglide-js compile --project ./project.inlang",
		"storybook": "storybook dev -p 6006",
		"build-storybook": "storybook build"
	},
	"devDependencies": {
		"@inlang/paraglide-js": "1.11.2",
		"@inlang/plugin-message-format": "2.2.0",
		"@playwright/test": "^1.49.1",
		"@skeletonlabs/skeleton": "^2.10.3",
		"@skeletonlabs/tw-plugin": "^0.4.0",
		"@storybook/addon-essentials": "^8.4.7",
		"@storybook/addon-interactions": "^8.4.7",
		"@storybook/addon-links": "^8.4.7",
		"@storybook/blocks": "^8.4.7",
		"@storybook/svelte": "^8.4.7",
		"@storybook/sveltekit": "^8.4.7",
		"@storybook/test": "^8.4.7",
		"@svelte-put/copy": "^3.0.2",
		"@svelte-put/qr": "^1.2.1",
		"@sveltejs/adapter-auto": "^3.3.1",
		"@sveltejs/adapter-node": "^5.2.9",
		"@sveltejs/kit": "^2.10.1",
		"@sveltejs/vite-plugin-svelte": "^3.1.2",
		"@tailwindcss/forms": "^0.5.9",
		"@tailwindcss/typography": "^0.5.15",
		"@testing-library/dom": "^10.4.0",
		"@testing-library/jest-dom": "^6.6.3",
		"@testing-library/svelte": "^5.2.6",
		"@types/node": "^20.17.10",
		"@vincjo/datatables": "^1.14.10",
		"@vitest/coverage-v8": "^1.6.0",
		"@vitest/ui": "^1.6.0",
		"autoprefixer": "^10.4.20",
		"eslint": "^9.16.0",
		"eslint-config-prettier": "^9.1.0",
		"eslint-plugin-intuitem-sveltekit": "file:plugins/eslint/eslint-plugin-intuitem-sveltekit",
		"eslint-plugin-svelte": "^2.46.1",
		"jsdom": "^24.1.3",
		"postcss": "^8.4.49",
		"prettier": "^3.4.2",
		"prettier-plugin-svelte": "^3.3.2",
		"react": "^18.3.1",
		"react-dom": "^18.3.1",
		"storybook": "^8.4.7",
		"svelte": "^4.2.19",
		"svelte-check": "^3.8.6",
		"svelte-typewriter": "^3.2.3",
		"sveltekit-flash-message": "^2.4.4",
		"sveltekit-rate-limiter": "^0.5.2",
		"sveltekit-superforms": "^2.21.1",
		"tailwindcss": "^3.4.16",
		"tslib": "^2.8.1",
		"typescript": "^5.7.2",
		"vite": "^5.4.11",
		"vite-plugin-tailwind-purgecss": "^0.3.5",
		"vitest": "^1.6.0",
		"zod": "^3.24.1"
	},
	"type": "module",
	"dependencies": {
		"@floating-ui/dom": "^1.6.12",
		"@fortawesome/fontawesome-free": "^6.7.1",
		"@inlang/paraglide-sveltekit": "0.11.0",
		"@typescript-eslint/eslint-plugin": "^8.18.0",
		"@typescript-eslint/parser": "^8.18.0",
		"@unovis/svelte": "1.4.3-beta.0",
		"@unovis/ts": "1.4.3-beta.0",
		"cmdk-sv": "^0.0.18",
		"dotenv": "^16.4.7",
<<<<<<< HEAD
		"driver.js": "^1.3.1",
		"echarts": "^5.6.0",
=======
		"echarts": "^5.5.1",
>>>>>>> 959f0975
		"eslint-plugin-storybook": "^0.10.2",
		"globals": "^15.13.0",
		"svelte-multiselect": "^10.3.0",
		"svelte-persisted-store": "^0.11.0"
	}
}<|MERGE_RESOLUTION|>--- conflicted
+++ resolved
@@ -84,12 +84,8 @@
 		"@unovis/ts": "1.4.3-beta.0",
 		"cmdk-sv": "^0.0.18",
 		"dotenv": "^16.4.7",
-<<<<<<< HEAD
 		"driver.js": "^1.3.1",
 		"echarts": "^5.6.0",
-=======
-		"echarts": "^5.5.1",
->>>>>>> 959f0975
 		"eslint-plugin-storybook": "^0.10.2",
 		"globals": "^15.13.0",
 		"svelte-multiselect": "^10.3.0",
