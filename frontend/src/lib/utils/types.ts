import type { z } from 'zod';
import type { ModelMapEntry } from './crud';
import type { RiskScenarioSchema } from './schemas';

export interface User {
	id: string;
	email: string;
	first_name: string;
	last_name: string;
	is_active: boolean;
	keep_local_login: boolean;
	date_joined: string;
	user_groups: Record<string, any>[];
	roles: Record<string, any>[];
	permissions: Record<string, any>[];
	is_third_party: boolean;
	is_admin: boolean;
	accessible_domains: string[];
	domain_permissions: Record<string, string[]>;
	root_folder_id: string;
	preferences: {
		lang?: string;
	};
}

export interface GlobalSettings {
	name: string;
	settings: Record<string, any>;
}

export interface LoginRequestBody {
	email: string;
	password: string;
}

export const URL_MODEL = [
	'folders',
	'perimeters',
	'risk-matrices',
	'risk-assessments',
	'threats',
	'risk-scenarios',
	'applied-controls',
	'policies',
	'risk-acceptances',
	'reference-controls',
	'assets',
	'users',
	'user-groups',
	'roles',
	'role-assignments',
	'compliance-assessments',
	'evidences',
	'frameworks',
	'requirements',
	'requirement-assessments',
	'stored-libraries',
	'loaded-libraries',
	'libraries',
	'sso-settings',
	'general-settings',
	'feature-flags',
	'requirement-mapping-sets',
	'entities',
	'entity-assessments',
	'solutions',
	'representatives',
	'vulnerabilities',
	'filtering-labels',
	// 'ebios-rm',
	'feared-events',
	'ro-to',
	'stakeholders',
	'strategic-scenarios',
	'attack-paths',
	'operational-scenarios',
	'elementary-actions',
	'operating-modes',
	'kill-chains',
	'processings',
	'processing-natures',
	'security-exceptions',
	'findings',
	'findings-assessments',
	// privacy,
	'processings',
	'purposes',
	'personal-data',
	'data-subjects',
	'data-recipients',
	'data-contractors',
	'data-transfers',
	'incidents',
	'timeline-entries',
	// tasks,
	'task-templates',
	'task-nodes',
	// resilience,
	'business-impact-analysis',
	'escalation-thresholds',
	'asset-assessments',
	'asset-class',
	'campaigns',
	// iso,
	'organisation-issues',
	'organisation-objectives',
<<<<<<< HEAD
	// Remove 'qualifications' for community after debug !
	'qualifications'
=======
	// roles,
	'roles',
	'permissions'
>>>>>>> edb202da
] as const;

export const THIRD_PARTY_URL_MODEL = ['compliance-assessments', 'evidences'] as const;

export type urlModel = (typeof URL_MODEL)[number];

export type thirdPartyUrlModel = (typeof THIRD_PARTY_URL_MODEL)[number];

export type ModelInfo = ModelMapEntry;

interface ProbabilityImpactItem {
	abbreviation: string;
	name: string;
	description: string;
}

interface RiskItem extends ProbabilityImpactItem {
	hexcolor: string;
}

export interface RiskMatrixJsonDefinition {
	name: string;
	description: string;
	probability: ProbabilityImpactItem[];
	impact: ProbabilityImpactItem[];
	risk: RiskItem[];
	grid: number[][];
}

export interface RiskMatrix {
	locale?: string; // optional, defaults en english.
	name: string;
	description: string;
	format_version?: string;
	json_definition: string; // stringified
}

export interface Perimeter {
	id: string;
	folder: Record<string, any>;
	lc_status: string;
	created_at: string;
	updated_at: string;
	is_published: boolean;
	name: string;
	description?: string;
	ref_id?: string;
	compliance_assessments: Record<string, any>[];
}

export type RiskScenario = z.infer<typeof RiskScenarioSchema>;

interface LibraryObject {
	type: 'risk_matrix' | 'reference_control' | 'threat';
	fields: Record<string, any>;
}

export interface Library {
	name: string;
	urn: string;
	id?: string;
	dependencies: string[];
	description: string;
	locale: 'en' | 'fr';
	format_version: string;
	objects: LibraryObject[];
	copyright: string;
	provider: string;
	packager: string;
}

export interface RiskLevel {
	current: string[];
	residual: string[];
}

export interface StrengthOfKnowledgeEntry {
	name: string;
	description: string;
	symbol: string;
}

export interface AggregatedData {
	names: string[];
}

export interface AppliedControlStatus {
	localLables: string[];
	labels: any[];
	values: any[]; // Set these types later on
}

export interface AppliedControlImpact {
	localLables: string[];
	labels: any[];
	values: any[]; // Set these types later on
}

export interface CacheLock {
	promise: Promise<any>;
	resolve: (_: any) => any;
}<|MERGE_RESOLUTION|>--- conflicted
+++ resolved
@@ -104,14 +104,9 @@
 	// iso,
 	'organisation-issues',
 	'organisation-objectives',
-<<<<<<< HEAD
-	// Remove 'qualifications' for community after debug !
+	'roles',
+	'permissions',
 	'qualifications'
-=======
-	// roles,
-	'roles',
-	'permissions'
->>>>>>> edb202da
 ] as const;
 
 export const THIRD_PARTY_URL_MODEL = ['compliance-assessments', 'evidences'] as const;
