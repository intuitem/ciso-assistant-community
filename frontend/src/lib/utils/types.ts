--- conflicted
+++ resolved
@@ -108,18 +108,15 @@
 	// iso,
 	'organisation-issues',
 	'organisation-objectives',
-<<<<<<< HEAD
 	// crq,
 	'quantitative-risk-studies',
 	'quantitative-risk-scenarios',
 	'quantitative-risk-hypotheses'
-=======
 	// terminologies
 	'terminologies',
 	// roles,
 	'roles',
 	'permissions'
->>>>>>> 9a3765cc
 ] as const;
 
 export const THIRD_PARTY_URL_MODEL = ['compliance-assessments', 'evidences'] as const;
