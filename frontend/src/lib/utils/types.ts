--- conflicted
+++ resolved
@@ -64,10 +64,7 @@
 	'strategic-scenarios',
 	'attack-paths',
 	'operational-scenarios',
-<<<<<<< HEAD
-=======
-	'qualifications'
->>>>>>> 2c309e00
+	'qualifications',
 	// 'ebios-rm',
 	'security-exceptions'
 ] as const;
