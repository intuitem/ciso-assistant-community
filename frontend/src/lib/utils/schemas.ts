// schema for the validation of forms
import { z, type AnyZodObject } from 'zod';
import * as m from '$paraglide/messages';
import type { evidences } from '$paraglide/messages/hi';

const toArrayPreprocessor = (value: unknown) => {
	if (Array.isArray(value)) {
		return value;
	}

	switch (typeof value) {
		case 'string':
		case 'number':
		case 'bigint':
		case 'boolean':
			return [value];

		default:
			return value; // could not coerce, return the original and face the consequences during validation
	}
};

// JSON schema
const literalSchema = z.union([z.string(), z.number(), z.boolean(), z.null()]);
type Literal = z.infer<typeof literalSchema>;
type Json = Literal | { [key: string]: Json } | Json[];
const jsonSchema: z.ZodType<Json> = z.lazy(() =>
	z.union([literalSchema, z.array(jsonSchema), z.record(jsonSchema)])
);

export const quickStartSchema = z.object({
	folder: z.string().uuid().optional(),
	audit_name: z.string().nonempty(),
	framework: z.string().url(),
	create_risk_assessment: z.boolean().default(true),
	risk_matrix: z.string().url().optional(),
	risk_assessment_name: z.string().optional()
});

export const loginSchema = z
	.object({
		username: z
			.string({
				required_error: 'Email is required'
			})
			.email(),
		password: z.string({
			required_error: 'Password is required'
		})
	})
	.required();

export const emailSchema = z
	.object({
		email: z.string({
			required_error: 'Email is required'
		})
	})
	.required();

// Utility functions for commonly used schema structures
const nameSchema = z
	.string({
		required_error: 'Name is required'
	})
	.min(1);

const descriptionSchema = z.string().optional().nullable();

const NameDescriptionMixin = {
	name: nameSchema,
	description: descriptionSchema
};

export const FolderSchema = z.object({
	...NameDescriptionMixin,
	ref_id: z.string().optional(),
	parent_folder: z.string().optional()
});

export const FolderImportSchema = z.object({
	name: nameSchema,
	file: z.instanceof(File),
	load_missing_libraries: z.coerce.boolean().default(false)
	//NOTE: coerce is used to handle checkbox form values which can be strings ('true'/'false')
	//or booleans (true/false). Without coerce, form validation fails inconsistently.
});

export const PerimeterSchema = z.object({
	...NameDescriptionMixin,
	folder: z.string(),
	ref_id: z.string().optional(),
	lc_status: z.string().optional().default('in_design'),
	default_assignee: z.array(z.string().optional()).optional()
});

export const RiskMatrixSchema = z.object({
	...NameDescriptionMixin,
	folder: z.string(),
	json_definition: z.string(),
	is_enabled: z.boolean()
});

export const LibraryUploadSchema = z.object({
	file: z.instanceof(File).optional()
});

export const RiskAssessmentSchema = z.object({
	...NameDescriptionMixin,
	version: z.string().optional().default('1.0'),
	perimeter: z.string(),
	status: z.string().optional().nullable(),
	ref_id: z.string().optional(),
	risk_matrix: z.string(),
	risk_tolerance: z.number().optional().default(-1),
	eta: z.union([z.literal('').transform(() => null), z.string().date()]).nullish(),
	due_date: z.union([z.literal('').transform(() => null), z.string().date()]).nullish(),
	authors: z.array(z.string().optional()).optional(),
	reviewers: z.array(z.string().optional()).optional(),
	observation: z.string().optional().nullable(),
	ebios_rm_study: z.string().uuid().optional(),
	is_locked: z.boolean().optional().default(false)
});

export const ThreatSchema = z.object({
	...NameDescriptionMixin,
	folder: z.string(),
	provider: z.string().optional().nullable(),
	ref_id: z.string().optional(),
	annotation: z.string().optional().nullable(),
	filtering_labels: z.string().optional().array().optional()
});

export const RiskScenarioSchema = z.object({
	...NameDescriptionMixin,
	applied_controls: z.string().uuid().optional().array().optional(),
	existing_applied_controls: z.string().uuid().optional().array().optional(),
	inherent_proba: z.number().optional(),
	inherent_impact: z.number().optional(),
	current_proba: z.number().optional(),
	current_impact: z.number().optional(),
	residual_proba: z.number().optional(),
	residual_impact: z.number().optional(),
	treatment: z.string().optional(),
	qualifications: z.string().optional().array().optional(),
	strength_of_knowledge: z.number().default(-1).optional(),
	justification: z.string().optional().nullable(),
	risk_assessment: z.string(),
	threats: z.string().uuid().optional().array().optional(),
	assets: z.string().uuid().optional().array().optional(),
	vulnerabilities: z.string().uuid().optional().array().optional(),
	owner: z.string().uuid().optional().array().optional(),
	security_exceptions: z.string().uuid().optional().array().optional(),
	ref_id: z.string().max(100).optional()
});

export const AppliedControlSchema = z.object({
	...NameDescriptionMixin,
	ref_id: z.string().optional(),
	category: z.string().optional().nullable(),
	csf_function: z.string().optional().nullable(),
	priority: z.number().optional().nullable(),
	status: z.string().optional().default('--'),
	evidences: z.string().optional().array().optional(),
	objectives: z.string().optional().array().optional(),
	assets: z.string().optional().array().optional(),
	eta: z.union([z.literal('').transform(() => null), z.string().date()]).nullish(),
	start_date: z.union([z.literal('').transform(() => null), z.string().date()]).nullish(),
	expiry_date: z.union([z.literal('').transform(() => null), z.string().date()]).nullish(),
	link: z
		.string()
		.refine((val) => val === '' || (val.startsWith('http') && URL.canParse(val)), {
			message: "Link must be either empty or a valid URL starting with 'http'"
		})
		.optional(),
	effort: z.string().optional().nullable(),
	control_impact: z.number().optional().nullable(),
	cost: z.number().multipleOf(0.000001).optional().nullable(),
	folder: z.string(),
	reference_control: z.string().optional().nullable(),
	owner: z.string().uuid().optional().array().optional(),
	security_exceptions: z.string().uuid().optional().array().optional(),
	stakeholders: z.string().uuid().optional().array().optional(),
	progress_field: z.number().optional().default(0),
	filtering_labels: z.string().optional().array().optional(),
	findings: z.string().uuid().optional().array().optional(),
	observation: z.string().optional().nullable()
});

export const AppliedControlDuplicateSchema = z.object({
	...AppliedControlSchema.shape,
	duplicate_evidences: z.boolean()
});

export const PolicySchema = AppliedControlSchema.omit({ category: true });

export const RiskAcceptanceSchema = z.object({
	...NameDescriptionMixin,
	folder: z.string(),
	expiry_date: z.union([z.literal('').transform(() => null), z.string().date()]).nullish(),
	justification: z.string().optional().nullable(),
	approver: z.string().optional().nullable(),
	risk_scenarios: z.array(z.string())
});

export const ReferenceControlSchema = z.object({
	...NameDescriptionMixin,
	provider: z.string().optional().nullable(),
	category: z.string().optional().nullable(),
	csf_function: z.string().optional().nullable(),
	folder: z.string(),
	ref_id: z.string().optional(),
	annotation: z.string().optional().nullable(),
	filtering_labels: z.string().optional().array().optional()
});

export const AssetSchema = z.object({
	...NameDescriptionMixin,
	type: z.string().default('PR'),
	folder: z.string(),
	asset_class: z.string().optional(),
	parent_assets: z.string().optional().array().optional(),
	security_objectives: z
		.object({
			objectives: z
				.record(
					z.string(),
					z.object({
						value: z.number().nonnegative().optional(),
						is_enabled: z.boolean().default(false)
					})
				)
				.optional()
		})
		.optional(),
	disaster_recovery_objectives: z
		.object({
			objectives: z
				.record(
					z.string(),
					z.object({
						value: z.number().nonnegative().optional()
					})
				)
				.optional()
		})
		.optional(),
	reference_link: z
		.string()
		.refine((val) => val === '' || (val.startsWith('http') && URL.canParse(val)), {
			message: "Link must be either empty or a valid URL starting with 'http'"
		})
		.optional(),

	owner: z.string().uuid().optional().array().optional(),
	filtering_labels: z.string().optional().array().optional(),
	ebios_rm_studies: z.string().uuid().optional().array().optional(),
	security_exceptions: z.string().uuid().optional().array().optional(),
	ref_id: z.string().max(100).optional(),
	observation: z.string().optional().nullable()
});

export const FilteringLabelSchema = z.object({
	label: z.string()
});

export const RequirementAssessmentSchema = z.object({
	answers: jsonSchema,
	status: z.string(),
	result: z.string(),
	is_scored: z.boolean().optional(),
	score: z.number().optional().nullable(),
	documentation_score: z.number().optional().nullable(),
	comment: z.string().optional().nullable(),
	folder: z.string(),
	requirement: z.string(),
	evidences: z.array(z.string().uuid().optional()).optional(),
	compliance_assessment: z.string(),
	applied_controls: z.array(z.string().uuid().optional()).optional(),
	observation: z.string().optional().nullable(),
	security_exceptions: z.string().uuid().optional().array().optional(),
	noRedirect: z.boolean().default(false)
});

export const UserEditSchema = z.object({
	email: z.string().email(),
	first_name: z.string().optional(),
	last_name: z.string().optional(),
	is_active: z.boolean().optional(),
	keep_local_login: z.boolean().optional(),
	user_groups: z.array(z.string().uuid().optional()).optional(),
	observation: z.string().optional().nullable()
});

export const UserCreateSchema = z.object({
	email: z.string().email(),
	observation: z.string().optional().nullable()
});

export const ChangePasswordSchema = z.object({
	old_password: z.string(),
	new_password: z.string(),
	confirm_new_password: z.string()
});

export const ResetPasswordSchema = z.object({
	new_password: z.string(),
	confirm_new_password: z.string()
});

export const SetPasswordSchema = z.object({
	user: z.string(),
	new_password: z.string(),
	confirm_new_password: z.string()
});

export const ComplianceAssessmentSchema = z.object({
	...NameDescriptionMixin,
	version: z.string().optional().default('1.0'),
	ref_id: z.string().optional(),
	perimeter: z.string(),
	status: z.string().optional().nullable(),
	selected_implementation_groups: z.array(z.string().optional()).optional(),
	framework: z.string(),
	show_documentation_score: z.boolean().optional().default(false),
	eta: z.union([z.literal('').transform(() => null), z.string().date()]).nullish(),
	due_date: z.union([z.literal('').transform(() => null), z.string().date()]).nullish(),
	authors: z.array(z.string().optional()).optional(),
	reviewers: z.array(z.string().optional()).optional(),
	baseline: z.string().optional().nullable(),
	create_applied_controls_from_suggestions: z.boolean().optional().default(false),
	observation: z.string().optional().nullable(),
	ebios_rm_studies: z.string().uuid().optional().array().optional(),
	assets: z.string().uuid().optional().array().optional(),
	evidences: z.string().uuid().optional().array().optional(),
	is_locked: z.boolean().optional().default(false)
});

export const CampaignSchema = z.object({
	...NameDescriptionMixin,
	frameworks: z.array(z.string()),
	selected_implementation_groups: z
		.array(z.object({ value: z.string(), framework: z.string() }))
		.optional(),
	perimeters: z.array(z.string()),
	status: z.string().optional().nullable(),
	start_date: z.union([z.literal('').transform(() => null), z.string().date()]).nullish(),
	due_date: z.union([z.literal('').transform(() => null), z.string().date()]).nullish(),
	folder: z.string()
});

export const EvidenceSchema = z.object({
	...NameDescriptionMixin,
	attachment: z.any().optional().nullable(),
	folder: z.string(),
	applied_controls: z.preprocess(toArrayPreprocessor, z.array(z.string().optional())).optional(),
	requirement_assessments: z.string().optional().array().optional(),
	findings: z.string().optional().array().optional(),
	findings_assessments: z
		.preprocess(toArrayPreprocessor, z.array(z.string().optional()))
		.optional(),
	timeline_entries: z.string().optional().array().optional(),

	link: z
		.string()
		.refine((val) => val === '' || (val.startsWith('http') && URL.canParse(val)), {
			message: "Link must be either empty or a valid URL starting with 'http'"
		})
		.optional(),
	filtering_labels: z.string().optional().array().optional()
});

export const GeneralSettingsSchema = z.object({
	security_objective_scale: z.string(),
	ebios_radar_max: z.number(),
	ebios_radar_green_zone_radius: z.number(),
	ebios_radar_yellow_zone_radius: z.number(),
	ebios_radar_red_zone_radius: z.number(),
	notifications_enable_mailing: z.boolean().optional(),
	interface_agg_scenario_matrix: z.boolean().optional(),
	risk_matrix_swap_axes: z.boolean().default(false).optional(),
	risk_matrix_flip_vertical: z.boolean().default(false).optional(),
	risk_matrix_labels: z.enum(['ISO', 'EBIOS']).default('ISO').optional()
});

export const FeatureFlagsSchema = z.object({
	xrays: z.boolean().optional(),
	incidents: z.boolean().optional(),
	tasks: z.boolean().optional(),
	risk_acceptances: z.boolean().optional(),
	exceptions: z.boolean().optional(),
	follow_up: z.boolean().optional(),
	scoring_assistant: z.boolean().optional(),
	vulnerabilities: z.boolean().optional(),
	compliance: z.boolean().optional(),
	tprm: z.boolean().optional(),
	ebiosrm: z.boolean().optional(),
	privacy: z.boolean().optional(),
	experimental: z.boolean().optional(),
	inherent_risk: z.boolean().optional(),
	organisation_objectives: z.boolean().optional(),
	organisation_issues: z.boolean().optional()
});

export const SSOSettingsSchema = z.object({
	is_enabled: z.boolean().default(false).optional(),
	force_sso: z.boolean().default(false).optional(),
	provider: z.string().default('saml'),
	provider_id: z.string().optional(),
	provider_name: z.string().optional(),
	client_id: z.string(),
	secret: z.string().optional(),

	// SAML specific fields
	attribute_mapping_uid: z
		.preprocess(toArrayPreprocessor, z.array(z.string().optional()))
		.optional(),
	attribute_mapping_email_verified: z
		.preprocess(toArrayPreprocessor, z.array(z.string().optional()))
		.optional(),
	attribute_mapping_email: z
		.preprocess(toArrayPreprocessor, z.array(z.string().optional()))
		.optional(),
	idp_entity_id: z.string().optional(),
	metadata_url: z.string().optional(),
	sso_url: z.string().optional().nullable(),
	slo_url: z.string().optional().nullable(),
	x509cert: z.string().optional(),
	sp_entity_id: z.string().optional(),
	allow_repeat_attribute_name: z.boolean().optional().nullable(),
	allow_single_label_domains: z.boolean().optional().nullable(),
	authn_request_signed: z.boolean().optional().nullable(),
	digest_algorithm: z.string().optional().nullable(),
	logout_request_signed: z.boolean().optional().nullable(),
	logout_response_signed: z.boolean().optional().nullable(),
	metadata_signed: z.boolean().optional().nullable(),
	name_id_encrypted: z.boolean().optional().nullable(),
	reject_deprecated_algorithm: z.boolean().optional().nullable(),
	reject_idp_initiated_sso: z.boolean().optional().nullable(),
	signature_algorithm: z.string().optional().nullable(),
	want_assertion_encrypted: z.boolean().optional().nullable(),
	want_assertion_signed: z.boolean().optional().nullable(),
	want_attribute_statement: z.boolean().optional().nullable(),
	want_message_signed: z.boolean().optional().nullable(),
	want_name_id: z.boolean().optional().nullable(),
	want_name_id_encrypted: z.boolean().optional().nullable(),
	server_url: z.string().optional().nullable(),
	token_auth_method: z
		.enum([
			'client_secret_basic',
			'client_secret_post',
			'client_secret_jwt',
			'private_key_jwt',
			'none'
		])
		.optional()
		.nullable(),
	oauth_pkce_enabled: z.boolean().optional().default(false)
});

export const EntitiesSchema = z.object({
	...NameDescriptionMixin,
	folder: z.string(),
	mission: z.string().optional(),
	reference_link: z
		.string()
		.refine((val) => val === '' || (val.startsWith('http') && URL.canParse(val)), {
			message: "Link must be either empty or a valid URL starting with 'http'"
		})
		.optional()
});

export const EntityAssessmentSchema = z.object({
	...NameDescriptionMixin,
	create_audit: z.boolean().optional().default(false),
	framework: z.string().optional(),
	selected_implementation_groups: z.array(z.string().optional()).optional(),
	version: z.string().optional().default('0.1'),
	perimeter: z.string(),
	status: z.string().optional().nullable(),
	eta: z.union([z.literal('').transform(() => null), z.string().date()]).nullish(),
	due_date: z.union([z.literal('').transform(() => null), z.string().date()]).nullish(),
	authors: z.array(z.string().optional()).optional(),
	representatives: z.array(z.string().optional()).optional(),
	reviewers: z.array(z.string().optional()).optional(),
	entity: z.string(),
	solutions: z.array(z.string().optional()).optional(),
	compliance_assessment: z.string().optional(),
	evidence: z.string().optional(),
	criticality: z.number().optional().nullable(),
	conclusion: z.string().optional().nullable(),
	penetration: z.number().optional(),
	dependency: z.number().optional(),
	maturity: z.number().optional(),
	trust: z.number().optional(),
	observation: z.string().optional().nullable()
});

export const solutionSchema = z.object({
	...NameDescriptionMixin,
	provider_entity: z.string(),
	ref_id: z.string().optional(),
	criticality: z.number().optional(),
	assets: z.string().uuid().optional().array().optional()
});

export const representativeSchema = z.object({
	create_user: z.boolean().optional().default(false),
	email: z.string().email(),
	entity: z.string(),
	first_name: z.string().optional(),
	last_name: z.string().optional(),
	phone: z.string().optional(),
	role: z.string().optional(),
	description: z.string().optional()
});

export const vulnerabilitySchema = z.object({
	...NameDescriptionMixin,
	folder: z.string(),
	ref_id: z.string().optional().default(''),
	status: z.string().default('--'),
	severity: z.number().default(-1).optional(),
	assets: z.string().uuid().optional().array().optional(),
	applied_controls: z.string().uuid().optional().array().optional(),
	security_exceptions: z.string().uuid().optional().array().optional(),
	filtering_labels: z.string().optional().array().optional()
});

export const BusinessImpactAnalysisSchema = z.object({
	...NameDescriptionMixin,
	version: z.string().optional().default('0.1'),
	perimeter: z.string(),
	status: z.string().optional().nullable(),
	ref_id: z.string().optional(),
	risk_matrix: z.string(),
	eta: z.union([z.literal('').transform(() => null), z.string().date()]).nullish(),
	due_date: z.union([z.literal('').transform(() => null), z.string().date()]).nullish(),
	authors: z.array(z.string().optional()).optional(),
	reviewers: z.array(z.string().optional()).optional()
});

export const AssetAssessmentSchema = z.object({
	bia: z.string(),
	asset: z.string(),
	associated_controls: z.array(z.string().optional()).optional(),
	dependencies: z.array(z.string().optional()).optional(),
	recovery_documented: z.boolean().default(false),
	recovery_tested: z.boolean().default(false),
	recovery_targets_met: z.boolean().default(false),
	evidences: z.array(z.string().optional()).optional(),
	observation: z.string().optional()
});

export const EscalationThresholdSchema = z.object({
	asset_assessment: z.string(),
	point_in_time: z.number(),
	qualifications: z.string().uuid().optional().array().optional(),
	quanti_impact_unit: z.string().optional().default('currency'),
	quali_impact: z.number().optional().default(-1),
	quanti_impact: z.number().optional(),
	justification: z.string().optional()
});
export const processingSchema = z.object({
	...NameDescriptionMixin,
	folder: z.string(),
	ref_id: z.string().optional().default(''),
	filtering_labels: z.string().optional().array().optional(),
	status: z.string().optional(),
	legal_basis: z.string(),
	dpia_required: z.boolean().optional(),
	has_sensitive_personal_data: z.boolean().optional(),
	nature: z.string().optional().array().optional(),
	associated_controls: z.array(z.string().optional()).optional()
});

export const purposeSchema = z.object({
	...NameDescriptionMixin,
	ref_id: z.string().optional().default(''),
	processing: z.string()
});
export const dataSubjectSchema = z.object({
	...NameDescriptionMixin,
	ref_id: z.string().optional().default(''),
	category: z.string(),
	processing: z.string()
});
export const dataRecipientSchema = z.object({
	...NameDescriptionMixin,
	ref_id: z.string().optional().default(''),
	category: z.string(),
	processing: z.string()
});
export const dataContractorSchema = z.object({
	...NameDescriptionMixin,
	ref_id: z.string().optional().default(''),
	relationship_type: z.string(),
	country: z.string(),
	documentation_link: z
		.string()
		.refine((val) => val === '' || (val.startsWith('http') && URL.canParse(val)), {
			message: "Link must be either empty or a valid URL starting with 'http'"
		})
		.optional(),
	processing: z.string(),
	entity: z.string().optional()
});
export const dataTransferSchema = z.object({
	...NameDescriptionMixin,
	ref_id: z.string().optional().default(''),
	country: z.string(),
	documentation_link: z
		.string()
		.refine((val) => val === '' || (val.startsWith('http') && URL.canParse(val)), {
			message: "Link must be either empty or a valid URL starting with 'http'"
		})
		.optional(),
	legal_basis: z.string(),
	guarantees: z.string().optional(),
	processing: z.string(),
	entity: z.string().optional()
});

export const personalDataSchema = z.object({
	...NameDescriptionMixin,
	ref_id: z.string().optional().default(''),
	category: z.string(),
	retention: z.string(),
	deletion_policy: z.string(),
	is_sensitive: z.boolean().optional(),
	processing: z.string(),
	assets: z.string().uuid().optional().array().optional()
});

export const organisationObjectiveSchema = z.object({
	...NameDescriptionMixin,
	ref_id: z.string().optional().default(''),
	folder: z.string(),
	status: z.string().optional().default('draft'),
	health: z.string().optional(),
	assigned_to: z.string().optional().array().optional(),
	issues: z.string().uuid().optional().array().optional(),
	assets: z.string().uuid().optional().array().optional(),
	tasks: z.string().uuid().optional().array().optional(),
	observation: z.string().optional().nullable(),
	eta: z.union([z.literal('').transform(() => null), z.string().date()]).nullish(),
	due_date: z.union([z.literal('').transform(() => null), z.string().date()]).nullish()
});
export const organisationIssueSchema = z.object({
	...NameDescriptionMixin,
	folder: z.string(),
	ref_id: z.string().optional().default(''),
	observation: z.string().optional().nullable(),
	category: z.string().optional(),
	origin: z.string().optional(),
	assets: z.string().uuid().optional().array().optional()
});
export const ebiosRMSchema = z.object({
	...NameDescriptionMixin,
	version: z.string().optional().default('0.1'),
	quotation_method: z.string().optional().default('manual'),
	ref_id: z.string().optional().default(''),
	risk_matrix: z.string(),
	authors: z.array(z.string().optional()).optional(),
	reviewers: z.array(z.string().optional()).optional(),
	observation: z.string().optional().nullable(),
	assets: z.string().uuid().optional().array().optional(),
	folder: z.string(),
	compliance_assessments: z.string().uuid().optional().array().optional(),
	reference_entity: z.string().optional()
});

export const fearedEventsSchema = z.object({
	...NameDescriptionMixin,
	ref_id: z.string().optional(),
	gravity: z.number().optional().default(-1),
	is_selected: z.boolean().default(true),
	justification: z.string().optional(),
	ebios_rm_study: z.string(),
	folder: z.string(),
	assets: z.string().uuid().optional().array().optional(),
	qualifications: z.string().optional().array().optional()
});

export const roToSchema = z.object({
	ebios_rm_study: z.string(),
	folder: z.string(),
	feared_events: z.string().uuid().optional().array().optional(),
	risk_origin: z.string(),
	target_objective: z.string(),
	motivation: z.number().default(0).optional(),
	resources: z.number().default(0).optional(),
	activity: z.number().min(0).max(4).optional().default(0),
	is_selected: z.boolean().default(true),
	justification: z.string().optional()
});

export const StakeholderSchema = z.object({
	ebios_rm_study: z.string(),
	applied_controls: z.string().uuid().optional().array().optional(),
	category: z.string(),
	entity: z.string(),
	current_dependency: z.number().min(0).max(4).default(0).optional(),
	current_penetration: z.number().min(0).max(4).default(0).optional(),
	current_maturity: z.number().min(1).max(4).default(1).optional(),
	current_trust: z.number().min(1).max(4).default(1).optional(),
	current_criticality: z.number().min(0).max(16).default(0).optional(),
	residual_dependency: z.number().min(0).max(4).default(0).optional(),
	residual_penetration: z.number().min(0).max(4).default(0).optional(),
	residual_maturity: z.number().min(1).max(4).default(1).optional(),
	residual_trust: z.number().min(1).max(4).default(1).optional(),
	residual_criticality: z.number().min(0).max(16).default(0).optional(),
	is_selected: z.boolean().default(true),
	justification: z.string().optional(),
	folder: z.string()
});

export const StrategicScenarioSchema = z.object({
	...NameDescriptionMixin,
	ebios_rm_study: z.string(),
	ro_to_couple: z.string().uuid(),
	ref_id: z.string().optional(),
	folder: z.string()
});

export const AttackPathSchema = z.object({
	...NameDescriptionMixin,
	ebios_rm_study: z.string(),
	strategic_scenario: z.string().uuid(),
	stakeholders: z.string().uuid().optional().array().optional(),
	is_selected: z.boolean().default(true),
	justification: z.string().optional(),
	folder: z.string()
});

export const operationalScenarioSchema = z.object({
	ebios_rm_study: z.string(),
	attack_path: z.string().uuid(),
	threats: z.string().uuid().optional().array().optional(),
	operating_modes_description: z.string(),
	likelihood: z.number().optional().default(-1),
	is_selected: z.boolean().default(true),
	justification: z.string().optional(),
	folder: z.string()
});

export const SecurityExceptionSchema = z.object({
	...NameDescriptionMixin,
	folder: z.string(),
	ref_id: z.string().optional(),
	owners: z.array(z.string().optional()).optional(),
	approver: z.string().optional().nullable(),
	severity: z.number().default(-1).optional(),
	status: z.string().default('draft'),
	expiration_date: z.union([z.literal('').transform(() => null), z.string().date()]).nullish(),
	requirement_assessments: z.string().optional().array().optional(),
	applied_controls: z.string().uuid().optional().array().optional()
});

export const FindingSchema = z.object({
	...NameDescriptionMixin,
	ref_id: z.string().optional(),
	owner: z.string().optional().array().optional(),
	status: z.string().default('--'),
	vulnerabilities: z.string().uuid().optional().array().optional(),
	applied_controls: z.string().uuid().optional().array().optional(),
	reference_controls: z.string().uuid().optional().array().optional(),
	findings_assessment: z.string(),
	severity: z.number().default(-1),
	filtering_labels: z.string().optional().array().optional(),
	evidences: z.string().uuid().optional().array().optional(),
	eta: z.union([z.literal('').transform(() => null), z.string().date()]).nullish(),
	due_date: z.union([z.literal('').transform(() => null), z.string().date()]).nullish(),
	observation: z.string().optional().nullable()
});

export const FindingsAssessmentSchema = z.object({
	...NameDescriptionMixin,
	version: z.string().optional().default('0.1'),
	perimeter: z.string(),
	status: z.string().optional().nullable(),
	ref_id: z.string().optional(),
	eta: z.union([z.literal('').transform(() => null), z.string().date()]).nullish(),
	due_date: z.union([z.literal('').transform(() => null), z.string().date()]).nullish(),
	authors: z.array(z.string().optional()).optional(),
	reviewers: z.array(z.string().optional()).optional(),
	owner: z.string().optional().array().optional(),
	observation: z.string().optional().nullable(),
	category: z.string().default('--'),
	evidences: z.string().uuid().optional().array().optional(),
	is_locked: z.boolean().optional().default(false)
});

export const IncidentSchema = z.object({
	...NameDescriptionMixin,
	folder: z.string(),
	reported_at: z
		.string()
		.datetime({ local: true })
		.refine((val) => !val || new Date(val) <= new Date(), {
			message: m.timestampCannotBeInTheFuture()
		})
		.optional(),
	ref_id: z.string().optional(),
	status: z.string().default('new'),
	detection: z.string().default('internally_detected'),
	severity: z.number().default(6),
	link: z
		.string()
		.refine((val) => val === '' || (val.startsWith('http') && URL.canParse(val)), {
			message: "Link must be either empty or a valid URL starting with 'http'"
		})
		.optional(),
	threats: z.string().uuid().optional().array().optional(),
	owners: z.string().uuid().optional().array().optional(),
	assets: z.string().uuid().optional().array().optional(),
	qualifications: z.string().uuid().optional().array().optional()
});

export const TimelineEntrySchema = z.object({
	folder: z.string(),
	incident: z.string(),
	entry: z.string(),
	entry_type: z.string().default('observation'),
	timestamp: z
		.string()
		.datetime({ local: true })
		.refine((val) => !val || new Date(val) <= new Date(), {
			message: m.timestampCannotBeInTheFuture()
		}),
	observation: z.string().optional().nullable(),
	evidences: z.string().uuid().optional().array().optional()
});

export const TaskTemplateSchema = z.object({
	...NameDescriptionMixin,
	folder: z.string(),
	status: z.string().default('pending'),
	assigned_to: z.string().optional().array().optional(),
	ref_id: z.string().optional(),
	task_date: z
		.string()
		.default(() => {
			const date = new Date();
			const year = date.getFullYear();
			const month = String(date.getMonth() + 1).padStart(2, '0'); // Months are zero-based
			const day = String(date.getDate()).padStart(2, '0');
			return `${year}-${month}-${day}`;
		})
		.optional(),
	is_recurrent: z.boolean().optional(),
	enabled: z.boolean().default(true).optional(),
	assets: z.string().uuid().optional().array().optional(),
	applied_controls: z.preprocess(toArrayPreprocessor, z.array(z.string().optional())).optional(),
	compliance_assessments: z.string().uuid().optional().array().optional(),
	risk_assessments: z.string().uuid().optional().array().optional(),
	findings_assessment: z.string().uuid().optional().array().optional(),
	observation: z.string().optional(),
	evidences: z.string().uuid().optional().array().optional(),
	schedule: z
		.object({
			interval: z.number().min(1).positive().optional(),
			frequency: z.string().optional(),
			weeks_of_month: z.number().min(-1).max(4).array().optional(),
			days_of_week: z.number().min(1).max(7).array().optional(),
			months_of_year: z.number().min(1).max(12).array().optional(),
			end_date: z.union([z.literal('').transform(() => undefined), z.string().optional()])
		})
		.default({
			interval: 1,
			frequency: 'DAILY'
		})
		.optional()
		// Add cross-field validation for weeks_of_month and days_of_week (only for MONTHLY/YEARLY)
		.refine(
			(schedule) => {
				if (!schedule) return true;

				// Only apply this validation for MONTHLY and YEARLY frequencies
				if (schedule.frequency !== 'MONTHLY' && schedule.frequency !== 'YEARLY') {
					return true;
				}

				const hasWeeksOfMonth = schedule.weeks_of_month && schedule.weeks_of_month.length > 0;
				const hasDaysOfWeek = schedule.days_of_week && schedule.days_of_week.length > 0;

				// If weeks_of_month is provided, days_of_week must also be provided
				return !hasWeeksOfMonth || hasDaysOfWeek;
			},
			{
				message: m.daysOfWeekErrorMessage(),
				path: ['days_of_week']
			}
		)
		.refine(
			(schedule) => {
				if (!schedule) return true;

				// Only apply this validation for MONTHLY and YEARLY frequencies
				if (schedule.frequency !== 'MONTHLY' && schedule.frequency !== 'YEARLY') {
					return true;
				}

				const hasWeeksOfMonth = schedule.weeks_of_month && schedule.weeks_of_month.length > 0;
				const hasDaysOfWeek = schedule.days_of_week && schedule.days_of_week.length > 0;

				// If days_of_week is provided, weeks_of_month must also be provided
				return !hasDaysOfWeek || hasWeeksOfMonth;
			},
			{
				message: m.weeksOfMonthErrorMessage(),
				path: ['weeks_of_month']
			}
		),
	link: z
		.string()
		.refine((val) => val === '' || (val.startsWith('http') && URL.canParse(val)), {
			message: 'Invalid URL format'
		})
		.optional()
});

export const TaskNodeSchema = z.object({
	due_date: z.string().optional(),
	status: z.string().optional(),
	observation: z.string().optional(),
	evidences: z.string().uuid().optional().array().optional()
});

export const AuthTokenCreateSchema = z.object({
	name: z.string().min(1),
	expiry: z.number().positive().min(1).max(365).default(30).optional()
});

export const ElementaryActionSchema = z.object({
	...NameDescriptionMixin,
	folder: z.string(),
	ref_id: z.string().optional(),
	threat: z.string().uuid().optional(),
	icon: z.string().optional().nullable(),
	attack_stage: z.number().default(0),
	operating_modes: z.string().uuid().optional().array().optional()
});

export const OperatingModeSchema = z.object({
	...NameDescriptionMixin,
	operational_scenario: z.string().uuid(),
	ref_id: z.string().optional(),
	elementary_actions: z.string().uuid().optional().array().optional(),
	likelihood: z.number().optional().default(-1),
	folder: z.string()
});

export const KillChainSchema = z.object({
	operating_mode: z.string().uuid(),
	elementary_action: z.string().uuid(),
	// is_highlighted: z.boolean().default(false),
	antecedents: z.string().uuid().optional().array().optional(),
	logic_operator: z.string().optional().nullable(),
	folder: z.string()
});

<<<<<<< HEAD
export const TerminologySchema = z.object({
	...NameDescriptionMixin,
	field_path: z.string().min(1),
	is_visible: z.boolean().default(true),
	translations: z.record(z.string().min(1), z.string().min(1))
=======
export const RoleSchema = z.object({
	name: z.string().min(1),
	description: z.string().optional(),
	permissions: z.array(z.number()).optional()
>>>>>>> edb202da
});

const SCHEMA_MAP: Record<string, AnyZodObject> = {
	folders: FolderSchema,
	'folders-import': FolderImportSchema,
	perimeters: PerimeterSchema,
	'risk-matrices': RiskMatrixSchema,
	'risk-assessments': RiskAssessmentSchema,
	threats: ThreatSchema,
	'risk-scenarios': RiskScenarioSchema,
	'applied-controls': AppliedControlSchema,
	'applied-controls_duplicate': AppliedControlDuplicateSchema,
	policies: PolicySchema,
	'risk-acceptances': RiskAcceptanceSchema,
	'reference-controls': ReferenceControlSchema,
	assets: AssetSchema,
	'requirement-assessments': RequirementAssessmentSchema,
	'compliance-assessments': ComplianceAssessmentSchema,
	campaigns: CampaignSchema,
	evidences: EvidenceSchema,
	users: UserCreateSchema,
	'sso-settings': SSOSettingsSchema,
	'general-settings': GeneralSettingsSchema,
	'feature-flags': FeatureFlagsSchema,
	entities: EntitiesSchema,
	'entity-assessments': EntityAssessmentSchema,
	representatives: representativeSchema,
	solutions: solutionSchema,
	vulnerabilities: vulnerabilitySchema,
	'filtering-labels': FilteringLabelSchema,
	'business-impact-analysis': BusinessImpactAnalysisSchema,
	'asset-assessments': AssetAssessmentSchema,
	'escalation-thresholds': EscalationThresholdSchema,
	processings: processingSchema,
	purposes: purposeSchema,
	'personal-data': personalDataSchema,
	'data-subjects': dataSubjectSchema,
	'data-recipients': dataRecipientSchema,
	'data-contractors': dataContractorSchema,
	'data-transfers': dataTransferSchema,
	'ebios-rm': ebiosRMSchema,
	'feared-events': fearedEventsSchema,
	'ro-to': roToSchema,
	stakeholders: StakeholderSchema,
	'strategic-scenarios': StrategicScenarioSchema,
	'attack-paths': AttackPathSchema,
	'operational-scenarios': operationalScenarioSchema,
	'security-exceptions': SecurityExceptionSchema,
	findings: FindingSchema,
	'findings-assessments': FindingsAssessmentSchema,
	incidents: IncidentSchema,
	'timeline-entries': TimelineEntrySchema,
	'task-templates': TaskTemplateSchema,
	'task-nodes': TaskNodeSchema,
	'elementary-actions': ElementaryActionSchema,
	'operating-modes': OperatingModeSchema,
	'kill-chains': KillChainSchema,
	'organisation-objectives': organisationObjectiveSchema,
	'organisation-issues': organisationIssueSchema,
<<<<<<< HEAD
	terminologies: TerminologySchema
=======
	roles: RoleSchema
>>>>>>> edb202da
};

export const modelSchema = (model: string) => {
	return SCHEMA_MAP[model] || z.object({});
};

export const composerSchema = z.object({
	risk_assessments: z.array(z.string().uuid())
});<|MERGE_RESOLUTION|>--- conflicted
+++ resolved
@@ -960,18 +960,16 @@
 	folder: z.string()
 });
 
-<<<<<<< HEAD
 export const TerminologySchema = z.object({
 	...NameDescriptionMixin,
 	field_path: z.string().min(1),
 	is_visible: z.boolean().default(true),
 	translations: z.record(z.string().min(1), z.string().min(1))
-=======
+});
+
 export const RoleSchema = z.object({
-	name: z.string().min(1),
-	description: z.string().optional(),
+	...NameDescriptionMixin,
 	permissions: z.array(z.number()).optional()
->>>>>>> edb202da
 });
 
 const SCHEMA_MAP: Record<string, AnyZodObject> = {
@@ -1031,11 +1029,8 @@
 	'kill-chains': KillChainSchema,
 	'organisation-objectives': organisationObjectiveSchema,
 	'organisation-issues': organisationIssueSchema,
-<<<<<<< HEAD
-	terminologies: TerminologySchema
-=======
+	terminologies: TerminologySchema,
 	roles: RoleSchema
->>>>>>> edb202da
 };
 
 export const modelSchema = (model: string) => {
