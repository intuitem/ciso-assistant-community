// schema for the validation of forms
import { z, type AnyZodObject } from 'zod';

const toArrayPreprocessor = (value: unknown) => {
	if (Array.isArray(value)) {
		return value;
	}

	switch (typeof value) {
		case 'string':
		case 'number':
		case 'bigint':
		case 'boolean':
			return [value];

		default:
			return value; // could not coerce, return the original and face the consequences during validation
	}
};

// JSON schema
const literalSchema = z.union([z.string(), z.number(), z.boolean(), z.null()]);
type Literal = z.infer<typeof literalSchema>;
type Json = Literal | { [key: string]: Json } | Json[];
const jsonSchema: z.ZodType<Json> = z.lazy(() =>
	z.union([literalSchema, z.array(jsonSchema), z.record(jsonSchema)])
);

export const loginSchema = z
	.object({
		username: z
			.string({
				required_error: 'Email is required'
			})
			.email(),
		password: z.string({
			required_error: 'Password is required'
		})
	})
	.required();

export const emailSchema = z
	.object({
		email: z.string({
			required_error: 'Email is required'
		})
	})
	.required();

// Utility functions for commonly used schema structures
const nameSchema = z
	.string({
		required_error: 'Name is required'
	})
	.min(1);

const descriptionSchema = z.string().optional().nullable();

<<<<<<< HEAD
const NameDescriptionMixin = {
	name: nameSchema,
	description: descriptionSchema
};

export const FolderSchema = z.object({
	...NameDescriptionMixin,
=======
const baseNamedObject = (additionalFields: any) =>
	z.object({
		name: nameSchema,
		description: descriptionSchema,
		...additionalFields
	});

export const FolderSchema = baseNamedObject({
	ref_id: z.string().optional().nullable(),
>>>>>>> 4b803b3b
	parent_folder: z.string().optional()
});

export const ProjectSchema = z.object({
	...NameDescriptionMixin,
	folder: z.string(),
	ref_id: z.string().optional().nullable(),
	lc_status: z.string().optional().default('in_design')
});

export const RiskMatrixSchema = z.object({
	...NameDescriptionMixin,
	folder: z.string(),
	json_definition: z.string(),
	is_enabled: z.boolean()
});

export const LibraryUploadSchema = z.object({
	file: z.instanceof(File).optional()
});

export const RiskAssessmentSchema = z.object({
	...NameDescriptionMixin,
	version: z.string().optional().default('0.1'),
	project: z.string(),
	status: z.string().optional().nullable(),
	ref_id: z.string().optional().nullable(),
	risk_matrix: z.string(),
	eta: z.union([z.literal('').transform(() => null), z.string().date()]).nullish(),
	due_date: z.union([z.literal('').transform(() => null), z.string().date()]).nullish(),
	authors: z.array(z.string().optional()).optional(),
	reviewers: z.array(z.string().optional()).optional(),
	observation: z.string().optional().nullable()
});

export const ThreatSchema = z.object({
	...NameDescriptionMixin,
	folder: z.string(),
	provider: z.string().optional().nullable(),
	ref_id: z.string().optional().nullable(),
	annotation: z.string().optional().nullable()
});

export const RiskScenarioSchema = z.object({
	...NameDescriptionMixin,
	existing_controls: z.string().optional(),
	applied_controls: z.string().uuid().optional().array().optional(),
	existing_applied_controls: z.string().uuid().optional().array().optional(),
	current_proba: z.number().optional(),
	current_impact: z.number().optional(),
	residual_proba: z.number().optional(),
	residual_impact: z.number().optional(),
	treatment: z.string().optional(),
	qualifications: z.string().optional().array().optional(),
	strength_of_knowledge: z.number().default(-1).optional(),
	justification: z.string().optional().nullable(),
	risk_assessment: z.string(),
	threats: z.string().uuid().optional().array().optional(),
	assets: z.string().uuid().optional().array().optional(),
	vulnerabilities: z.string().uuid().optional().array().optional(),
	owner: z.string().uuid().optional().array().optional(),
	ref_id: z.string().max(8).optional().nullable()
});

<<<<<<< HEAD
export const AppliedControlSchema = z.object({
	...NameDescriptionMixin,
=======
export const AppliedControlSchema = baseNamedObject({
	ref_id: z.string().optional().nullable(),
>>>>>>> 4b803b3b
	category: z.string().optional().nullable(),
	csf_function: z.string().optional().nullable(),
	priority: z.number().optional().nullable(),
	status: z.string().optional().default('--'),
	evidences: z.string().optional().array().optional(),
	eta: z.union([z.literal('').transform(() => null), z.string().date()]).nullish(),
	start_date: z.union([z.literal('').transform(() => null), z.string().date()]).nullish(),
	expiry_date: z.union([z.literal('').transform(() => null), z.string().date()]).nullish(),
	link: z.string().url().optional().or(z.literal('')),
	effort: z.string().optional().nullable(),
	cost: z.number().multipleOf(0.000001).optional().nullable(),
	folder: z.string(),
	reference_control: z.string().optional().nullable(),
	owner: z.string().uuid().optional().array().optional()
});

export const AppliedControlDuplicateSchema = z.object({
	...AppliedControlSchema.shape,
	duplicate_evidences: z.boolean()
});

export const PolicySchema = AppliedControlSchema.omit({ category: true });

export const RiskAcceptanceSchema = z.object({
	...NameDescriptionMixin,
	folder: z.string(),
	expiry_date: z.union([z.literal('').transform(() => null), z.string().date()]).nullish(),
	justification: z.string().optional().nullable(),
	approver: z.string(),
	risk_scenarios: z.array(z.string())
});

export const ReferenceControlSchema = z.object({
	...NameDescriptionMixin,
	provider: z.string().optional().nullable(),
	category: z.string().optional().nullable(),
	csf_function: z.string().optional().nullable(),
	folder: z.string(),
	ref_id: z.string().optional().nullable(),
	annotation: z.string().optional().nullable()
});

export const AssetSchema = z.object({
	...NameDescriptionMixin,
	business_value: z.string().optional(),
	type: z.string().default('PR'),
	folder: z.string(),
	parent_assets: z.string().optional().array().optional(),
	security_objectives: z
		.object({
			objectives: z
				.record(
					z.string(),
					z.object({
						value: z.number().nonnegative().optional(),
						is_enabled: z.boolean().default(false)
					})
				)
				.optional()
		})
		.optional(),
	disaster_recovery_objectives: z
		.object({
			objectives: z
				.record(
					z.string(),
					z.object({
						value: z.number().nonnegative().optional()
					})
				)
				.optional()
		})
		.optional(),
	reference_link: z.string().url().optional().or(z.literal('')),
	owner: z.string().uuid().optional().array().optional(),
	filtering_labels: z.string().optional().array().optional()
});

export const FilteringLabelSchema = z.object({
	label: z.string()
});

export const RequirementAssessmentSchema = z.object({
	answer: jsonSchema,
	status: z.string(),
	result: z.string(),
	score: z.number().optional().nullable(),
	is_scored: z.boolean().optional(),
	comment: z.string().optional().nullable(),
	folder: z.string(),
	requirement: z.string(),
	evidences: z.array(z.string().uuid().optional()).optional(),
	compliance_assessment: z.string(),
	applied_controls: z.array(z.string().uuid().optional()).optional(),
	observation: z.string().optional().nullable()
});

export const UserEditSchema = z.object({
	email: z.string().email(),
	first_name: z.string().optional(),
	last_name: z.string().optional(),
	is_active: z.boolean().optional(),
	user_groups: z.array(z.string().uuid().optional()).optional()
});

export const UserCreateSchema = z.object({ email: z.string().email() });
export const ChangePasswordSchema = z.object({
	old_password: z.string(),
	new_password: z.string(),
	confirm_new_password: z.string()
});

export const ResetPasswordSchema = z.object({
	new_password: z.string(),
	confirm_new_password: z.string()
});

export const SetPasswordSchema = z.object({
	user: z.string(),
	new_password: z.string(),
	confirm_new_password: z.string()
});

export const ComplianceAssessmentSchema = z.object({
	...NameDescriptionMixin,
	version: z.string().optional().default('0.1'),
	ref_id: z.string().optional().nullable(),
	project: z.string(),
	status: z.string().optional().nullable(),
	selected_implementation_groups: z.array(z.string().optional()).optional(),
	framework: z.string(),
	eta: z.union([z.literal('').transform(() => null), z.string().date()]).nullish(),
	due_date: z.union([z.literal('').transform(() => null), z.string().date()]).nullish(),
	authors: z.array(z.string().optional()).optional(),
	reviewers: z.array(z.string().optional()).optional(),
	baseline: z.string().optional().nullable(),
	create_applied_controls_from_suggestions: z.boolean().optional().default(false),
	observation: z.string().optional().nullable()
});

export const EvidenceSchema = z.object({
	...NameDescriptionMixin,
	attachment: z.any().optional().nullable(),
	folder: z.string(),
	applied_controls: z.preprocess(toArrayPreprocessor, z.array(z.string().optional())).optional(),
	requirement_assessments: z.string().optional().array().optional(),
	link: z.string().optional().nullable()
});

export const GeneralSettingsSchema = z.object({
	security_objective_scale: z.string()
});

export const SSOSettingsSchema = z.object({
	is_enabled: z.boolean().optional(),
	provider: z.string().default('saml'),
	provider_id: z.string().optional(),
	provider_name: z.string(),
	client_id: z.string(),
	secret: z.string().optional(),
	key: z.string().optional(),

	// SAML specific fields
	attribute_mapping_uid: z
		.preprocess(toArrayPreprocessor, z.array(z.string().optional()))
		.optional(),
	attribute_mapping_email_verified: z
		.preprocess(toArrayPreprocessor, z.array(z.string().optional()))
		.optional(),
	attribute_mapping_email: z
		.preprocess(toArrayPreprocessor, z.array(z.string().optional()))
		.optional(),
	idp_entity_id: z.string().optional(),
	metadata_url: z.string().optional(),
	sso_url: z.string().optional().nullable(),
	slo_url: z.string().optional().nullable(),
	x509cert: z.string().optional(),
	sp_entity_id: z.string().optional(),
	allow_repeat_attribute_name: z.boolean().optional().nullable(),
	allow_single_label_domains: z.boolean().optional().nullable(),
	authn_request_signed: z.boolean().optional().nullable(),
	digest_algorithm: z.string().optional().nullable(),
	logout_request_signed: z.boolean().optional().nullable(),
	logout_response_signed: z.boolean().optional().nullable(),
	metadata_signed: z.boolean().optional().nullable(),
	name_id_encrypted: z.boolean().optional().nullable(),
	reject_deprecated_algorithm: z.boolean().optional().nullable(),
	reject_idp_initiated_sso: z.boolean().optional().nullable(),
	signature_algorithm: z.string().optional().nullable(),
	want_assertion_encrypted: z.boolean().optional().nullable(),
	want_assertion_signed: z.boolean().optional().nullable(),
	want_attribute_statement: z.boolean().optional().nullable(),
	want_message_signed: z.boolean().optional().nullable(),
	want_name_id: z.boolean().optional().nullable(),
	want_name_id_encrypted: z.boolean().optional().nullable()
});

export const EntitiesSchema = z.object({
	...NameDescriptionMixin,
	folder: z.string(),
	mission: z.string().optional(),
	reference_link: z.string().url().optional().or(z.literal(''))
});

export const EntityAssessmentSchema = z.object({
	...NameDescriptionMixin,
	create_audit: z.boolean().optional().default(false),
	framework: z.string().optional(),
	selected_implementation_groups: z.array(z.string().optional()).optional(),
	version: z.string().optional().default('0.1'),
	project: z.string(),
	status: z.string().optional().nullable(),
	eta: z.union([z.literal('').transform(() => null), z.string().date()]).nullish(),
	due_date: z.union([z.literal('').transform(() => null), z.string().date()]).nullish(),
	authors: z.array(z.string().optional()).optional(),
	representatives: z.array(z.string().optional()).optional(),
	reviewers: z.array(z.string().optional()).optional(),
	entity: z.string(),
	solutions: z.array(z.string().optional()).optional(),
	compliance_assessment: z.string().optional(),
	evidence: z.string().optional(),
	criticality: z.number().optional().nullable(),
	conclusion: z.string().optional().nullable(),
	penetration: z.number().optional(),
	dependency: z.number().optional(),
	maturity: z.number().optional(),
	trust: z.number().optional(),
	observation: z.string().optional().nullable()
});

export const solutionSchema = z.object({
	...NameDescriptionMixin,
	provider_entity: z.string(),
	ref_id: z.string().optional(),
	criticality: z.number().optional()
});

export const representativeSchema = z.object({
	create_user: z.boolean().optional().default(false),
	email: z.string().email(),
	entity: z.string(),
	first_name: z.string().optional(),
	last_name: z.string().optional(),
	phone: z.string().optional(),
	role: z.string().optional(),
	description: z.string().optional()
});

export const vulnerabilitySchema = z.object({
	...NameDescriptionMixin,
	folder: z.string(),
	ref_id: z.string().optional().default(''),
	status: z.string().default('--'),
	severity: z.number().default(-1),
	applied_controls: z.string().uuid().optional().array().optional(),
	filtering_labels: z.string().optional().array().optional()
});

const SCHEMA_MAP: Record<string, AnyZodObject> = {
	folders: FolderSchema,
	projects: ProjectSchema,
	'risk-matrices': RiskMatrixSchema,
	'risk-assessments': RiskAssessmentSchema,
	threats: ThreatSchema,
	'risk-scenarios': RiskScenarioSchema,
	'applied-controls': AppliedControlSchema,
	'applied-controls_duplicate': AppliedControlDuplicateSchema,
	policies: PolicySchema,
	'risk-acceptances': RiskAcceptanceSchema,
	'reference-controls': ReferenceControlSchema,
	assets: AssetSchema,
	'requirement-assessments': RequirementAssessmentSchema,
	'compliance-assessments': ComplianceAssessmentSchema,
	evidences: EvidenceSchema,
	users: UserCreateSchema,
	'sso-settings': SSOSettingsSchema,
	'general-settings': GeneralSettingsSchema,
	entities: EntitiesSchema,
	'entity-assessments': EntityAssessmentSchema,
	representatives: representativeSchema,
	solutions: solutionSchema,
	vulnerabilities: vulnerabilitySchema,
	'filtering-labels': FilteringLabelSchema
};

export const modelSchema = (model: string) => {
	return SCHEMA_MAP[model] || z.object({});
};

export const composerSchema = z.object({
	risk_assessments: z.array(z.string().uuid())
});<|MERGE_RESOLUTION|>--- conflicted
+++ resolved
@@ -56,7 +56,6 @@
 
 const descriptionSchema = z.string().optional().nullable();
 
-<<<<<<< HEAD
 const NameDescriptionMixin = {
 	name: nameSchema,
 	description: descriptionSchema
@@ -64,17 +63,7 @@
 
 export const FolderSchema = z.object({
 	...NameDescriptionMixin,
-=======
-const baseNamedObject = (additionalFields: any) =>
-	z.object({
-		name: nameSchema,
-		description: descriptionSchema,
-		...additionalFields
-	});
-
-export const FolderSchema = baseNamedObject({
-	ref_id: z.string().optional().nullable(),
->>>>>>> 4b803b3b
+	ref_id: z.string().optional().nullable(),
 	parent_folder: z.string().optional()
 });
 
@@ -139,13 +128,9 @@
 	ref_id: z.string().max(8).optional().nullable()
 });
 
-<<<<<<< HEAD
 export const AppliedControlSchema = z.object({
 	...NameDescriptionMixin,
-=======
-export const AppliedControlSchema = baseNamedObject({
-	ref_id: z.string().optional().nullable(),
->>>>>>> 4b803b3b
+	ref_id: z.string().optional().nullable(),
 	category: z.string().optional().nullable(),
 	csf_function: z.string().optional().nullable(),
 	priority: z.number().optional().nullable(),
