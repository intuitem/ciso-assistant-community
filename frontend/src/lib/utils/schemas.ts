import { z, type AnyZodObject } from 'zod';

export const loginSchema = z
  .object({
    username: z
      .string({
        required_error: 'Email is required'
      })
      .email(),
    password: z.string({
      required_error: 'Password is required'
    })
  })
  .required();

export const emailSchema = z
  .object({
    email: z.string({
      required_error: 'Email is required'
    })
  })
  .required();

// Utility functions for commonly used schema structures
const nameSchema = z
  .string({
    required_error: 'Name is required'
  })
  .min(1);

const descriptionSchema = z.string().optional().nullable();

const baseNamedObject = (additionalFields: any) =>
  z.object({
    name: nameSchema,
    description: descriptionSchema,
    ...additionalFields
  });

export const FolderSchema = baseNamedObject({
  parent_folder: z.string().optional()
});

export const ProjectSchema = baseNamedObject({
  folder: z.string(),
  internal_reference: z.string().optional().nullable(),
  lc_status: z.string().optional().default('in_design')
});

export const RiskMatrixSchema = baseNamedObject({
  folder: z.string(),
  json_definition: z.string(),
  is_enabled: z.boolean()
});

export const LibraryUploadSchema = z.object({
  file: z.string().optional()
});

export const RiskAssessmentSchema = baseNamedObject({
  version: z.string().optional().default('0.1'),
  project: z.string(),
  status: z.string().optional().nullable(),
  risk_matrix: z.string(),
  eta: z.string().optional().nullable(),
  due_date: z.string().optional().nullable(),
  authors: z.array(z.string().optional()),
  reviewers: z.array(z.string().optional())
});

export const ThreatSchema = baseNamedObject({
<<<<<<< HEAD
  folder: z.string(),
  provider: z.string().optional()
=======
	folder: z.string(),
	provider: z.string().optional().nullable()
>>>>>>> 32fec327
});

export const RiskScenarioSchema = baseNamedObject({
  existing_controls: z.string().optional(),
  applied_controls: z.string().uuid().optional().array(),
  current_proba: z.number().optional(),
  current_impact: z.number().optional(),
  residual_proba: z.number().optional(),
  residual_impact: z.number().optional(),
  treatment: z.string().optional(),
  strength_of_knowledge: z.number().default(-1).optional(),
  justification: z.string().optional().nullable(),
  risk_assessment: z.string(),
  threats: z.string().uuid().optional().array(),
  assets: z.string().uuid().optional().array()
});

export const AppliedControlSchema = baseNamedObject({
  category: z.string().optional().nullable(),
  status: z.string().optional().nullable(),
  evidences: z.string().optional().array().optional(),
  eta: z.string().optional().nullable(),
  expiry_date: z.string().optional().nullable(),
  link: z.string().url().optional().nullable(),
  effort: z.string().optional().nullable(),
  folder: z.string(),
  reference_control: z.string().optional()
});

export const PolicySchema = baseNamedObject({
  status: z.string().optional().nullable(),
  evidences: z.string().optional().array().optional(),
  eta: z.string().optional().nullable(),
  expiry_date: z.string().optional().nullable(),
  link: z.string().url().optional().nullable(),
  effort: z.string().optional().nullable(),
  folder: z.string(),
  reference_control: z.string().optional()
});

export const RiskAcceptanceSchema = baseNamedObject({
  folder: z.string(),
  expiry_date: z.string().optional().nullable(),
  justification: z.string().optional().nullable(),
  approver: z.string(),
  risk_scenarios: z.array(z.string())
});

export const ReferenceControlSchema = baseNamedObject({
  provider: z.string().optional().nullable(),
  category: z.string().optional().nullable(),
  folder: z.string()
});

export const AssetSchema = baseNamedObject({
  business_value: z.string().optional(),
  type: z.string(),
  folder: z.string(),
  parent_assets: z.array(z.string()).optional()
});

export const RequirementAssessmentSchema = z.object({
  status: z.string(),
  comment: z.string().optional().nullable(),
  folder: z.string(),
  requirement: z.string(),
  evidences: z.string().uuid().optional().array(),
  compliance_assessment: z.string(),
  applied_controls: z.string().uuid().optional().array()
});

export const UserEditSchema = z.object({
  email: z.string().email(),
  first_name: z.string().optional(),
  last_name: z.string().optional(),
  is_active: z.boolean().optional(),
  user_groups: z.array(z.string().uuid().optional()).optional()
});

export const UserCreateSchema = z.object({ email: z.string().email() });
export const ChangePasswordSchema = z.object({
  old_password: z.string(),
  new_password: z.string(),
  confirm_new_password: z.string()
});

export const ResetPasswordSchema = z.object({
  new_password: z.string(),
  confirm_new_password: z.string()
});

export const SetPasswordSchema = z.object({
  user: z.string(),
  new_password: z.string(),
  confirm_new_password: z.string()
});

export const ComplianceAssessmentSchema = baseNamedObject({
  version: z.string().optional().default('0.1'),
  project: z.string(),
  status: z.string().optional().nullable(),
  framework: z.string(),
  eta: z.string().optional().nullable(),
  due_date: z.string().optional().nullable(),
  authors: z.array(z.string().optional()),
  reviewers: z.array(z.string().optional())
});

export const EvidenceSchema = baseNamedObject({
  attachment: z.string().optional().nullable(),
  folder: z.string(),
  applied_controls: z.string().optional().array().optional(),
  requirement_assessments: z.string().optional().array().optional(),
  link: z.string().optional().nullable()
});

const SCHEMA_MAP: Record<string, AnyZodObject> = {
  folders: FolderSchema,
  projects: ProjectSchema,
  'risk-matrices': RiskMatrixSchema,
  'risk-assessments': RiskAssessmentSchema,
  threats: ThreatSchema,
  'risk-scenarios': RiskScenarioSchema,
  'applied-controls': AppliedControlSchema,
  policies: PolicySchema,
  'risk-acceptances': RiskAcceptanceSchema,
  'reference-controls': ReferenceControlSchema,
  assets: AssetSchema,
  'requirement-assessments': RequirementAssessmentSchema,
  'compliance-assessments': ComplianceAssessmentSchema,
  evidences: EvidenceSchema,
  users: UserCreateSchema
};

export const modelSchema = (model: string) => {
  return SCHEMA_MAP[model] || z.object({});
};<|MERGE_RESOLUTION|>--- conflicted
+++ resolved
@@ -69,13 +69,8 @@
 });
 
 export const ThreatSchema = baseNamedObject({
-<<<<<<< HEAD
-  folder: z.string(),
-  provider: z.string().optional()
-=======
 	folder: z.string(),
 	provider: z.string().optional().nullable()
->>>>>>> 32fec327
 });
 
 export const RiskScenarioSchema = baseNamedObject({
