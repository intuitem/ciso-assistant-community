import { BASE_API_URL, UUID_REGEX } from '$lib/utils/constants';
import { getModelInfo, urlParamModelVerboseName, type ModelMapEntry } from '$lib/utils/crud';
import { type TableSource } from '@skeletonlabs/skeleton-svelte';

import { modelSchema } from '$lib/utils/schemas';
import { listViewFields } from '$lib/utils/table';
import type { urlModel } from '$lib/utils/types';
import type { SuperValidated } from 'sveltekit-superforms';
import { superValidate } from 'sveltekit-superforms';
import { zod } from 'sveltekit-superforms/adapters';
import { z, type AnyZodObject } from 'zod';
import { canPerformAction } from './access-control';

<<<<<<< HEAD
const GLOBAL_DOMAIN_SKIPPED_REVERSE_FKS: urlModel[] = [
	'perimeters',
	'business-impact-analysis',
	'incidents',
	'findings-assessments',
	'risk-assessments',
	'quantitative-risk-studies',
	'risk-scenarios',
	'ebios-rm',
	'compliance-assessments',
	'entity-assessments'
];
=======
interface LoadValidationFlowFormDataParams {
	event: { fetch: typeof fetch };
	folderId: string;
	targetField: string;
	targetIds: string[];
}

/**
 * Load validation flow form data with preset values and select options.
 * This utility extracts the common pattern used across detail pages that support validation flows.
 */
export const loadValidationFlowFormData = async ({
	event,
	folderId,
	targetField,
	targetIds
}: LoadValidationFlowFormDataParams) => {
	const validationFlowSchema = modelSchema('validation-flows');
	const validationFlowInitialData = {
		folder: folderId,
		[targetField]: targetIds,
		ref_id: ''
	};
	const validationFlowForm = await superValidate(
		validationFlowInitialData,
		zod(validationFlowSchema),
		{ errors: false }
	);
	const validationFlowModel = getModelInfo('validation-flows');

	const validationFlowSelectOptions: Record<string, any> = {};
	if (validationFlowModel.selectFields) {
		await Promise.all(
			validationFlowModel.selectFields.map(async (selectField) => {
				const url = `${BASE_API_URL}/validation-flows/${selectField.field}/`;
				const response = await event.fetch(url);
				if (response.ok) {
					validationFlowSelectOptions[selectField.field] = await response.json().then((data) =>
						Object.entries(data).map(([key, value]) => ({
							label: value,
							value: selectField.valueType === 'number' ? parseInt(key) : key
						}))
					);
				} else {
					console.error(`Failed to fetch data for ${selectField.field}: ${response.statusText}`);
				}
			})
		);
	}
	validationFlowModel.selectOptions = validationFlowSelectOptions;

	return { validationFlowForm, validationFlowModel };
};
>>>>>>> 3a84107c

export const loadDetail = async ({ event, model, id }) => {
	const endpoint = `${BASE_API_URL}/${model.endpointUrl ?? model.urlModel}/${id}/`;

	const res = await event.fetch(endpoint);
	const data = await res.json();

	type RelatedModel = {
		urlModel: urlModel;
		info: ModelMapEntry;
		table: TableSource;
		deleteForm: SuperValidated<AnyZodObject>;
		createForm: SuperValidated<AnyZodObject>;
		foreignKeys: Record<string, any>;
		selectOptions: Record<string, any>;
	};

	type RelatedModels = {
		[K in urlModel]: RelatedModel;
	};

	const form = await superValidate(zod(z.object({ id: z.string().uuid() })));

	const relatedModels = {} as RelatedModels;

	if (model.reverseForeignKeyFields) {
		const initialData = {};
		await Promise.all(
			model.reverseForeignKeyFields
				.filter(
					(m) =>
						!m?.folderPermsNeeded ||
						canPerformAction({
							user: event.locals.user,
							action: 'change',
							model: 'folder',
							domain:
								model.name === 'folder'
									? data.id
									: (data.folder?.id ?? data.folder ?? event.locals.user.root_folder_id)
						})
				)
				.map(async (e) => {
					const shouldSkipForGlobalDomain = GLOBAL_DOMAIN_SKIPPED_REVERSE_FKS.includes(e.urlModel);
					if (
						shouldSkipForGlobalDomain &&
						model.urlModel === 'folders' &&
						data.content_type === 'GLOBAL'
					)
						return;
					const tableFieldsRef = listViewFields[e.urlModel];
					const tableFields = {
						head: [...tableFieldsRef.head],
						body: [...tableFieldsRef.body]
					};
					const index = tableFields.body.indexOf(e.field);
					if (index > -1) {
						tableFields.head.splice(index, 1);
						tableFields.body.splice(index, 1);
					}
					const headData: Record<string, string> = tableFields.body.reduce((obj, key, index) => {
						obj[key] = index < tableFields.head.length ? tableFields.head[index] : key;
						return obj;
					}, {});
					const table: TableSource = {
						head: headData,
						body: [],
						meta: []
					};

					const info = getModelInfo(e.urlModel);
					const urlModel = e.urlModel;

					const deleteForm = await superValidate(zod(z.object({ id: z.string().uuid() })));
					const createSchema = modelSchema(e.urlModel);
					const fieldSchema = createSchema.shape[e.field];
					let isArrayField = false;

					if (fieldSchema) {
						let currentSchema = fieldSchema;
						while (
							currentSchema instanceof z.ZodOptional ||
							currentSchema instanceof z.ZodNullable
						) {
							currentSchema = currentSchema._def.innerType;
						}
						isArrayField = currentSchema instanceof z.ZodArray;
					}
					initialData[e.field] = isArrayField ? [data.id] : data.id;
					if (data.ebios_rm_study) {
						initialData['ebios_rm_study'] = data.ebios_rm_study.id;
					}
					if (data.folder) {
						if (!new RegExp(UUID_REGEX).test(data.folder) && !data?.folder?.id) {
							const objectEndpoint = `${endpoint}object/`;
							const objectResponse = await event.fetch(objectEndpoint);
							const objectData = await objectResponse.json();
							initialData['folder'] = objectData.folder;
						} else {
							initialData['folder'] = data?.folder?.id ?? data.folder;
						}
					}
					const createForm = await superValidate(initialData, zod(createSchema), { errors: false });

					const selectOptions: Record<string, any> = {};

					if (info.selectFields) {
						await Promise.all(
							info.selectFields.map(async (selectField) => {
								let url = `${BASE_API_URL}/${info.endpointUrl || info.urlModel}/${selectField.field}/`;
								if (selectField.formNestedField && selectField.detail === true) {
									url = `${BASE_API_URL}/${selectField.endpointUrl}/${initialData[selectField.formNestedField]}/${selectField.field}/`;
								}
								const response = await event.fetch(url);
								if (response.ok) {
									selectOptions[selectField.field] = await response.json().then((data) =>
										Object.entries(data).map(([key, value]) => ({
											label: value,
											value: selectField.valueType === 'number' ? parseInt(key) : key
										}))
									);
								} else {
									console.error(
										`Failed to fetch data for ${selectField.field}: ${response.statusText}`
									);
								}
							})
						);
					}
					relatedModels[e.urlModel] = {
						urlModel,
						info,
						table,
						deleteForm,
						createForm,
						selectOptions,
						initialData,
						disableCreate: e.disableCreate,
						disableDelete: e.disableDelete,
						disableEdit: e.disableEdit
					};
				})
		);
	}
	return {
		data,
		title: data.str || data.name || data.email || data.label || data.id,
		form,
		relatedModels,
		urlModel: model.urlModel as urlModel,
		model,
		modelVerboseName: urlParamModelVerboseName(model.urlModel)
	};
};<|MERGE_RESOLUTION|>--- conflicted
+++ resolved
@@ -11,7 +11,6 @@
 import { z, type AnyZodObject } from 'zod';
 import { canPerformAction } from './access-control';
 
-<<<<<<< HEAD
 const GLOBAL_DOMAIN_SKIPPED_REVERSE_FKS: urlModel[] = [
 	'perimeters',
 	'business-impact-analysis',
@@ -24,7 +23,6 @@
 	'compliance-assessments',
 	'entity-assessments'
 ];
-=======
 interface LoadValidationFlowFormDataParams {
 	event: { fetch: typeof fetch };
 	folderId: string;
@@ -78,7 +76,6 @@
 
 	return { validationFlowForm, validationFlowModel };
 };
->>>>>>> 3a84107c
 
 export const loadDetail = async ({ event, model, id }) => {
 	const endpoint = `${BASE_API_URL}/${model.endpointUrl ?? model.urlModel}/${id}/`;
