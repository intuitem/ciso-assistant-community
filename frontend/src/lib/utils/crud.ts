--- conflicted
+++ resolved
@@ -1410,7 +1410,6 @@
 		],
 		filters: [{ field: 'folder' }]
 	},
-<<<<<<< HEAD
 	terminologies: {
 		name: 'terminology',
 		localName: 'terminology',
@@ -1430,7 +1429,7 @@
 			{ field: 'is_visible' },
 			{ field: 'translations' }
 		]
-=======
+	},
 	roles: {
 		endpointUrl: 'roles',
 		name: 'role',
@@ -1446,7 +1445,6 @@
 		localNamePlural: 'permissions',
 		verboseName: 'Permission',
 		verboseNamePlural: 'Permissions'
->>>>>>> edb202da
 	}
 };
 
