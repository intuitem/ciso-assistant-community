// define the content of forms

import EvidenceFilePreview from '$lib/components/ModelTable/EvidenceFilePreview.svelte';
import LanguageDisplay from '$lib/components/ModelTable/LanguageDisplay.svelte';
import LibraryActions from '$lib/components/ModelTable/LibraryActions.svelte';
import UserGroupNameDisplay from '$lib/components/ModelTable/UserGroupNameDisplay.svelte';
import LecChartPreview from '$lib/components/ModelTable/LecChartPreview.svelte';
import { listViewFields } from './table';
import type { urlModel } from './types';
import LibraryOverview from '$lib/components/ModelTable/LibraryOverview.svelte';
import MarkdownDescription from '$lib/components/ModelTable/MarkdownDescription.svelte';
type GetOptionsParams = {
	objects: any[];
	suggestions?: any[];
	label?: string;
	value?: string;
	extra_fields: string[];
	self?: Record<string, any>;
	selfSelect?: boolean;
};

function getValue(object: { [key: string]: any }, keys: string | string[]) {
	if (typeof keys === 'string') {
		return object[keys];
	}
	let finalValue = object;
	for (const key of keys) {
		finalValue = finalValue[key];
	}
	return finalValue;
}

export const getOptions = ({
	objects,
	suggestions,
	label = 'name',
	value = 'id',
	extra_fields = [],
	self = undefined,
	selfSelect = false
}: GetOptionsParams): {
	label: string;
	value: string;
	suggested: boolean;
	self?: Record<string, any>;
	selfSelect?: boolean;
}[] => {
	const append = (x, y) => (!y ? x : !x || x == '' ? y : x + ' - ' + y);
	const options = objects
		.map((object) => {
			const my_label =
				label != 'auto'
					? (object[label] ?? '')
					: (append(object['ref_id'], object['name'] ? object['name'] : object['description']) ??
						'');
			return {
				label:
					extra_fields.length > 0
						? extra_fields
								.map((field) => getValue(object, field))
								.map((string) => `${string}`)
								.join('/') +
							'/' +
							my_label
						: my_label,
				value: object[value],
				suggested: false
			};
		})
		.filter((option) => {
			if (selfSelect) {
				return true;
			}
			return option.value !== self?.id;
		});

	if (suggestions) {
		const suggestedIds = suggestions.map((suggestion) => suggestion[value]);

		const filteredOptions = options.filter((option) => {
			const isSuggested = suggestedIds.includes(option.value);
			if (isSuggested) {
				option.suggested = true;
			}
			return !isSuggested;
		});

		const suggestedOptions = options.filter((option) => option.suggested);
		const reorderedOptions = suggestedOptions.concat(filteredOptions);

		return reorderedOptions;
	}

	return options;
};

interface ForeignKeyField {
	field: string;
	urlModel: urlModel;
	endpointUrl?: string;
	urlParams?: string;
	detail?: boolean;
	detailUrlParams?: string[]; // To prepare possible fetch for foreign keys with detail in generic views
	disableCreate?: boolean;
	disableDelete?: boolean;
}

interface Field {
	keyNameOverride?: string;
	field: string;
	type?: 'date' | 'datetime';
}

interface SelectField {
	field: string;
	detail?: boolean;
	valueType?: 'string' | 'number';
	endpointUrl?: string;
	formNestedField?: string;
}

type FeatureFlag = string;

export interface ModelMapEntry {
	name: string;
	localName: string;
	localNamePlural: string;
	verboseName: string;
	verboseNamePlural?: string;
	urlModel?: urlModel;
	listViewUrlParams?: string;
	flaggedFields?: Record<string, FeatureFlag>;
	detailViewFields?: Field[];
	foreignKeyFields?: ForeignKeyField[];
	reverseForeignKeyFields?: ForeignKeyField[];
	selectFields?: SelectField[];
	fileFields?: string[];
	filters?: SelectField[];
	path?: string;
	endpointUrl?: string;
	customNameDescription?: boolean;
}

type ModelMap = {
	[key: string]: ModelMapEntry;
};

export const URL_MODEL_MAP: ModelMap = {
	folders: {
		name: 'folder',
		localName: 'domain',
		localNamePlural: 'domains',
		verboseName: 'Domain',
		verboseNamePlural: 'Domains',
		listViewUrlParams: '?content_type=DO&content_type=GL',
		foreignKeyFields: [{ field: 'parent_folder', urlModel: 'folders' }],
		reverseForeignKeyFields: [
			{ field: 'folder', urlModel: 'perimeters' },
			{ field: 'folder', urlModel: 'entities' },
			{ field: 'folder', urlModel: 'assets' }
		]
	},
	perimeters: {
		name: 'perimeter',
		localName: 'perimeter',
		localNamePlural: 'perimeters',
		verboseName: 'Perimeter',
		verboseNamePlural: 'Perimeters',
		foreignKeyFields: [
			{ field: 'folder', urlModel: 'folders', urlParams: 'content_type=DO' },
			{ field: 'default_assignee', urlModel: 'users' }
		],
		selectFields: [{ field: 'lc_status' }],
		reverseForeignKeyFields: [
			{ field: 'perimeter', urlModel: 'compliance-assessments' },
			{ field: 'perimeter', urlModel: 'risk-assessments' },
			{ field: 'perimeter', urlModel: 'entity-assessments' },
			{ field: 'perimeters', urlModel: 'campaigns' }
		],
		filters: [{ field: 'lc_status' }, { field: 'folder' }, { field: 'campaigns' }]
	},
	'risk-matrices': {
		name: 'riskmatrix',
		localName: 'riskMatrix',
		localNamePlural: 'riskMatrices',
		verboseName: 'Risk matrix',
		verboseNamePlural: 'Risk matrices',
		foreignKeyFields: [
			{ field: 'folder', urlModel: 'folders', urlParams: 'content_type=DO&content_type=GL' },
			{ field: 'library', urlModel: 'libraries' }
		]
	},
	'risk-assessments': {
		name: 'riskassessment',
		localName: 'riskAssessment',
		localNamePlural: 'riskAssessments',
		verboseName: 'Risk assessment',
		verboseNamePlural: 'Risk assessments',
		foreignKeyFields: [
			{ field: 'folder', urlModel: 'folders', urlParams: 'content_type=DO' },
			{ field: 'perimeter', urlModel: 'perimeters' },
			{ field: 'authors', urlModel: 'users' },
			{ field: 'reviewers', urlModel: 'users', urlParams: 'is_third_party=false' },
			{ field: 'risk_matrix', urlModel: 'risk-matrices' },
			{ field: 'risk_scenarios', urlModel: 'risk-scenarios' },
			{ field: 'ebios_rm_study', urlModel: 'ebios-rm' }
		],
		reverseForeignKeyFields: [{ field: 'risk_assessment', urlModel: 'risk-scenarios' }],
		selectFields: [{ field: 'status' }, { field: 'risk_tolerance', valueType: 'number' }],
		filters: [{ field: 'perimeter' }, { field: 'auditor' }, { field: 'status' }]
	},
	'risk-assessment_duplicate': {
		name: 'riskassessment',
		localName: 'riskAssessment',
		localNamePlural: 'riskAssessments',
		verboseName: 'Risk assessment',
		verboseNamePlural: 'Risk assessments',
		foreignKeyFields: [{ field: 'perimeter', urlModel: 'perimeters' }]
	},
	threats: {
		name: 'threat',
		localName: 'threat',
		localNamePlural: 'threats',
		verboseName: 'Threat',
		verboseNamePlural: 'Threats',
		foreignKeyFields: [
			{ field: 'folder', urlModel: 'folders', urlParams: 'content_type=DO&content_type=GL' },
			{ field: 'filtering_labels', urlModel: 'filtering-labels' }
		]
	},
	'risk-scenarios': {
		name: 'riskscenario',
		localName: 'riskScenario',
		localNamePlural: 'riskScenarios',
		verboseName: 'Risk scenario',
		verboseNamePlural: 'Risk scenarios',
		flaggedFields: {
			inherent_proba: 'inherent_risk',
			inherent_impact: 'inherent_risk',
			inherent_level: 'inherent_risk'
		},
		foreignKeyFields: [
			{ field: 'threats', urlModel: 'threats' },
			{ field: 'risk_assessment', urlModel: 'risk-assessments' },
			{ field: 'assets', urlModel: 'assets' },
			{ field: 'vulnerabilities', urlModel: 'vulnerabilities' },
			{ field: 'applied_controls', urlModel: 'applied-controls' },
			{ field: 'existing_applied_controls', urlModel: 'applied-controls' },
			{ field: 'perimeter', urlModel: 'perimeters' },
			{ field: 'risk_matrix', urlModel: 'risk-matrices' },
			{ field: 'auditor', urlModel: 'users' },
			{ field: 'owner', urlModel: 'users' },
			{ field: 'security_exceptions', urlModel: 'security-exceptions' },
			{ field: 'qualifications', urlModel: 'terminologies' }
		],
		filters: [{ field: 'threats' }, { field: 'risk_assessment' }, { field: 'owner' }]
	},
	'applied-controls': {
		name: 'appliedcontrol',
		localName: 'appliedControl',
		localNamePlural: 'appliedControls',
		verboseName: 'Applied control',
		verboseNamePlural: 'Applied controls',
		detailViewFields: [
			{ field: 'id' },
			{ field: 'folder' },
			{ field: 'reference_control' },
			{ field: 'category' },
			{ field: 'csf_function' },
			{ field: 'priority' },
			{ field: 'effort' },
			{ field: 'control_impact' },
			{ field: 'annual_cost_display' },
			{ field: 'status' },
			{ field: 'created_at', type: 'datetime' },
			{ field: 'updated_at', type: 'datetime' },
			{ field: 'ref_id' },
			{ field: 'name' },
			{ field: 'description' },
			{ field: 'eta', type: 'date' },
			{ field: 'owner' },
			{ field: 'expiry_date', type: 'date' },
			{ field: 'link' },
			{ field: 'progress_field' },
			{ field: 'observation' },
			{ field: 'security_exceptions', urlModel: 'security-exceptions' },
			{ field: 'filtering_labels', urlModel: 'filtering-labels' }
		],
		foreignKeyFields: [
			{ field: 'reference_control', urlModel: 'reference-controls' },
			{ field: 'folder', urlModel: 'folders', urlParams: 'content_type=DO&content_type=GL' },
			{ field: 'evidences', urlModel: 'evidences' },
			{ field: 'objectives', urlModel: 'organisation-objectives' },
			{ field: 'owner', urlModel: 'users' },
			{ field: 'security_exceptions', urlModel: 'security-exceptions' },
			{ field: 'filtering_labels', urlModel: 'filtering-labels' },
			{ field: 'requirement_assessments', urlModel: 'requirement-assessments' },
			{ field: 'risk_scenarios', urlModel: 'risk-scenarios' },
			{ field: 'quantitative_risk_scenarios', urlModel: 'quantitative-risk-scenarios' },
			{ field: 'assets', urlModel: 'assets' }
		],
		reverseForeignKeyFields: [
			{ field: 'applied_controls', urlModel: 'evidences' },
			{ field: 'applied_controls', urlModel: 'task-templates' },
			{
				field: 'applied_controls',
				urlModel: 'requirement-assessments',
				disableCreate: true,
				disableDelete: true
			},
			{
				field: 'applied_controls',
				urlModel: 'risk-scenarios',
				disableCreate: true,
				disableDelete: true
			},
			{
				field: 'applied_controls',
				urlModel: 'findings',
				disableCreate: true,
				disableDelete: true
			},
			{ field: 'applied_controls', urlModel: 'assets', disableCreate: true, disableDelete: true }
		],
		selectFields: [
			{ field: 'status' },
			{ field: 'category' },
			{ field: 'csf_function' },
			{ field: 'effort' },
			{ field: 'control_impact', valueType: 'number' },
			{ field: 'priority' }
		],
		filters: [
			{ field: 'reference_control' },
			{ field: 'status' },
			{ field: 'category' },
			{ field: 'csf_function' },
			{ field: 'effort' },
			{ field: 'control_impact' },
			{ field: 'folder' },
			{ field: 'owner' },
			{ field: 'priority' }
		]
	},
	'applied-controls_duplicate': {
		name: 'appliedcontrol',
		localName: 'appliedControl',
		localNamePlural: 'appliedControls',
		verboseName: 'Applied control',
		verboseNamePlural: 'Applied controls',
		foreignKeyFields: [
			{ field: 'folder', urlModel: 'folders', urlParams: 'content_type=DO&content_type=GL' }
		]
	},
	policies: {
		name: 'appliedcontrol',
		localName: 'policy',
		localNamePlural: 'policies',
		verboseName: 'Policy',
		verboseNamePlural: 'Policies',
		foreignKeyFields: [
			{ field: 'reference_control', urlModel: 'reference-controls', urlParams: 'category=policy' },
			{ field: 'folder', urlModel: 'folders', urlParams: 'content_type=DO&content_type=GL' },
			{ field: 'evidences', urlModel: 'evidences' },
			{ field: 'owner', urlModel: 'users' }
		],
		reverseForeignKeyFields: [{ field: 'applied_controls', urlModel: 'evidences' }],
		selectFields: [
			{ field: 'status' },
			{ field: 'csf_function' },
			{ field: 'effort' },
			{ field: 'control_impact', valueType: 'number' },
			{ field: 'priority' }
		],
		filters: [
			{ field: 'reference_control' },
			{ field: 'status' },
			{ field: 'csf_function' },
			{ field: 'effort' },
			{ field: 'control_impact' },
			{ field: 'folder' },
			{ field: 'owner' },
			{ field: 'priority' }
		]
	},
	vulnerabilities: {
		name: 'vulnerability',
		localName: 'vulnerability',
		localNamePlural: 'vulnerabilities',
		verboseName: 'Vulnerability',
		verboseNamePlural: 'Vulnerabilities',
		foreignKeyFields: [
			{ field: 'folder', urlModel: 'folders', urlParams: 'content_type=DO&content_type=GL' },
			{ field: 'assets', urlModel: 'assets' },
			{ field: 'applied_controls', urlModel: 'applied-controls' },
			{ field: 'filtering_labels', urlModel: 'filtering-labels' },
			{ field: 'security_exceptions', urlModel: 'security-exceptions' }
		],
		selectFields: [{ field: 'severity', valueType: 'number' }, { field: 'status' }],
		filters: [{ field: 'folder' }, { field: 'filtering_labels' }]
	},
	'filtering-labels': {
		name: 'filteringlabel',
		localName: 'label',
		localNamePlural: 'labels',
		verboseName: 'Label',
		verboseNamePlural: 'Labels'
	},
	'risk-acceptances': {
		name: 'riskacceptance',
		localName: 'riskAcceptance',
		localNamePlural: 'riskAcceptances',
		verboseName: 'Risk acceptance',
		verboseNamePlural: 'Risk acceptances',
		foreignKeyFields: [
			{
				field: 'risk_scenarios',
				urlModel: 'risk-scenarios',
				urlParams: '/acceptable'
			},
			{ field: 'folder', urlModel: 'folders', urlParams: 'content_type=DO&content_type=GL' },
			{ field: 'approver', urlModel: 'users', urlParams: 'is_approver=true' }
		],
		filters: [{ field: 'risk_scenarios' }, { field: 'folder' }, { field: 'approver' }]
	},
	'reference-controls': {
		name: 'referencecontrol',
		localName: 'referenceControl',
		localNamePlural: 'referenceControls',
		verboseName: 'Reference control',
		verboseNamePlural: 'Reference controls',
		foreignKeyFields: [
			{ field: 'folder', urlModel: 'folders', urlParams: 'content_type=DO&content_type=GL' },
			{ field: 'filtering_labels', urlModel: 'filtering-labels' }
		],
		reverseForeignKeyFields: [
			{
				field: 'reference_control',
				urlModel: 'applied-controls',
				disableCreate: true,
				disableDelete: true
			}
		],
		selectFields: [{ field: 'category' }, { field: 'csf_function' }],
		filters: [{ field: 'folder' }]
	},
	assets: {
		name: 'asset',
		localName: 'asset',
		localNamePlural: 'assets',
		verboseName: 'Asset',
		verboseNamePlural: 'Assets',
		reverseForeignKeyFields: [
			{
				field: 'assets',
				urlModel: 'compliance-assessments',
				disableCreate: true,
				disableDelete: true
			},
			{ field: 'assets', urlModel: 'vulnerabilities' },
			{ field: 'assets', urlModel: 'solutions' },
			{ field: 'assets', urlModel: 'personal-data', disableCreate: true, disableDelete: true }
		],
		foreignKeyFields: [
			{ field: 'parent_assets', urlModel: 'assets' },
			{ field: 'children_assets', urlModel: 'assets' },
			{ field: 'owner', urlModel: 'users' },
			{ field: 'asset_class', urlModel: 'asset-class' },
			{ field: 'folder', urlModel: 'folders', urlParams: 'content_type=DO&content_type=GL' },
			{ field: 'filtering_labels', urlModel: 'filtering-labels' },
			{ field: 'ebios_rm_studies', urlModel: 'ebios-rm', endpointUrl: 'ebios-rm/studies' },
			{ field: 'security_exceptions', urlModel: 'security-exceptions' }
		],
		selectFields: [{ field: 'type' }, { field: 'asset_class' }],
		filters: [
			{ field: 'parent_assets' },
			{ field: 'folder' },
			{ field: 'asset_class' },
			{ field: 'type' },
			{ field: 'owner' },
			{ field: 'filtering_labels' }
		]
	},
	'asset-class': {
		endpointUrl: 'asset-class',
		name: 'asset-class',
		localName: 'assetClass',
		localNamePlural: 'assetClasses',
		verboseName: 'assetclass',
		verboseNamePlural: 'assetclasses'
	},
	users: {
		name: 'user',
		localName: 'user',
		localNamePlural: 'users',
		verboseName: 'User',
		verboseNamePlural: 'Users',
		foreignKeyFields: [{ field: 'user_groups', urlModel: 'user-groups' }],
		filters: []
	},
	'user-groups': {
		name: 'usergroup',
		localName: 'userGroup',
		localNamePlural: 'userGroups',

		verboseName: 'User group',
		verboseNamePlural: 'User groups',
		foreignKeyFields: [
			{ field: 'folder', urlModel: 'folders', urlParams: 'content_type=DO&content_type=GL' }
		],
		filters: []
	},
	'role-assignments': {
		name: 'roleassignment',
		localName: 'roleAssignment',
		localNamePlural: 'roleAssignments',
		verboseName: 'Role assignment',
		verboseNamePlural: 'Role assignments',
		foreignKeyFields: [],
		filters: []
	},
	frameworks: {
		name: 'framework',
		localName: 'framework',
		localNamePlural: 'frameworks',
		verboseName: 'Framework',
		verboseNamePlural: 'Frameworks',
		foreignKeyFields: [
			{ field: 'folder', urlModel: 'folders', urlParams: 'content_type=DO&content_type=GL' }
		]
	},
	evidences: {
		name: 'evidence',
		localName: 'evidence',
		localNamePlural: 'evidences',
		verboseName: 'Evidence',
		verboseNamePlural: 'Evidences',
		fileFields: ['attachment'],
		foreignKeyFields: [
			{
				field: 'folder',
				urlModel: 'folders',
				urlParams: 'content_type=DO&content_type=GL&content_type=EN'
			},
			{ field: 'applied_controls', urlModel: 'applied-controls' },
			{ field: 'requirement_assessments', urlModel: 'requirement-assessments' },
			{ field: 'filtering_labels', urlModel: 'filtering-labels' },
			{ field: 'findings', urlModel: 'findings' },
			{ field: 'findings_assessments', urlModel: 'findings-assessments' },
			{ field: 'owner', urlModel: 'users' }
		],
		reverseForeignKeyFields: [
			{ field: 'evidence', urlModel: 'evidence-revisions' },
			{
				field: 'evidences',
				urlModel: 'applied-controls',
				disableCreate: true,
				disableDelete: true
			},
			{
				field: 'evidences',
				urlModel: 'compliance-assessments',
				disableCreate: true,
				disableDelete: true
			},
			{
				field: 'evidences',
				urlModel: 'requirement-assessments',
				disableCreate: true,
				disableDelete: true
			},
			{
				field: 'evidences',
				urlModel: 'findings-assessments',
				disableCreate: true,
				disableDelete: true
			},
			{ field: 'evidences', urlModel: 'findings', disableCreate: true, disableDelete: true }
		],
		selectFields: [{ field: 'status' }],
		detailViewFields: [
			{ field: 'folder' },
			{ field: 'filtering_labels' },
			{ field: 'owner' },
			{ field: 'status' },
			{ field: 'link' },
			{ field: 'created_at', type: 'datetime' },
			{ field: 'updated_at', type: 'datetime' },
			{ field: 'name' },
			{ field: 'description' },
			{ field: 'expiry_date' }
		]
	},
	'evidence-revisions': {
		name: 'evidencerevision',
		localName: 'evidenceRevision',
		localNamePlural: 'evidenceRevisions',
		verboseName: 'Evidence revision',
		verboseNamePlural: 'Evidence revisions',
		fileFields: ['attachment'],
		foreignKeyFields: [{ field: 'evidence', urlModel: 'evidences' }]
	},
	'compliance-assessments': {
		name: 'complianceassessment',
		localName: 'complianceAssessment',
		localNamePlural: 'complianceAssessments',
		verboseName: 'Compliance assessment',
		verboseNamePlural: 'Compliance assessments',
		foreignKeyFields: [
			{ field: 'folder', urlModel: 'folders', urlParams: 'content_type=DO' },
			{ field: 'perimeter', urlModel: 'perimeters' },
			{ field: 'campaign', urlModel: 'campaigns', endpointUrl: 'campaigns' },
			{ field: 'framework', urlModel: 'frameworks' },
			{ field: 'authors', urlModel: 'users' },
			{ field: 'reviewers', urlModel: 'users', urlParams: 'is_third_party=false' },
			{ field: 'baseline', urlModel: 'compliance-assessments' },
			{ field: 'ebios_rm_studies', urlModel: 'ebios-rm' },
			{ field: 'assets', urlModel: 'assets' },
			{ field: 'evidences', urlModel: 'evidences' }
		],
		selectFields: [{ field: 'status' }],
		filters: [{ field: 'status' }]
	},
	requirements: {
		name: 'requirement',
		localName: 'requirement',
		localNamePlural: 'requirements',
		verboseName: 'Requirement',
		verboseNamePlural: 'Requirements'
	},
	'requirement-assessments': {
		name: 'requirementassessment',
		localName: 'requirementAssessment',
		localNamePlural: 'requirementAssessments',
		verboseName: 'Requirement assessment',
		verboseNamePlural: 'Requirement assessments',
		selectFields: [{ field: 'status' }, { field: 'result' }],
		foreignKeyFields: [
			{ field: 'applied_controls', urlModel: 'applied-controls' },
			{ field: 'evidences', urlModel: 'evidences' },
			{ field: 'compliance_assessment', urlModel: 'compliance-assessments' },
			{ field: 'perimeter', urlModel: 'perimeters' },
			{ field: 'security_exceptions', urlModel: 'security-exceptions' }
		]
	},
	'stored-libraries': {
		name: 'storedlibrary',
		localName: 'storedLibrary',
		localNamePlural: 'storedLibraries',
		verboseName: 'stored Library',
		verboseNamePlural: 'stored Libraries'
	},
	'loaded-libraries': {
		name: 'loadedlibrary',
		localName: 'loadedLibrary',
		localNamePlural: 'loadedLibraries',
		verboseName: 'loaded Library',
		verboseNamePlural: 'loaded Libraries'
	},
	'sso-settings': {
		name: 'ssoSettings',
		localName: 'ssoSettings',
		localNamePlural: 'ssoSettings',
		verboseName: 'SSO settings',
		verboseNamePlural: 'SSO settings',
		selectFields: [{ field: 'provider' }]
	},
	'general-settings': {
		name: 'generalSettings',
		localName: 'generalSettings',
		localNamePlural: 'generalSettings',
		verboseName: 'General settings',
		verboseNamePlural: 'General settings',
		selectFields: [{ field: 'security_objective_scale' }]
	},
	'feature-flags': {
		name: 'featureFlags',
		localName: 'featureFlags',
		localNamePlural: 'featureFlags',
		verboseName: 'Feature flag',
		verboseNamePlural: 'Feature flags'
	},
	'requirement-mapping-sets': {
		name: 'requirementmappingset',
		localName: 'requirementMappingSet',
		localNamePlural: 'requirementMappingSets',
		verboseName: 'Requirement mapping set',
		verboseNamePlural: 'Requirement mapping sets',
		foreignKeyFields: [
			{ field: 'source_framework', urlModel: 'frameworks' },
			{ field: 'target_framework', urlModel: 'frameworks' },
			{ field: 'library', urlModel: 'libraries' }
		]
	},
	entities: {
		name: 'entity',
		localName: 'entity',
		localNamePlural: 'entities',
		verboseName: 'Entity',
		verboseNamePlural: 'Entities',
		reverseForeignKeyFields: [
			{ field: 'entity', urlModel: 'entity-assessments' },
			{ field: 'entity', urlModel: 'representatives' },
			{ field: 'provider_entity', urlModel: 'solutions' }
		],
		foreignKeyFields: [
			{ field: 'folder', urlModel: 'folders', urlParams: 'content_type=DO&content_type=GL' },
			{ field: 'owned_folders', urlModel: 'folders', urlParams: 'owned=false' },
			{
				field: 'relationship',
				urlModel: 'terminologies',
				urlParams: 'field_path=entity.relationship'
			}
		]
	},
	'entity-assessments': {
		name: 'entityassessment',
		localName: 'entityAssessment',
		localNamePlural: 'entityAssessments',
		verboseName: 'Entity assessment',
		verboseNamePlural: 'Entity assessments',
		foreignKeyFields: [
			{ field: 'perimeter', urlModel: 'perimeters' },
			{ field: 'entity', urlModel: 'entities' },
			{ field: 'solutions', urlModel: 'solutions' },
			{ field: 'framework', urlModel: 'frameworks' },
			{ field: 'authors', urlModel: 'users', urlParams: 'is_third_party=false' },
			{ field: 'representatives', urlModel: 'users', urlParams: 'is_third_party=true' },
			{ field: 'reviewers', urlModel: 'users', urlParams: 'is_third_party=false' },
			{ field: 'evidence', urlModel: 'evidences' },
			{ field: 'compliance_assessment', urlModel: 'compliance-assessments' }
		],
		selectFields: [{ field: 'status' }, { field: 'conclusion' }],
		filters: [{ field: 'status' }]
	},
	solutions: {
		name: 'solution',
		localName: 'solution',
		localNamePlural: 'solutions',
		verboseName: 'Solution',
		verboseNamePlural: 'Solutions',
		foreignKeyFields: [
			{ field: 'provider_entity', urlModel: 'entities' },
			{ field: 'recipient_entity', urlModel: 'entities' },
			{ field: 'assets', urlModel: 'assets' }
		]
	},
	representatives: {
		name: 'representative',
		localName: 'representative',
		localNamePlural: 'representatives',
		verboseName: 'Representative',
		verboseNamePlural: 'Representatives',
		foreignKeyFields: [
			{ field: 'entity', urlModel: 'entities' },
			{ field: 'user', urlModel: 'users' }
		]
	},
	'business-impact-analysis': {
		endpointUrl: 'resilience/business-impact-analysis',
		name: 'businessimpactanalysis',
		localName: 'businessImpactAnalysis',
		localNamePlural: 'businessImpactAnalysis',
		verboseName: 'businessimpactanalysis',
		verboseNamePlural: 'businessimpactanalysis',
		foreignKeyFields: [
			{ field: 'folder', urlModel: 'folders', urlParams: 'content_type=DO' },
			{ field: 'perimeter', urlModel: 'perimeters' },
			{ field: 'authors', urlModel: 'users' },
			{ field: 'reviewers', urlModel: 'users', urlParams: 'is_third_party=false' },
			{ field: 'risk_matrix', urlModel: 'risk-matrices' }
		],
		reverseForeignKeyFields: [{ field: 'bia', urlModel: 'asset-assessments' }],
		selectFields: [{ field: 'status' }],
		filters: [{ field: 'perimeter' }, { field: 'auditor' }, { field: 'status' }]
	},
	'asset-assessments': {
		endpointUrl: 'resilience/asset-assessments',
		name: 'assetassessment',
		localName: 'assetAssessment',
		localNamePlural: 'assetAssessments',
		verboseName: 'assetassessment',
		verboseNamePlural: 'assetassessments',
		reverseForeignKeyFields: [{ field: 'asset_assessment', urlModel: 'escalation-thresholds' }],
		foreignKeyFields: [
			{ field: 'asset', urlModel: 'assets' },
			{ field: 'folder', urlModel: 'folders' },
			{ field: 'asset_folder', urlModel: 'folders' },
			{ field: 'dependencies', urlModel: 'assets' },
			{ field: 'associated_controls', urlModel: 'applied-controls' },
			{
				field: 'bia',
				urlModel: 'business-impact-analysis',
				endpointUrl: 'business-impact-analysis'
			}
		]
	},
	'escalation-thresholds': {
		endpointUrl: 'resilience/escalation-thresholds',
		name: 'escalationthreshold',
		localName: 'escalationThreshold',
		localNamePlural: 'escalationThresholds',
		verboseName: 'escalationthreshold',
		verboseNamePlural: 'escalationthresholds',
		selectFields: [
			{ field: 'quant_unit' },
			{
				field: 'quali_impact',
				valueType: 'number',
				detail: true,
				endpointUrl: 'resilience/asset-assessments',
				formNestedField: 'asset_assessment'
			} //this is for edit only
		],
		foreignKeyFields: [
			{
				field: 'asset_assessment',
				urlModel: 'asset-assessments',
				endpointUrl: 'asset-assessments'
			},
			{ field: 'qualifications', urlModel: 'terminologies' }
		],
		detailViewFields: [
			{ field: 'asset_assessment' },
			{ field: 'get_human_pit' },
			{ field: 'qualifications' },
			{ field: 'quali_impact' },
			{ field: 'justification' },
			{ field: 'created_at' },
			{ field: 'updated_at' }
		]
	},
	processings: {
		endpointUrl: 'privacy/processings',
		name: 'processing',
		localName: 'processing',
		localNamePlural: 'processings',
		verboseName: 'processing',
		verboseNamePlural: 'processings',
		selectFields: [{ field: 'status' }, { field: 'nature' }],
		foreignKeyFields: [
			{ field: 'folder', urlModel: 'folders', urlParams: 'content_type=DO&content_type=GL' },
			{ field: 'owner', urlModel: 'users' },
<<<<<<< HEAD
			{ field: 'assigned_to', urlModel: 'users', urlParams: 'is_third_party=false' }
=======
			{ field: 'filtering_labels', urlModel: 'filtering-labels' }
>>>>>>> 94e6536a
		],
		reverseForeignKeyFields: [
			{ field: 'processing', urlModel: 'personal-data' },
			{ field: 'processing', urlModel: 'data-subjects' },
			{ field: 'processing', urlModel: 'purposes' },
			{ field: 'processing', urlModel: 'data-recipients' },
			{ field: 'processing', urlModel: 'data-contractors' },
			{ field: 'processing', urlModel: 'data-transfers' },
			{ field: 'processings', urlModel: 'right-requests' },
			{
				field: 'processings',
				urlModel: 'applied-controls',
				disableCreate: true,
				disableDelete: true
			}
		],
		detailViewFields: [
			{ field: 'id' },
			{ field: 'name' },
			{ field: 'description' },
			{ field: 'assigned_to' },
			{ field: 'status' },
			{ field: 'dpia_required' },
			{ field: 'dpia_reference' },
			{ field: 'folder' },
			{ field: 'nature' },
			{ field: 'created_at' },
			{ field: 'updated_at' },
			{ field: 'filtering_labels' }
		]
	},
	'processing-natures': {
		endpointUrl: 'privacy/processing-natures',
		name: 'processingnature',
		localName: 'processingNature',
		localNamePlural: 'processingNatures',
		verboseName: 'processing nature',
		verboseNamePlural: 'processing natures'
	},
	'right-requests': {
		endpointUrl: 'privacy/right-requests',
		name: 'rightrequest',
		localName: 'rightRequest',
		localNamePlural: 'rightRequests',
		verboseName: 'right request',
		verboseNamePlural: 'right requests',
		selectFields: [{ field: 'request_type' }, { field: 'status' }],
		foreignKeyFields: [
			{ field: 'folder', urlModel: 'folders', urlParams: 'content_type=DO&content_type=GL' },
			{ field: 'owner', urlModel: 'users', urlParams: 'is_third_party=false' },
			{ field: 'processings', urlModel: 'processings', endpointUrl: 'processings' }
		],
		detailViewFields: [
			{ field: 'id' },
			{ field: 'name' },
			{ field: 'description' },
			{ field: 'ref_id' },
			{ field: 'owner' },
			{ field: 'requested_on', type: 'date' },
			{ field: 'due_date', type: 'date' },
			{ field: 'request_type' },
			{ field: 'status' },
			{ field: 'observation' },
			{ field: 'processings' },
			{ field: 'folder' },
			{ field: 'updated_at', type: 'datetime' }
		]
	},
	'data-breaches': {
		endpointUrl: 'privacy/data-breaches',
		name: 'databreach',
		localName: 'dataBreach',
		localNamePlural: 'dataBreaches',
		verboseName: 'data breach',
		verboseNamePlural: 'data breaches',
		selectFields: [{ field: 'breach_type' }, { field: 'risk_level' }, { field: 'status' }],
		foreignKeyFields: [
			{ field: 'folder', urlModel: 'folders', urlParams: 'content_type=DO&content_type=GL' },
			{ field: 'assigned_to', urlModel: 'users', urlParams: 'is_third_party=false' },
			{ field: 'affected_processings', urlModel: 'processings' },
			{ field: 'affected_personal_data', urlModel: 'personal-data' },
			{ field: 'authorities', urlModel: 'entities' },
			{ field: 'remediation_measures', urlModel: 'applied-controls' },
			{ field: 'incident', urlModel: 'incidents' }
		],
		detailViewFields: [
			{ field: 'id' },
			{ field: 'name' },
			{ field: 'description' },
			{ field: 'ref_id' },
			{ field: 'assigned_to' },
			{ field: 'discovered_on', type: 'datetime' },
			{ field: 'breach_type' },
			{ field: 'risk_level' },
			{ field: 'status' },
			{ field: 'affected_subjects_count' },
			{ field: 'affected_processings' },
			{ field: 'affected_personal_data' },
			{ field: 'affected_personal_data_count' },
			{ field: 'authorities' },
			{ field: 'authority_notified_on', type: 'datetime' },
			{ field: 'authority_notification_ref' },
			{ field: 'subjects_notified_on', type: 'datetime' },
			{ field: 'potential_consequences' },
			{ field: 'remediation_measures' },
			{ field: 'incident' },
			{ field: 'reference_link' },
			{ field: 'observation' },
			{ field: 'folder' },
			{ field: 'created_at', type: 'datetime' },
			{ field: 'updated_at', type: 'datetime' }
		]
	},
	purposes: {
		endpointUrl: 'privacy/purposes',
		name: 'purpose',
		localName: 'purpose',
		localNamePlural: 'purposes',
		verboseName: 'purpose',
		verboseNamePlural: 'purposes',
		selectFields: [{ field: 'legal_basis' }],
		foreignKeyFields: [{ field: 'processing', urlModel: 'processings', endpointUrl: 'processings' }]
	},
	'personal-data': {
		endpointUrl: 'privacy/personal-data',
		name: 'personaldata',
		localName: 'personalData',
		localNamePlural: 'personalData',
		verboseName: 'personal data',
		verboseNamePlural: 'personal data',
		foreignKeyFields: [
			{ field: 'processing', urlModel: 'processings', endpointUrl: 'processings' },
			{ field: 'assets', urlModel: 'assets', endpointUrl: 'assets' }
		],
		reverseForeignKeyFields: [
			{ field: 'personal_data', urlModel: 'assets', disableCreate: true, disableDelete: true }
		],
		detailViewFields: [
			{ field: 'id' },
			{ field: 'name' },
			{ field: 'description' },
			{ field: 'ref_id' },
			{ field: 'category' },
			{ field: 'retention' },
			{ field: 'deletion_policy' },
			{ field: 'is_sensitive' },
			{ field: 'processing' },
			{ field: 'folder' },
			{ field: 'created_at' },
			{ field: 'updated_at' }
		],
		selectFields: [{ field: 'category' }, { field: 'deletion_policy' }],
		filters: [{ field: 'processing' }, { field: 'category' }, { field: 'assets' }]
	},
	'data-subjects': {
		endpointUrl: 'privacy/data-subjects',
		name: 'datasubject',
		localName: 'dataSubject',
		localNamePlural: 'dataSubjects',
		verboseName: 'data subject',
		verboseNamePlural: 'data subjects',
		foreignKeyFields: [{ field: 'processing', urlModel: 'processings' }],
		selectFields: [{ field: 'category' }]
	},
	'data-recipients': {
		endpointUrl: 'privacy/data-recipients',
		name: 'datarecipient',
		localName: 'dataRecipient',
		localNamePlural: 'dataRecipients',
		verboseName: 'data recipient',
		verboseNamePlural: 'data recipients',
		foreignKeyFields: [{ field: 'processing', urlModel: 'processings' }],
		selectFields: [{ field: 'category' }]
	},
	'data-contractors': {
		endpointUrl: 'privacy/data-contractors',
		name: 'datacontractor',
		localName: 'dataContractor',
		localNamePlural: 'dataContractors',
		verboseName: 'data contractor',
		verboseNamePlural: 'data contractors',
		foreignKeyFields: [
			{ field: 'processing', urlModel: 'processings' },
			{ field: 'entity', urlModel: 'entities' }
		],
		selectFields: [{ field: 'relationship_type' }, { field: 'country' }]
	},
	'data-transfers': {
		endpointUrl: 'privacy/data-transfers',
		name: 'datatransfer',
		localName: 'dataTransfer',
		localNamePlural: 'dataTransfers',
		verboseName: 'data transfer',
		verboseNamePlural: 'data transfers',
		foreignKeyFields: [
			{ field: 'processing', urlModel: 'processings' },
			{ field: 'entity', urlModel: 'entities' }
		],
		selectFields: [{ field: 'legal_basis' }, { field: 'country' }]
	},
	'ebios-rm': {
		endpointUrl: 'ebios-rm/studies',
		name: 'ebiosrmstudy',
		localName: 'ebiosRmStudy',
		localNamePlural: 'ebiosRmStudies',
		verboseName: 'Ebios RM study',
		verboseNamePlural: 'Ebios RM study',
		foreignKeyFields: [
			{ field: 'risk_matrix', urlModel: 'risk-matrices' },
			{ field: 'assets', urlModel: 'assets' },
			{ field: 'authors', urlModel: 'users', urlParams: 'is_third_party=false' },
			{ field: 'reviewers', urlModel: 'users', urlParams: 'is_third_party=false' },
			{ field: 'folder', urlModel: 'folders', urlParams: 'content_type=DO' },
			{ field: 'compliance_assessments', urlModel: 'compliance-assessments' },
			{ field: 'reference_entity', urlModel: 'entities' }
		],
		reverseForeignKeyFields: [{ field: 'ebios_rm_studies', urlModel: 'assets' }],
		selectFields: [{ field: 'quotation_method' }]
	},
	'feared-events': {
		endpointUrl: 'ebios-rm/feared-events',
		name: 'fearedevent',
		localName: 'fearedEvent',
		localNamePlural: 'fearedEvents',
		verboseName: 'Feared event',
		verboseNamePlural: 'Feared events',
		foreignKeyFields: [
			{ field: 'ebios_rm_study', urlModel: 'ebios-rm', endpointUrl: 'ebios-rm/studies' },
			{ field: 'assets', urlModel: 'assets', urlParams: 'type=PR&ebios_rm_studies=', detail: true },
			{ field: 'qualifications', urlModel: 'terminologies' }
		],
		selectFields: [{ field: 'gravity', valueType: 'number', detail: true }]
	},
	'ro-to': {
		endpointUrl: 'ebios-rm/ro-to',
		name: 'roto',
		localName: 'roto',
		localNamePlural: 'roto',
		verboseName: 'Ro to',
		verboseNamePlural: 'Ro to',
		foreignKeyFields: [
			{ field: 'ebios_rm_study', urlModel: 'ebios-rm', endpointUrl: 'ebios-rm/studies' },
			{
				field: 'feared_events',
				urlModel: 'feared-events',
				endpointUrl: 'ebios-rm/feared-events',
				urlParams: 'is_selected=true&ebios_rm_study=',
				detail: true
			}
		],
		selectFields: [
			{ field: 'risk-origin' },
			{ field: 'motivation', valueType: 'number' },
			{ field: 'resources', valueType: 'number' },
			{ field: 'activity', valueType: 'number' }
		]
	},
	stakeholders: {
		endpointUrl: 'ebios-rm/stakeholders',
		name: 'stakeholder',
		localName: 'stakeholder',
		localNamePlural: 'stakeholders',
		verboseName: 'Stakeholder',
		verboseNamePlural: 'Stakeholders',
		foreignKeyFields: [
			{ field: 'entity', urlModel: 'entities' },
			{ field: 'applied_controls', urlModel: 'applied-controls' },
			{ field: 'ebios_rm_study', urlModel: 'ebios-rm', endpointUrl: 'ebios-rm/studies' },
			{ field: 'folder', urlModel: 'folders', urlParams: 'content_type=DO' }
		],
		selectFields: [{ field: 'category' }],
		reverseForeignKeyFields: [
			{
				field: 'stakeholders',
				urlModel: 'applied-controls'
			}
		]
	},
	'strategic-scenarios': {
		endpointUrl: 'ebios-rm/strategic-scenarios',
		name: 'strategicscenario',
		localName: 'strategicScenario',
		localNamePlural: 'strategicScenarios',
		verboseName: 'Strategic scenario',
		verboseNamePlural: 'Strategic scenarios',
		foreignKeyFields: [
			{ field: 'ebios_rm_study', urlModel: 'ebios-rm', endpointUrl: 'ebios-rm/studies' },
			{
				field: 'ro_to_couple',
				urlModel: 'ro-to',
				endpointUrl: 'ebios-rm/ro-to',
				urlParams: 'is_selected=true&used=false&ebios_rm_study=',
				detail: true
			},
			{ field: 'folder', urlModel: 'folders', urlParams: 'content_type=DO' },
			{
				field: 'attack_paths',
				urlModel: 'attack-paths',
				endpointUrl: 'ebios-rm/attack-paths'
			}
		],
		reverseForeignKeyFields: [
			{
				field: 'strategic_scenario',
				urlModel: 'attack-paths',
				endpointUrl: 'ebios-rm/attack-paths'
			}
		]
	},
	'attack-paths': {
		endpointUrl: 'ebios-rm/attack-paths',
		name: 'attackpath',
		localName: 'attackPath',
		localNamePlural: 'attackPaths',
		verboseName: 'Attack path',
		verboseNamePlural: 'Attack paths',
		foreignKeyFields: [
			{
				field: 'stakeholders',
				urlModel: 'stakeholders',
				endpointUrl: 'ebios-rm/stakeholders',
				urlParams: 'is_selected=true&ebios_rm_study=',
				detail: true
			},
			{ field: 'ebios_rm_study', urlModel: 'ebios-rm', endpointUrl: 'ebios-rm/studies' },
			{ field: 'folder', urlModel: 'folders', urlParams: 'content_type=DO' },
			{
				field: 'strategic_scenario',
				urlModel: 'strategic-scenarios',
				endpointUrl: 'ebios-rm/strategic-scenarios',
				urlParams: 'ebios_rm_study=',
				detail: true
			}
		]
	},
	'operational-scenarios': {
		endpointUrl: 'ebios-rm/operational-scenarios',
		name: 'operationalscenario',
		localName: 'operationalScenario',
		localNamePlural: 'operationalScenarios',
		verboseName: 'Operational scenario',
		verboseNamePlural: 'Operational scenarios',
		foreignKeyFields: [
			{ field: 'ebios_rm_study', urlModel: 'ebios-rm' },
			{ field: 'threats', urlModel: 'threats' },
			{
				field: 'attack_path',
				urlModel: 'attack-paths',
				endpointUrl: 'ebios-rm/attack-paths',
				urlParams: 'is_selected=true&used=false&ebios_rm_study=',
				detail: true
			}
		],
		reverseForeignKeyFields: [
			{
				field: 'operational_scenario',
				urlModel: 'operating-modes',
				endpointUrl: 'ebios-rm/operating-modes'
			}
		],
		selectFields: [
			{ field: 'likelihood', valueType: 'number', detail: true, endpointUrl: 'ebios-rm/studies' }
		]
	},
	'elementary-actions': {
		endpointUrl: 'ebios-rm/elementary-actions',
		name: 'elementaryaction',
		localName: 'elementaryAction',
		localNamePlural: 'elementaryActions',
		verboseName: 'Elementary action',
		verboseNamePlural: 'Elementary actions',
		foreignKeyFields: [
			{ field: 'threat', urlModel: 'threats' },
			{ field: 'folder', urlModel: 'folders' }
		],
		selectFields: [{ field: 'attack_stage', valueType: 'number' }, { field: 'icon' }],
		detailViewFields: [
			{ field: 'folder' },
			{ field: 'ref_id' },
			{ field: 'name' },
			{ field: 'description' },
			{ field: 'threat' },
			{ field: 'icon' },
			{ field: 'attack_stage' },
			{ field: 'created_at' },
			{ field: 'updated_at' }
		]
	},
	'operating-modes': {
		endpointUrl: 'ebios-rm/operating-modes',
		name: 'operatingmode',
		localName: 'operatingMode',
		localNamePlural: 'operatingModes',
		verboseName: 'Operating mode',
		verboseNamePlural: 'Operating modes',
		foreignKeyFields: [
			{ field: 'operational_scenario', urlModel: 'operational-scenarios' },
			{ field: 'elementary_actions', urlModel: 'elementary-actions' },
			{ field: 'folder', urlModel: 'folders' }
		],
		selectFields: [{ field: 'likelihood', valueType: 'number', detail: true }],
		reverseForeignKeyFields: [
			{
				field: 'operating_modes',
				urlModel: 'elementary-actions',
				endpointUrl: 'ebios-rm/elementary-actions',
				disableDelete: true
			},
			{
				field: 'operating_mode',
				urlModel: 'kill-chains',
				endpointUrl: 'ebios-rm/kill-chains'
			}
		],
		detailViewFields: [
			{ field: 'ref_id' },
			{ field: 'name' },
			{ field: 'description' },
			{ field: 'operational_scenario' },
			{ field: 'likelihood' },
			{ field: 'created_at' },
			{ field: 'updated_at' }
		]
	},
	'kill-chains': {
		endpointUrl: 'ebios-rm/kill-chains',
		name: 'killchain',
		localName: 'killChain',
		localNamePlural: 'killChains',
		verboseName: 'Kill chain',
		verboseNamePlural: 'Kill chains',
		foreignKeyFields: [
			{ field: 'operating_mode', urlModel: 'operating-modes' },
			{ field: 'elementary_action', urlModel: 'elementary-actions' },
			{ field: 'antecedents', urlModel: 'elementary-actions' }
		],
		selectFields: [{ field: 'logic_operator' }]
	},
	'security-exceptions': {
		name: 'securityexception',
		localName: 'securityException',
		localNamePlural: 'securityExceptions',
		verboseName: 'Security exception',
		verboseNamePlural: 'Security exceptions',
		foreignKeyFields: [
			{ field: 'owners', urlModel: 'users' },
			{ field: 'approver', urlModel: 'users', urlParams: 'is_approver=true' },
			{ field: 'folder', urlModel: 'folders' }
		],
		selectFields: [{ field: 'severity', valueType: 'number' }, { field: 'status' }],
		reverseForeignKeyFields: [
			{
				field: 'security_exceptions',
				urlModel: 'applied-controls',
				disableCreate: true,
				disableDelete: true
			},
			{
				field: 'security_exceptions',
				urlModel: 'assets',
				disableCreate: true,
				disableDelete: true
			},
			{
				field: 'security_exceptions',
				urlModel: 'vulnerabilities',
				disableCreate: true,
				disableDelete: true
			},
			{
				field: 'security_exceptions',
				urlModel: 'requirement-assessments',
				disableCreate: true,
				disableDelete: true
			},
			{
				field: 'security_exceptions',
				urlModel: 'risk-scenarios',
				disableCreate: true,
				disableDelete: true
			}
		]
	},
	'findings-assessments': {
		name: 'findingsassessment',
		localName: 'findingsAssessment',
		localNamePlural: 'findingsAssessments',
		verboseName: 'Findings assessment',
		verboseNamePlural: 'Findings assessments',
		foreignKeyFields: [
			{ field: 'folder', urlModel: 'folders', urlParams: 'content_type=DO' },
			{ field: 'perimeter', urlModel: 'perimeters' },
			{ field: 'authors', urlModel: 'users' },
			{ field: 'reviewers', urlModel: 'users', urlParams: 'is_third_party=false' },
			{ field: 'owner', urlModel: 'users', urlParams: 'is_third_party=false' },
			{ field: 'evidences', urlModel: 'evidences' }
		],
		reverseForeignKeyFields: [
			{ field: 'findings_assessment', urlModel: 'findings' },
			{ field: 'findings_assessments', urlModel: 'evidences' }
		],
		selectFields: [{ field: 'status' }, { field: 'category' }]
	},
	findings: {
		name: 'finding',
		localName: 'finding',
		localNamePlural: 'findings',
		verboseName: 'Finding',
		verboseNamePlural: 'Findings',
		foreignKeyFields: [
			{ field: 'findings_assessment', urlModel: 'findings-assessments' },
			{ field: 'applied_controls', urlModel: 'applied-controls' },
			{ field: 'evidences', urlModel: 'evidences' }
		],
		reverseForeignKeyFields: [
			// 	{ field: 'findings', urlModel: 'vulnerabilities' },
			// 	{ field: 'findings', urlModel: 'reference-controls' },
			{ field: 'findings', urlModel: 'applied-controls' },
			{ field: 'findings', urlModel: 'evidences' }
		],
		selectFields: [{ field: 'severity', valueType: 'number' }, { field: 'status' }]
	},
	incidents: {
		name: 'incident',
		localName: 'incident',
		localNamePlural: 'incidents',
		verboseName: 'Incident',
		verboseNamePlural: 'Incidents',
		foreignKeyFields: [
			{ field: 'threats', urlModel: 'threats' },
			{ field: 'assets', urlModel: 'assets' },
			{ field: 'perimeter', urlModel: 'perimeters' },
			{ field: 'owner', urlModel: 'users', urlParams: 'is_third_party=false' },
			{ field: 'qualifications', urlModel: 'terminologies' },
			{ field: 'entities', urlModel: 'entities' }
		],
		reverseForeignKeyFields: [{ field: 'incident', urlModel: 'timeline-entries' }],
		selectFields: [
			{ field: 'severity', valueType: 'number' },
			{ field: 'status' },
			{ field: 'detection' }
		]
	},
	'timeline-entries': {
		name: 'timelineentry',
		localName: 'timelineEntry',
		localNamePlural: 'timelineEntries',
		verboseName: 'Timeline entry',
		verboseNamePlural: 'Timeline entries',
		foreignKeyFields: [
			{ field: 'incident', urlModel: 'incidents' },
			{ field: 'author', urlModel: 'users' },
			{ field: 'folder', urlModel: 'folders' }
		],
		selectFields: [{ field: 'entry_type' }],
		reverseForeignKeyFields: [{ field: 'timeline_entries', urlModel: 'evidences' }]
	},
	'task-templates': {
		name: 'tasktemplate',
		localName: 'taskTemplate',
		localNamePlural: 'taskTemplates',
		verboseName: 'Task template',
		verboseNamePlural: 'Task templates',
		selectFields: [{ field: 'status' }],
		foreignKeyFields: [
			{ field: 'folder', urlModel: 'folders' },
			{ field: 'evidences', urlModel: 'evidences' },
			{ field: 'assigned_to', urlModel: 'users' },
			{ field: 'assets', urlModel: 'assets' },
			{ field: 'applied_controls', urlModel: 'applied-controls' },
			{ field: 'compliance_assessments', urlModel: 'compliance-assessments' },
			{ field: 'risk_assessments', urlModel: 'risk-assessments' },
			{ field: 'findings_assessment', urlModel: 'findings-assessments' }
		],
		reverseForeignKeyFields: [
			{ field: 'task_template', urlModel: 'task-nodes', disableCreate: true, disableDelete: true }
		]
	},
	'task-nodes': {
		name: 'tasknode',
		localName: 'taskNode',
		localNamePlural: 'taskNodes',
		verboseName: 'Task node',
		verboseNamePlural: 'Task nodes',
		selectFields: [{ field: 'status' }],
		foreignKeyFields: [
			{ field: 'task_template', urlModel: 'task-templates' },
			{ field: 'evidences', urlModel: 'evidences' },
			{ field: 'folder', urlModel: 'folders' }
		]
	},
	campaigns: {
		name: 'campaign',
		localName: 'campaign',
		localNamePlural: 'campaigns',
		verboseName: 'Campaign',
		verboseNamePlural: 'Campaigns',
		selectFields: [{ field: 'status' }],
		foreignKeyFields: [
			{ field: 'folder', urlModel: 'folders', urlParams: 'content_type=DO' },
			{ field: 'framework', urlModel: 'frameworks' },
			{ field: 'perimeters', urlModel: 'perimeters' }
		],
		reverseForeignKeyFields: [
			{
				field: 'campaign',
				urlModel: 'compliance-assessments',
				disableCreate: true,
				disableDelete: true
			},
			{ field: 'campaigns', urlModel: 'perimeters', disableCreate: true, disableDelete: true }
		],
		detailViewFields: [
			{ field: 'id' },
			{ field: 'name' },
			{ field: 'description' },
			{ field: 'framework' },
			{ field: 'status' },
			{ field: 'start_date' },
			{ field: 'due_date' },
			{ field: 'created_at' },
			{ field: 'updated_at' }
		],
		filters: [
			{ field: 'status' },
			{ field: 'framework' },
			{ field: 'folder' },
			{ field: 'perimeters' }
		]
	},
	'organisation-objectives': {
		name: 'organisationobjective',
		localName: 'organisationObjective',
		localNamePlural: 'organisationObjectives',
		verboseName: 'Organisation objective',
		verboseNamePlural: 'Organisation objectives',
		selectFields: [{ field: 'status' }, { field: 'health' }],
		foreignKeyFields: [
			{ field: 'folder', urlModel: 'folders', urlParams: 'content_type=DO' },
			{ field: 'assets', urlModel: 'assets' },
			{ field: 'issues', urlModel: 'organisation-issues' },
			{ field: 'tasks', urlModel: 'task-templates' },
			{ field: 'assigned_to', urlModel: 'users' }
		],
		reverseForeignKeyFields: [
			{
				field: 'objectives',
				urlModel: 'applied-controls',
				disableCreate: false,
				disableDelete: true
			}
		],
		filters: [{ field: 'folder' }]
	},
	'organisation-issues': {
		name: 'organisationissue',
		localName: 'organisationIssue',
		localNamePlural: 'organisationIssues',
		verboseName: 'Organisation issue',
		verboseNamePlural: 'Organisation issues',
		selectFields: [{ field: 'category' }, { field: 'origin' }],
		foreignKeyFields: [
			{ field: 'folder', urlModel: 'folders', urlParams: 'content_type=DO' },
			{ field: 'assets', urlModel: 'assets' }
		],
		reverseForeignKeyFields: [
			{
				field: 'issues',
				urlModel: 'organisation-objectives',
				disableCreate: false,
				disableDelete: true
			}
		],
		filters: [{ field: 'folder' }]
	},
	'quantitative-risk-studies': {
		name: 'quantitativeriskstudy',
		localName: 'quantitativeRiskStudy',
		localNamePlural: 'quantitativeRiskStudies',
		verboseName: 'Quantitative Risk Study',
		verboseNamePlural: 'Quantitative Risk Studies',
		endpointUrl: 'crq/quantitative-risk-studies',
		foreignKeyFields: [
			{ field: 'folder', urlModel: 'folders', urlParams: 'content_type=DO&content_type=GL' },
			{ field: 'authors', urlModel: 'users' },
			{ field: 'reviewers', urlModel: 'users', urlParams: 'is_third_party=false' }
		],
		reverseForeignKeyFields: [
			{
				field: 'quantitative_risk_study',
				urlModel: 'quantitative-risk-scenarios',
				endpointUrl: 'crq/quantitative-risk-scenarios'
			}
		],
		selectFields: [
			{ field: 'status', endpointUrl: 'crq/quantitative-risk-studies' },
			{ field: 'distribution_model', endpointUrl: 'crq/quantitative-risk-studies' }
		],
		filters: [{ field: 'folder' }, { field: 'status' }],
		detailViewFields: [
			{ field: 'id' },
			{ field: 'folder' },
			{ field: 'name' },
			{ field: 'description' },
			{ field: 'authors' },
			{ field: 'eta', type: 'date' },
			{ field: 'due_date', type: 'date' },
			{ field: 'status' },
			{ field: 'risk_tolerance_display' },
			{ field: 'loss_threshold_display' },
			{ field: 'created_at', type: 'datetime' },
			{ field: 'updated_at', type: 'datetime' },
			{ field: 'observation' }
		]
	},
	'quantitative-risk-scenarios': {
		name: 'quantitativeriskscenario',
		localName: 'quantitativeRiskScenario',
		localNamePlural: 'quantitativeRiskScenarios',
		verboseName: 'Quantitative Risk Scenario',
		verboseNamePlural: 'Quantitative Risk Scenarios',
		endpointUrl: 'crq/quantitative-risk-scenarios',
		foreignKeyFields: [
			{
				field: 'quantitative_risk_study',
				urlModel: 'quantitative-risk-studies',
				endpointUrl: 'crq/quantitative-risk-studies'
			},
			{ field: 'assets', urlModel: 'assets' },
			{ field: 'owner', urlModel: 'users' },
			{ field: 'vulnerabilities', urlModel: 'vulnerabilities' },
			{ field: 'threats', urlModel: 'threats' },
			{ field: 'qualifications', urlModel: 'qualifications' }
		],
		detailViewFields: [
			{ field: 'id' },
			{ field: 'ref_id' },
			{ field: 'folder' },
			{ field: 'quantitative_risk_study' },
			{ field: 'name' },
			{ field: 'description' },
			{ field: 'priority' },
			{ field: 'current_ale_display' },
			{ field: 'status' },
			{ field: 'assets' },
			{ field: 'threats' },
			{ field: 'qualifications' },
			{ field: 'observation' },
			{ field: 'is_selected' }
		],
		reverseForeignKeyFields: [
			{
				field: 'quantitative_risk_scenario',
				urlModel: 'quantitative-risk-hypotheses',
				endpointUrl: 'crq/quantitative-risk-hypotheses'
			}
		],
		selectFields: [
			{ field: 'status', endpointUrl: 'crq/quantitative-risk-scenarios' },
			{ field: 'priority', endpointUrl: 'crq/quantitative-risk-scenarios' }
		],
		filters: [{ field: 'quantitative_risk_study' }, { field: 'status' }, { field: 'priority' }]
	},
	'quantitative-risk-hypotheses': {
		name: 'quantitativeriskhypothesis',
		localName: 'quantitativeRiskHypothesis',
		localNamePlural: 'quantitativeRiskHypotheses',
		verboseName: 'Quantitative Risk Hypothesis',
		verboseNamePlural: 'Quantitative Risk Hypotheses',
		endpointUrl: 'crq/quantitative-risk-hypotheses',
		foreignKeyFields: [
			{
				field: 'quantitative_risk_scenario',
				urlModel: 'quantitative-risk-scenarios',
				endpointUrl: 'crq/quantitative-risk-scenarios'
			},
			{ field: 'existing_applied_controls', urlModel: 'applied-controls' },
			{ field: 'added_applied_controls', urlModel: 'applied-controls' },
			{ field: 'removed_applied_controls', urlModel: 'applied-controls' },
			{ field: 'filtering_labels', urlModel: 'filtering-labels' }
		],
		selectFields: [{ field: 'risk_stage', endpointUrl: 'crq/quantitative-risk-hypotheses' }],
		detailViewFields: [
			{ field: 'id' },
			{ field: 'ref_id' },
			{ field: 'name' },
			{ field: 'description' },
			{ field: 'quantitative_risk_scenario' },
			{ field: 'simulation_parameters_display' },
			{ field: 'is_simulation_fresh' },
			{ field: 'ale_display' },
			{ field: 'treatment_cost_display' },
			{ field: 'roc_display' },
			{ field: 'roc_calculation_explanation' },
			{ field: 'risk_stage' },
			{ field: 'existing_applied_controls' },
			{ field: 'added_applied_controls' },
			{ field: 'removed_applied_controls' },
			{ field: 'observation' },
			{ field: 'is_selected' }
		]
	},
	terminologies: {
		name: 'terminology',
		localName: 'terminology',
		localNamePlural: 'terminologies',
		verboseName: 'Terminology',
		verboseNamePlural: 'Terminologies',
		selectFields: [{ field: 'field_path' }],
		customNameDescription: true,
		detailViewFields: [
			{ field: 'id' },
			{ field: 'name' },
			{ field: 'description' },
			{ field: 'field_path' },
			{ field: 'created_at' },
			{ field: 'updated_at' },
			{ field: 'builtin' },
			{ field: 'is_visible' },
			{ field: 'translations' }
		]
	},
	roles: {
		endpointUrl: 'roles',
		name: 'role',
		localName: 'role',
		localNamePlural: 'roles',
		verboseName: 'Role',
		verboseNamePlural: 'Roles'
	},
	permissions: {
		endpointUrl: 'permissions',
		name: 'permission',
		localName: 'permission',
		localNamePlural: 'permissions',
		verboseName: 'Permission',
		verboseNamePlural: 'Permissions'
	},
	'generic-collections': {
		name: 'genericcollection',
		localName: 'genericCollection',
		localNamePlural: 'genericCollections',
		verboseName: 'Generic Collection',
		verboseNamePlural: 'Generic Collections',
		endpointUrl: 'pmbok/generic-collections',
		detailViewFields: [
			{ field: 'id' },
			{ field: 'folder' },
			{ field: 'ref_id' },
			{ field: 'name' },
			{ field: 'description' },
			{ field: 'filtering_labels', urlModel: 'filtering-labels' },
			{ field: 'created_at', type: 'datetime' },
			{ field: 'updated_at', type: 'datetime' }
		],
		foreignKeyFields: [{ field: 'folder', urlModel: 'folders' }],
		reverseForeignKeyFields: [
			{ field: 'genericcollection', urlModel: 'compliance-assessments' },
			{ field: 'genericcollection', urlModel: 'risk-assessments' },
			{ field: 'genericcollection', urlModel: 'quantitative-risk-studies' },
			{ field: 'genericcollection', urlModel: 'ebios-rm' },
			{ field: 'genericcollection', urlModel: 'entity-assessments' },
			{ field: 'genericcollection', urlModel: 'findings-assessments' },
			{ field: 'genericcollection', urlModel: 'evidences' },
			{ field: 'genericcollection', urlModel: 'security-exceptions' },
			{ field: 'genericcollection', urlModel: 'policies' }
		],
		selectFields: [{ field: 'folder' }, { field: 'ref_id' }]
	},
	accreditations: {
		name: 'accreditation',
		localName: 'accreditation',
		localNamePlural: 'accreditations',
		verboseName: 'Accreditation',
		verboseNamePlural: 'Accreditations',
		endpointUrl: 'pmbok/accreditations',
		detailViewFields: [
			{ field: 'id' },
			{ field: 'folder' },
			{ field: 'linked_collection', urlModel: 'generic-collections' },
			{ field: 'checklist', urlModel: 'compliance-assessments' },
			{ field: 'category' },
			{ field: 'status' },
			{ field: 'authority' },
			{ field: 'updated_at', type: 'datetime' },
			{ field: 'expiry_date', type: 'date' }
		],
		foreignKeyFields: [
			{ field: 'folder', urlModel: 'folders' },
			{ field: 'author', urlModel: 'users' },
			{ field: 'checklist', urlModel: 'compliance-assessments' },
			{ field: 'linked_collection', urlModel: 'generic-collections' },
			{ field: 'authority', urlModel: 'entities' }
		],
		selectFields: [
			{ field: 'folder' },
			{ field: 'ref_id' },
			{ field: 'status', endpointUrl: 'pmbok/accreditations' },
			{ field: 'category', endpointUrl: 'pmbok/accreditations' }
		],
		filters: [
			{ field: 'folder' },
			{ field: 'status' },
			{ field: 'category' },
			{ field: 'author' },
			{ field: 'linked_collection' },
			{ field: 'checklist' },
			{ field: 'filtering_labels' }
		]
	}
};

export const CUSTOM_ACTIONS_COMPONENT = Symbol('CustomActions');

const FIELD_COMPONENT_MAP = {
	evidences: {
		attachment: EvidenceFilePreview
	},
	'evidence-revisions': {
		attachment: EvidenceFilePreview
	},
	'stored-libraries': {
		locales: LanguageDisplay,
		objects_meta: LibraryOverview,
		[CUSTOM_ACTIONS_COMPONENT]: LibraryActions
	},
	'loaded-libraries': {
		locales: LanguageDisplay,
		objects_meta: LibraryOverview,
		[CUSTOM_ACTIONS_COMPONENT]: LibraryActions
	},
	'user-groups': {
		localization_dict: UserGroupNameDisplay
	},
	'quantitative-risk-hypotheses': {
		lec_data: LecChartPreview
	}
};

export function getFieldComponentMap(URLModel: string) {
	const fieldComponentMap = FIELD_COMPONENT_MAP[URLModel] ?? {};
	const listViewConfig = listViewFields[URLModel] ?? { body: [] };

	if (listViewConfig.body.findIndex((field) => field === 'description') >= 0) {
		fieldComponentMap.description = MarkdownDescription;
	}
	return fieldComponentMap;
}

// Il faut afficher le tag "draft" pour la column name !

interface TagConfig {
	text: string;
	cssClasses: string;
}

interface FieldColoredTagMap {
	[key: string]: {
		[key: string]: {
			keys: { [key: string]: { [key: string]: TagConfig } };
			values?: { [key: string]: TagConfig };
		};
	};
}

export const FIELD_COLORED_TAG_MAP: FieldColoredTagMap = {
	policies: {
		name: {
			keys: {
				status: {
					to_do: { text: 'toDo', cssClasses: 'badge bg-blue-200' },
					in_progress: { text: 'inProgress', cssClasses: 'badge bg-yellow-300' },
					active: { text: 'active', cssClasses: 'badge bg-green-200' },
					on_hold: { text: 'onHold', cssClasses: 'badge bg-gray-300' },
					deprecated: { text: 'deprecated', cssClasses: 'badge bg-red-300' },
					'--': { text: 'undefined', cssClasses: 'badge bg-gray-300' }
				},
				priority: {
					P1: { text: '', cssClasses: 'fa-solid fa-flag text-red-500' },
					P2: { text: '', cssClasses: 'fa-solid fa-flag text-orange-500' },
					P3: { text: '', cssClasses: 'fa-solid fa-flag text-blue-500' },
					P4: { text: '', cssClasses: 'fa-solid fa-flag text-gray-500' },
					'--': { text: '', cssClasses: '' }
				}
			}
		}
	},
	'risk-assessments': {
		name: {
			keys: {
				status: {
					planned: { text: 'planned', cssClasses: 'badge bg-indigo-300' },
					in_progress: { text: 'inProgress', cssClasses: 'badge bg-yellow-300' },
					in_review: { text: 'inReview', cssClasses: 'badge bg-cyan-300' },
					done: { text: 'done', cssClasses: 'badge bg-lime-300' },
					deprecated: { text: 'deprecated', cssClasses: 'badge bg-orange-300' }
				}
			}
		}
	},
	'risk-scenarios': {
		name: {
			keys: {
				treatment: {
					open: { text: 'open', cssClasses: 'badge bg-green-300' },
					mitigate: { text: 'mitigate', cssClasses: 'badge bg-lime-200' },
					accept: { text: 'accept', cssClasses: 'badge bg-green-200' },
					avoid: { text: 'avoid', cssClasses: 'badge bg-red-200' },
					transfer: { text: 'transfer', cssClasses: 'badge bg-yellow-300' }
				}
			}
		}
	},
	'compliance-assessments': {
		name: {
			keys: {
				status: {
					planned: { text: 'planned', cssClasses: 'badge bg-indigo-300' },
					in_progress: { text: 'inProgress', cssClasses: 'badge bg-yellow-300' },
					in_review: { text: 'inReview', cssClasses: 'badge bg-cyan-300' },
					done: { text: 'done', cssClasses: 'badge bg-lime-300' },
					deprecated: { text: 'deprecated', cssClasses: 'badge bg-orange-300' }
				}
			}
		}
	},
	assets: {
		name: {
			keys: {
				type: {
					Primary: { text: 'primary', cssClasses: 'badge bg-blue-200' }
				}
			}
		}
	},
	'applied-controls': {
		name: {
			keys: {
				status: {
					to_do: { text: 'toDo', cssClasses: 'badge bg-blue-200' },
					in_progress: { text: 'inProgress', cssClasses: 'badge bg-yellow-300' },
					active: { text: 'active', cssClasses: 'badge bg-green-200' },
					on_hold: { text: 'onHold', cssClasses: 'badge bg-gray-300' },
					deprecated: { text: 'deprecated', cssClasses: 'badge bg-red-300' },
					'--': { text: 'undefined', cssClasses: 'badge bg-gray-300' }
				},
				priority: {
					P1: { text: '', cssClasses: 'fa-solid fa-flag text-red-500' },
					P2: { text: '', cssClasses: 'fa-solid fa-flag text-orange-500' },
					P3: { text: '', cssClasses: 'fa-solid fa-flag text-blue-500' },
					P4: { text: '', cssClasses: 'fa-solid fa-flag text-gray-500' },
					'--': { text: '', cssClasses: '' }
				}
			}
		}
	},
	perimeters: {
		name: {
			keys: {
				lc_status: {
					Dropped: { text: 'dropped', cssClasses: 'badge bg-red-200' }
				}
			}
		}
	},
	users: {
		email: {
			keys: {
				keep_local_login: {
					true: { text: 'Local', cssClasses: 'badge bg-violet-200' }
				},
				is_third_party: {
					true: { text: 'Third party', cssClasses: 'badge bg-stone-200' }
				}
			}
		}
	}
};

export const getModelInfo = (model: urlModel | string): ModelMapEntry => {
	const baseModel = model.split('_')[0];
	const map = URL_MODEL_MAP[model] || URL_MODEL_MAP[baseModel] || {};
	// The urlmodel of {model}_duplicate must be {model}
	map['urlModel'] = baseModel;
	return map;
};

export const urlParamModelVerboseName = (model: string): string => {
	const modelInfo = getModelInfo(model);
	return modelInfo?.localName || modelInfo?.verboseName || model;
};

export const urlParamModelForeignKeyFields = (model: string): ForeignKeyField[] => {
	return URL_MODEL_MAP[model]?.foreignKeyFields || [];
};

export const urlParamModelSelectFields = (model: string): SelectField[] => {
	return URL_MODEL_MAP[model]?.selectFields || [];
};

export function processObject(
	data: Record<string, any>,
	regex: RegExp,
	computeReplacement: (matchedString: string) => string
): void {
	for (const key in data) {
		if (!Object.prototype.hasOwnProperty.call(data, key)) continue;

		if (typeof data[key] === 'object' && data[key] !== null) {
			processObject(data[key], regex, computeReplacement); // Recursive call for objects
		} else if (typeof data[key] === 'string') {
			data[key] = data[key].replace(regex, (match: string) => computeReplacement(match)); // Compute replacement for matched strings
		} else if (Array.isArray(data[key])) {
			data[key] = data[key].map(
				(item: any) =>
					typeof item === 'string'
						? item.replace(regex, (match) => computeReplacement(match)) // Compute replacement for matched strings in arrays
						: processObject(item, regex, computeReplacement) // Recursive call for objects in arrays
			);
		}
	}
}<|MERGE_RESOLUTION|>--- conflicted
+++ resolved
@@ -841,11 +841,8 @@
 		foreignKeyFields: [
 			{ field: 'folder', urlModel: 'folders', urlParams: 'content_type=DO&content_type=GL' },
 			{ field: 'owner', urlModel: 'users' },
-<<<<<<< HEAD
-			{ field: 'assigned_to', urlModel: 'users', urlParams: 'is_third_party=false' }
-=======
+			{ field: 'assigned_to', urlModel: 'users', urlParams: 'is_third_party=false' },
 			{ field: 'filtering_labels', urlModel: 'filtering-labels' }
->>>>>>> 94e6536a
 		],
 		reverseForeignKeyFields: [
 			{ field: 'processing', urlModel: 'personal-data' },
