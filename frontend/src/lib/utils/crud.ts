// define the content of forms

import EvidenceFilePreview from '$lib/components/ModelTable/EvidenceFilePreview.svelte';
import LanguageDisplay from '$lib/components/ModelTable/LanguageDisplay.svelte';
import LibraryActions from '$lib/components/ModelTable/LibraryActions.svelte';
import UserGroupNameDisplay from '$lib/components/ModelTable/UserGroupNameDisplay.svelte';
import { type urlModel } from './types';

type GetOptionsParams = {
	objects: any[];
	suggestions?: any[];
	label?: string;
	value?: string;
	extra_fields: string[];
	self?: Record<string, any>;
	selfSelect?: boolean;
};

function getValue(object: { [key: string]: any }, keys: string | string[]) {
	if (typeof keys === 'string') {
		return object[keys];
	}
	let finalValue = object;
	for (const key of keys) {
		finalValue = finalValue[key];
	}
	return finalValue;
}

export const getOptions = ({
	objects,
	suggestions,
	label = 'name',
	value = 'id',
	extra_fields = [],
	self = undefined,
	selfSelect = false
}: GetOptionsParams): {
	label: string;
	value: string;
	suggested: boolean;
	self?: Record<string, any>;
	selfSelect?: boolean;
}[] => {
	const append = (x, y) => (!y ? x : !x || x == '' ? y : x + ' - ' + y);
	const options = objects
		.map((object) => {
			const my_label =
				label != 'auto'
					? (object[label] ?? '')
					: (append(object['ref_id'], object['name'] ? object['name'] : object['description']) ??
						'');
			return {
				label:
					extra_fields.length > 0
						? extra_fields
								.map((field) => getValue(object, field))
								.map((string) => `${string}`)
								.join('/') +
							'/' +
							my_label
						: my_label,
				value: object[value],
				suggested: false
			};
		})
		.filter((option) => {
			if (selfSelect) {
				return true;
			}
			return option.value !== self?.id;
		});

	if (suggestions) {
		const suggestedIds = suggestions.map((suggestion) => suggestion[value]);

		const filteredOptions = options.filter((option) => {
			const isSuggested = suggestedIds.includes(option.value);
			if (isSuggested) {
				option.suggested = true;
			}
			return !isSuggested;
		});

		const suggestedOptions = options.filter((option) => option.suggested);
		const reorderedOptions = suggestedOptions.concat(filteredOptions);

		return reorderedOptions;
	}

	return options;
};

interface ForeignKeyField {
	field: string;
	urlModel: urlModel;
	endpointUrl?: string;
	urlParams?: string;
	detail?: boolean;
	detailUrlParams?: string[]; // To prepare possible fetch for foreign keys with detail in generic views
	disableCreate?: boolean;
	disableDelete?: boolean;
}

interface Field {
	keyNameOverride?: string;
	field: string;
	type?: 'date' | 'datetime';
}

interface SelectField {
	field: string;
	detail?: boolean;
	valueType?: 'string' | 'number';
	endpointUrl?: string;
	formNestedField?: string;
}

type FeatureFlag = string;

export interface ModelMapEntry {
	name: string;
	localName: string;
	localNamePlural: string;
	verboseName: string;
	verboseNamePlural?: string;
	urlModel?: urlModel;
	listViewUrlParams?: string;
	flaggedFields?: Record<string, FeatureFlag>;
	detailViewFields?: Field[];
	foreignKeyFields?: ForeignKeyField[];
	reverseForeignKeyFields?: ForeignKeyField[];
	selectFields?: SelectField[];
	fileFields?: string[];
	filters?: SelectField[];
	path?: string;
	endpointUrl?: string;
	customNameDescription?: boolean;
}

type ModelMap = {
	[key: string]: ModelMapEntry;
};

export const URL_MODEL_MAP: ModelMap = {
	folders: {
		name: 'folder',
		localName: 'domain',
		localNamePlural: 'domains',
		verboseName: 'Domain',
		verboseNamePlural: 'Domains',
		listViewUrlParams: '?content_type=DO&content_type=GL',
		foreignKeyFields: [{ field: 'parent_folder', urlModel: 'folders' }],
		reverseForeignKeyFields: [
			{ field: 'folder', urlModel: 'perimeters' },
			{ field: 'folder', urlModel: 'entities' },
			{ field: 'folder', urlModel: 'assets' }
		]
	},
	perimeters: {
		name: 'perimeter',
		localName: 'perimeter',
		localNamePlural: 'perimeters',
		verboseName: 'Perimeter',
		verboseNamePlural: 'Perimeters',
		foreignKeyFields: [
			{ field: 'folder', urlModel: 'folders', urlParams: 'content_type=DO' },
			{ field: 'default_assignee', urlModel: 'users' }
		],
		selectFields: [{ field: 'lc_status' }],
		reverseForeignKeyFields: [
			{ field: 'perimeter', urlModel: 'compliance-assessments' },
			{ field: 'perimeter', urlModel: 'risk-assessments' },
			{ field: 'perimeter', urlModel: 'entity-assessments' },
			{ field: 'perimeters', urlModel: 'campaigns' }
		],
		filters: [{ field: 'lc_status' }, { field: 'folder' }, { field: 'campaigns' }]
	},
	'risk-matrices': {
		name: 'riskmatrix',
		localName: 'riskMatrix',
		localNamePlural: 'riskMatrices',
		verboseName: 'Risk matrix',
		verboseNamePlural: 'Risk matrices',
		foreignKeyFields: [
			{ field: 'folder', urlModel: 'folders', urlParams: 'content_type=DO&content_type=GL' },
			{ field: 'library', urlModel: 'libraries' }
		]
	},
	'risk-assessments': {
		name: 'riskassessment',
		localName: 'riskAssessment',
		localNamePlural: 'riskAssessments',
		verboseName: 'Risk assessment',
		verboseNamePlural: 'Risk assessments',
		foreignKeyFields: [
			{ field: 'folder', urlModel: 'folders', urlParams: 'content_type=DO' },
			{ field: 'perimeter', urlModel: 'perimeters' },
			{ field: 'authors', urlModel: 'users' },
			{ field: 'reviewers', urlModel: 'users', urlParams: 'is_third_party=false' },
			{ field: 'risk_matrix', urlModel: 'risk-matrices' },
			{ field: 'risk_scenarios', urlModel: 'risk-scenarios' },
			{ field: 'ebios_rm_study', urlModel: 'ebios-rm' }
		],
		reverseForeignKeyFields: [{ field: 'risk_assessment', urlModel: 'risk-scenarios' }],
		selectFields: [{ field: 'status' }, { field: 'risk_tolerance', valueType: 'number' }],
		filters: [{ field: 'perimeter' }, { field: 'auditor' }, { field: 'status' }]
	},
	'risk-assessment_duplicate': {
		name: 'riskassessment',
		localName: 'riskAssessment',
		localNamePlural: 'riskAssessments',
		verboseName: 'Risk assessment',
		verboseNamePlural: 'Risk assessments',
		foreignKeyFields: [{ field: 'perimeter', urlModel: 'perimeters' }]
	},
	threats: {
		name: 'threat',
		localName: 'threat',
		localNamePlural: 'threats',
		verboseName: 'Threat',
		verboseNamePlural: 'Threats',
		foreignKeyFields: [
			{ field: 'folder', urlModel: 'folders', urlParams: 'content_type=DO&content_type=GL' },
			{ field: 'filtering_labels', urlModel: 'filtering-labels' }
		]
	},
	'risk-scenarios': {
		name: 'riskscenario',
		localName: 'riskScenario',
		localNamePlural: 'riskScenarios',
		verboseName: 'Risk scenario',
		verboseNamePlural: 'Risk scenarios',
		flaggedFields: {
			inherent_proba: 'inherent_risk',
			inherent_impact: 'inherent_risk',
			inherent_level: 'inherent_risk'
		},
		foreignKeyFields: [
			{ field: 'threats', urlModel: 'threats' },
			{ field: 'risk_assessment', urlModel: 'risk-assessments' },
			{ field: 'assets', urlModel: 'assets' },
			{ field: 'vulnerabilities', urlModel: 'vulnerabilities' },
			{ field: 'applied_controls', urlModel: 'applied-controls' },
			{ field: 'existing_applied_controls', urlModel: 'applied-controls' },
			{ field: 'perimeter', urlModel: 'perimeters' },
			{ field: 'risk_matrix', urlModel: 'risk-matrices' },
			{ field: 'auditor', urlModel: 'users' },
			{ field: 'owner', urlModel: 'users' },
			{ field: 'security_exceptions', urlModel: 'security-exceptions' }
		],
		filters: [{ field: 'threats' }, { field: 'risk_assessment' }, { field: 'owner' }]
	},
	'applied-controls': {
		name: 'appliedcontrol',
		localName: 'appliedControl',
		localNamePlural: 'appliedControls',
		verboseName: 'Applied control',
		verboseNamePlural: 'Applied controls',
		detailViewFields: [
			{ field: 'id' },
			{ field: 'folder' },
			{ field: 'reference_control' },
			{ field: 'category' },
			{ field: 'csf_function' },
			{ field: 'priority' },
			{ field: 'effort' },
			{ field: 'control_impact' },
			{ field: 'cost' },
			{ field: 'status' },
			{ field: 'created_at', type: 'datetime' },
			{ field: 'updated_at', type: 'datetime' },
			{ field: 'ref_id' },
			{ field: 'name' },
			{ field: 'description' },
			{ field: 'eta', type: 'date' },
			{ field: 'owner' },
			{ field: 'expiry_date', type: 'date' },
			{ field: 'link' },
			{ field: 'progress_field' },
			{ field: 'observation' },
			{ field: 'security_exceptions', urlModel: 'security-exceptions' },
			{ field: 'filtering_labels', urlModel: 'filtering-labels' }
		],
		foreignKeyFields: [
			{ field: 'reference_control', urlModel: 'reference-controls' },
			{ field: 'folder', urlModel: 'folders', urlParams: 'content_type=DO&content_type=GL' },
			{ field: 'evidences', urlModel: 'evidences' },
			{ field: 'objectives', urlModel: 'organisation-objectives' },
			{ field: 'owner', urlModel: 'users' },
			{ field: 'security_exceptions', urlModel: 'security-exceptions' },
			{ field: 'filtering_labels', urlModel: 'filtering-labels' },
			{ field: 'requirement_assessments', urlModel: 'requirement-assessments' },
			{ field: 'risk_scenarios', urlModel: 'risk-scenarios' },
			{ field: 'assets', urlModel: 'assets' }
		],
		reverseForeignKeyFields: [
			{ field: 'applied_controls', urlModel: 'evidences' },
			{ field: 'applied_controls', urlModel: 'task-templates' },
			{
				field: 'applied_controls',
				urlModel: 'requirement-assessments',
				disableCreate: true,
				disableDelete: true
			},
			{
				field: 'applied_controls',
				urlModel: 'risk-scenarios',
				disableCreate: true,
				disableDelete: true
			},
			{
				field: 'applied_controls',
				urlModel: 'findings',
				disableCreate: true,
				disableDelete: true
			},
			{ field: 'applied_controls', urlModel: 'assets', disableCreate: true, disableDelete: true }
		],
		selectFields: [
			{ field: 'status' },
			{ field: 'category' },
			{ field: 'csf_function' },
			{ field: 'effort' },
			{ field: 'control_impact', valueType: 'number' },
			{ field: 'priority' }
		],
		filters: [
			{ field: 'reference_control' },
			{ field: 'status' },
			{ field: 'category' },
			{ field: 'csf_function' },
			{ field: 'effort' },
			{ field: 'control_impact' },
			{ field: 'folder' },
			{ field: 'owner' },
			{ field: 'priority' }
		]
	},
	'applied-controls_duplicate': {
		name: 'appliedcontrol',
		localName: 'appliedControl',
		localNamePlural: 'appliedControls',
		verboseName: 'Applied control',
		verboseNamePlural: 'Applied controls',
		foreignKeyFields: [
			{ field: 'folder', urlModel: 'folders', urlParams: 'content_type=DO&content_type=GL' }
		]
	},
	policies: {
		name: 'appliedcontrol',
		localName: 'policy',
		localNamePlural: 'policies',
		verboseName: 'Policy',
		verboseNamePlural: 'Policies',
		foreignKeyFields: [
			{ field: 'reference_control', urlModel: 'reference-controls', urlParams: 'category=policy' },
			{ field: 'folder', urlModel: 'folders', urlParams: 'content_type=DO&content_type=GL' },
			{ field: 'evidences', urlModel: 'evidences' },
			{ field: 'owner', urlModel: 'users' }
		],
		reverseForeignKeyFields: [{ field: 'applied_controls', urlModel: 'evidences' }],
		selectFields: [
			{ field: 'status' },
			{ field: 'csf_function' },
			{ field: 'effort' },
			{ field: 'control_impact', valueType: 'number' },
			{ field: 'priority' }
		],
		filters: [
			{ field: 'reference_control' },
			{ field: 'status' },
			{ field: 'csf_function' },
			{ field: 'effort' },
			{ field: 'control_impact' },
			{ field: 'folder' },
			{ field: 'owner' },
			{ field: 'priority' }
		]
	},
	vulnerabilities: {
		name: 'vulnerability',
		localName: 'vulnerability',
		localNamePlural: 'vulnerabilities',
		verboseName: 'Vulnerability',
		verboseNamePlural: 'Vulnerabilities',
		foreignKeyFields: [
			{ field: 'folder', urlModel: 'folders', urlParams: 'content_type=DO&content_type=GL' },
			{ field: 'assets', urlModel: 'assets' },
			{ field: 'applied_controls', urlModel: 'applied-controls' },
			{ field: 'filtering_labels', urlModel: 'filtering-labels' },
			{ field: 'security_exceptions', urlModel: 'security-exceptions' }
		],
		selectFields: [{ field: 'severity', valueType: 'number' }, { field: 'status' }],
		filters: [{ field: 'folder' }, { field: 'filtering_labels' }]
	},
	'filtering-labels': {
		name: 'filteringlabel',
		localName: 'label',
		localNamePlural: 'labels',
		verboseName: 'Label',
		verboseNamePlural: 'Labels'
	},
	'risk-acceptances': {
		name: 'riskacceptance',
		localName: 'riskAcceptance',
		localNamePlural: 'riskAcceptances',
		verboseName: 'Risk acceptance',
		verboseNamePlural: 'Risk acceptances',
		foreignKeyFields: [
			{
				field: 'risk_scenarios',
				urlModel: 'risk-scenarios',
				urlParams: '/acceptable'
			},
			{ field: 'folder', urlModel: 'folders', urlParams: 'content_type=DO&content_type=GL' },
			{ field: 'approver', urlModel: 'users', urlParams: 'is_approver=true' }
		],
		filters: [{ field: 'risk_scenarios' }, { field: 'folder' }, { field: 'approver' }]
	},
	'reference-controls': {
		name: 'referencecontrol',
		localName: 'referenceControl',
		localNamePlural: 'referenceControls',
		verboseName: 'Reference control',
		verboseNamePlural: 'Reference controls',
		foreignKeyFields: [
			{ field: 'folder', urlModel: 'folders', urlParams: 'content_type=DO&content_type=GL' },
			{ field: 'filtering_labels', urlModel: 'filtering-labels' }
		],
		reverseForeignKeyFields: [
			{
				field: 'reference_control',
				urlModel: 'applied-controls',
				disableCreate: true,
				disableDelete: true
			}
		],
		selectFields: [{ field: 'category' }, { field: 'csf_function' }],
		filters: [{ field: 'folder' }]
	},
	assets: {
		name: 'asset',
		localName: 'asset',
		localNamePlural: 'assets',
		verboseName: 'Asset',
		verboseNamePlural: 'Assets',
		reverseForeignKeyFields: [
			{
				field: 'assets',
				urlModel: 'compliance-assessments',
				disableCreate: true,
				disableDelete: true
			},
			{ field: 'assets', urlModel: 'vulnerabilities' },
			{ field: 'assets', urlModel: 'solutions' },
			{ field: 'assets', urlModel: 'personal-data', disableCreate: true, disableDelete: true }
		],
		foreignKeyFields: [
			{ field: 'parent_assets', urlModel: 'assets' },
			{ field: 'children_assets', urlModel: 'assets' },
			{ field: 'owner', urlModel: 'users' },
			{ field: 'asset_class', urlModel: 'asset-class' },
			{ field: 'folder', urlModel: 'folders', urlParams: 'content_type=DO&content_type=GL' },
			{ field: 'filtering_labels', urlModel: 'filtering-labels' },
			{ field: 'ebios_rm_studies', urlModel: 'ebios-rm', endpointUrl: 'ebios-rm/studies' },
			{ field: 'security_exceptions', urlModel: 'security-exceptions' }
		],
		selectFields: [{ field: 'type' }, { field: 'asset_class' }],
		filters: [
			{ field: 'parent_assets' },
			{ field: 'folder' },
			{ field: 'asset_class' },
			{ field: 'type' },
			{ field: 'owner' },
			{ field: 'filtering_labels' }
		]
	},
	'asset-class': {
		endpointUrl: 'asset-class',
		name: 'asset-class',
		localName: 'assetClass',
		localNamePlural: 'assetClasses',
		verboseName: 'assetclass',
		verboseNamePlural: 'assetclasses'
	},
	users: {
		name: 'user',
		localName: 'user',
		localNamePlural: 'users',
		verboseName: 'User',
		verboseNamePlural: 'Users',
		foreignKeyFields: [{ field: 'user_groups', urlModel: 'user-groups' }],
		filters: []
	},
	'user-groups': {
		name: 'usergroup',
		localName: 'userGroup',
		localNamePlural: 'userGroups',

		verboseName: 'User group',
		verboseNamePlural: 'User groups',
		foreignKeyFields: [
			{ field: 'folder', urlModel: 'folders', urlParams: 'content_type=DO&content_type=GL' }
		],
		filters: []
	},
	'role-assignments': {
		name: 'roleassignment',
		localName: 'roleAssignment',
		localNamePlural: 'roleAssignments',
		verboseName: 'Role assignment',
		verboseNamePlural: 'Role assignments',
		foreignKeyFields: [],
		filters: []
	},
	frameworks: {
		name: 'framework',
		localName: 'framework',
		localNamePlural: 'frameworks',
		verboseName: 'Framework',
		verboseNamePlural: 'Frameworks',
		foreignKeyFields: [
			{ field: 'folder', urlModel: 'folders', urlParams: 'content_type=DO&content_type=GL' }
		]
	},
	evidences: {
		name: 'evidence',
		localName: 'evidence',
		localNamePlural: 'evidences',
		verboseName: 'Evidence',
		verboseNamePlural: 'Evidences',
		fileFields: ['attachment'],
		foreignKeyFields: [
			{
				field: 'folder',
				urlModel: 'folders',
				urlParams: 'content_type=DO&content_type=GL&content_type=EN'
			},
			{ field: 'applied_controls', urlModel: 'applied-controls' },
			{ field: 'requirement_assessments', urlModel: 'requirement-assessments' },
			{ field: 'filtering_labels', urlModel: 'filtering-labels' },
			{ field: 'findings', urlModel: 'findings' },
			{ field: 'findings_assessments', urlModel: 'findings-assessments' }
		],
		reverseForeignKeyFields: [
			{
				field: 'evidences',
				urlModel: 'applied-controls',
				disableCreate: true,
				disableDelete: true
			},
			{
				field: 'evidences',
				urlModel: 'compliance-assessments',
				disableCreate: true,
				disableDelete: true
			},
			{
				field: 'evidences',
				urlModel: 'requirement-assessments',
				disableCreate: true,
				disableDelete: true
			},
			{
				field: 'evidences',
				urlModel: 'findings-assessments',
				disableCreate: true,
				disableDelete: true
			},
			{ field: 'evidences', urlModel: 'findings', disableCreate: true, disableDelete: true }
		]
	},
	'compliance-assessments': {
		name: 'complianceassessment',
		localName: 'complianceAssessment',
		localNamePlural: 'complianceAssessments',
		verboseName: 'Compliance assessment',
		verboseNamePlural: 'Compliance assessments',
		foreignKeyFields: [
			{ field: 'folder', urlModel: 'folders', urlParams: 'content_type=DO' },
			{ field: 'perimeter', urlModel: 'perimeters' },
			{ field: 'campaign', urlModel: 'campaigns', endpointUrl: 'campaigns' },
			{ field: 'framework', urlModel: 'frameworks' },
			{ field: 'authors', urlModel: 'users' },
			{ field: 'reviewers', urlModel: 'users', urlParams: 'is_third_party=false' },
			{ field: 'baseline', urlModel: 'compliance-assessments' },
			{ field: 'ebios_rm_studies', urlModel: 'ebios-rm' },
			{ field: 'assets', urlModel: 'assets' },
			{ field: 'evidences', urlModel: 'evidences' }
		],
		selectFields: [{ field: 'status' }],
		filters: [{ field: 'status' }]
	},
	requirements: {
		name: 'requirement',
		localName: 'requirement',
		localNamePlural: 'requirements',
		verboseName: 'Requirement',
		verboseNamePlural: 'Requirements'
	},
	'requirement-assessments': {
		name: 'requirementassessment',
		localName: 'requirementAssessment',
		localNamePlural: 'requirementAssessments',
		verboseName: 'Requirement assessment',
		verboseNamePlural: 'Requirement assessments',
		selectFields: [{ field: 'status' }, { field: 'result' }],
		foreignKeyFields: [
			{ field: 'applied_controls', urlModel: 'applied-controls' },
			{ field: 'evidences', urlModel: 'evidences' },
			{ field: 'compliance_assessment', urlModel: 'compliance-assessments' },
			{ field: 'perimeter', urlModel: 'perimeters' },
			{ field: 'security_exceptions', urlModel: 'security-exceptions' }
		]
	},
	'stored-libraries': {
		name: 'storedlibrary',
		localName: 'storedLibrary',
		localNamePlural: 'storedLibraries',
		verboseName: 'stored Library',
		verboseNamePlural: 'stored Libraries'
	},
	'loaded-libraries': {
		name: 'loadedlibrary',
		localName: 'loadedLibrary',
		localNamePlural: 'loadedLibraries',
		verboseName: 'loaded Library',
		verboseNamePlural: 'loaded Libraries'
	},
	'sso-settings': {
		name: 'ssoSettings',
		localName: 'ssoSettings',
		localNamePlural: 'ssoSettings',
		verboseName: 'SSO settings',
		verboseNamePlural: 'SSO settings',
		selectFields: [{ field: 'provider' }]
	},
	'general-settings': {
		name: 'generalSettings',
		localName: 'generalSettings',
		localNamePlural: 'generalSettings',
		verboseName: 'General settings',
		verboseNamePlural: 'General settings',
		selectFields: [{ field: 'security_objective_scale' }]
	},
	'feature-flags': {
		name: 'featureFlags',
		localName: 'featureFlags',
		localNamePlural: 'featureFlags',
		verboseName: 'Feature flag',
		verboseNamePlural: 'Feature flags'
	},
	'requirement-mapping-sets': {
		name: 'requirementmappingset',
		localName: 'requirementMappingSet',
		localNamePlural: 'requirementMappingSets',
		verboseName: 'Requirement mapping set',
		verboseNamePlural: 'Requirement mapping sets',
		foreignKeyFields: [
			{ field: 'source_framework', urlModel: 'frameworks' },
			{ field: 'target_framework', urlModel: 'frameworks' },
			{ field: 'library', urlModel: 'libraries' }
		]
	},
	entities: {
		name: 'entity',
		localName: 'entity',
		localNamePlural: 'entities',
		verboseName: 'Entity',
		verboseNamePlural: 'Entities',
		reverseForeignKeyFields: [
			{ field: 'entity', urlModel: 'entity-assessments' },
			{ field: 'entity', urlModel: 'representatives' },
			{ field: 'provider_entity', urlModel: 'solutions' }
		],
		foreignKeyFields: [
			{ field: 'folder', urlModel: 'folders', urlParams: 'content_type=DO&content_type=GL' },
			{ field: 'owned_folders', urlModel: 'folders', urlParams: 'owned=false' }
		]
	},
	'entity-assessments': {
		name: 'entityassessment',
		localName: 'entityAssessment',
		localNamePlural: 'entityAssessments',
		verboseName: 'Entity assessment',
		verboseNamePlural: 'Entity assessments',
		foreignKeyFields: [
			{ field: 'perimeter', urlModel: 'perimeters' },
			{ field: 'entity', urlModel: 'entities' },
			{ field: 'solutions', urlModel: 'solutions' },
			{ field: 'framework', urlModel: 'frameworks' },
			{ field: 'authors', urlModel: 'users', urlParams: 'is_third_party=false' },
			{ field: 'representatives', urlModel: 'users', urlParams: 'is_third_party=true' },
			{ field: 'reviewers', urlModel: 'users', urlParams: 'is_third_party=false' },
			{ field: 'evidence', urlModel: 'evidences' },
			{ field: 'compliance_assessment', urlModel: 'compliance-assessments' }
		],
		selectFields: [{ field: 'status' }, { field: 'conclusion' }],
		filters: [{ field: 'status' }]
	},
	solutions: {
		name: 'solution',
		localName: 'solution',
		localNamePlural: 'solutions',
		verboseName: 'Solution',
		verboseNamePlural: 'Solutions',
		foreignKeyFields: [
			{ field: 'provider_entity', urlModel: 'entities' },
			{ field: 'recipient_entity', urlModel: 'entities' },
			{ field: 'assets', urlModel: 'assets' }
		]
	},
	representatives: {
		name: 'representative',
		localName: 'representative',
		localNamePlural: 'representatives',
		verboseName: 'Representative',
		verboseNamePlural: 'Representatives',
		foreignKeyFields: [
			{ field: 'entity', urlModel: 'entities' },
			{ field: 'user', urlModel: 'users' }
		]
	},
	qualifications: {
		name: 'qualification',
		localName: 'qualification',
		localNamePlural: 'qualifications',
		verboseName: 'Qualification',
		verboseNamePlural: 'Qualifications'
	},
	'business-impact-analysis': {
		endpointUrl: 'resilience/business-impact-analysis',
		name: 'businessimpactanalysis',
		localName: 'businessImpactAnalysis',
		localNamePlural: 'businessImpactAnalysis',
		verboseName: 'businessimpactanalysis',
		verboseNamePlural: 'businessimpactanalysis',
		foreignKeyFields: [
			{ field: 'folder', urlModel: 'folders', urlParams: 'content_type=DO' },
			{ field: 'perimeter', urlModel: 'perimeters' },
			{ field: 'authors', urlModel: 'users' },
			{ field: 'reviewers', urlModel: 'users', urlParams: 'is_third_party=false' },
			{ field: 'risk_matrix', urlModel: 'risk-matrices' }
		],
		reverseForeignKeyFields: [{ field: 'bia', urlModel: 'asset-assessments' }],
		selectFields: [{ field: 'status' }],
		filters: [{ field: 'perimeter' }, { field: 'auditor' }, { field: 'status' }]
	},
	'asset-assessments': {
		endpointUrl: 'resilience/asset-assessments',
		name: 'assetassessment',
		localName: 'assetAssessment',
		localNamePlural: 'assetAssessments',
		verboseName: 'assetassessment',
		verboseNamePlural: 'assetassessments',
		reverseForeignKeyFields: [{ field: 'asset_assessment', urlModel: 'escalation-thresholds' }],
		foreignKeyFields: [
			{ field: 'asset', urlModel: 'assets' },
			{ field: 'folder', urlModel: 'folders' },
			{ field: 'asset_folder', urlModel: 'folders' },
			{ field: 'dependencies', urlModel: 'assets' },
			{ field: 'associated_controls', urlModel: 'applied-controls' },
			{
				field: 'bia',
				urlModel: 'business-impact-analysis',
				endpointUrl: 'business-impact-analysis'
			}
		]
	},
	'escalation-thresholds': {
		endpointUrl: 'resilience/escalation-thresholds',
		name: 'escalationthreshold',
		localName: 'escalationThreshold',
		localNamePlural: 'escalationThresholds',
		verboseName: 'escalationthreshold',
		verboseNamePlural: 'escalationthresholds',
		selectFields: [
			{ field: 'quant_unit' },
			{
				field: 'quali_impact',
				valueType: 'number',
				detail: true,
				endpointUrl: 'resilience/asset-assessments',
				formNestedField: 'asset_assessment'
			} //this is for edit only
		],
		foreignKeyFields: [
			{
				field: 'asset_assessment',
				urlModel: 'asset-assessments',
				endpointUrl: 'asset-assessments'
			}
		],
		detailViewFields: [
			{ field: 'asset_assessment' },
			{ field: 'get_human_pit' },
			{ field: 'qualifications' },
			{ field: 'quali_impact' },
			{ field: 'justification' },
			{ field: 'created_at' },
			{ field: 'updated_at' }
		]
	},
	processings: {
		endpointUrl: 'privacy/processings',
		name: 'processing',
		localName: 'processing',
		localNamePlural: 'processings',
		verboseName: 'processing',
		verboseNamePlural: 'processings',
		selectFields: [{ field: 'status' }, { field: 'legal_basis' }, { field: 'nature' }],
		foreignKeyFields: [
			{ field: 'folder', urlModel: 'folders', urlParams: 'content_type=DO&content_type=GL' },
			{ field: 'owner', urlModel: 'users' }
		],
		reverseForeignKeyFields: [
			{ field: 'processing', urlModel: 'personal-data' },
			{ field: 'processing', urlModel: 'data-subjects' },
			{ field: 'processing', urlModel: 'purposes' },
			{ field: 'processing', urlModel: 'data-recipients' },
			{ field: 'processing', urlModel: 'data-contractors' },
			{ field: 'processing', urlModel: 'data-transfers' },
			{
				field: 'processings',
				urlModel: 'applied-controls',
				disableCreate: true,
				disableDelete: true
			}
		],
		detailViewFields: [
			{ field: 'id' },
			{ field: 'name' },
			{ field: 'description' },
			{ field: 'status' },
			{ field: 'legal_basis' },
			{ field: 'dpia_required' },
			{ field: 'dpia_reference' },
			{ field: 'folder' },
			{ field: 'nature' },
			{ field: 'created_at' },
			{ field: 'updated_at' },
			{ field: 'filtering_labels' }
		]
	},
	'processing-natures': {
		endpointUrl: 'privacy/processing-natures',
		name: 'processingnature',
		localName: 'processingNature',
		localNamePlural: 'processingNatures',
		verboseName: 'processing nature',
		verboseNamePlural: 'processing natures'
	},
	purposes: {
		endpointUrl: 'privacy/purposes',
		name: 'purpose',
		localName: 'purpose',
		localNamePlural: 'purposes',
		verboseName: 'purpose',
		verboseNamePlural: 'purposes',
		foreignKeyFields: [{ field: 'processing', urlModel: 'processings', endpointUrl: 'processings' }]
	},
	'personal-data': {
		endpointUrl: 'privacy/personal-data',
		name: 'personaldata',
		localName: 'personalData',
		localNamePlural: 'personalData',
		verboseName: 'personal data',
		verboseNamePlural: 'personal data',
		foreignKeyFields: [
			{ field: 'processing', urlModel: 'processings', endpointUrl: 'processings' },
			{ field: 'assets', urlModel: 'assets', endpointUrl: 'assets' }
		],
		reverseForeignKeyFields: [
			{ field: 'personal_data', urlModel: 'assets', disableCreate: true, disableDelete: true }
		],
		detailViewFields: [
			{ field: 'id' },
			{ field: 'name' },
			{ field: 'description' },
			{ field: 'ref_id' },
			{ field: 'category' },
			{ field: 'retention' },
			{ field: 'deletion_policy' },
			{ field: 'is_sensitive' },
			{ field: 'processing' },
			{ field: 'folder' },
			{ field: 'created_at' },
			{ field: 'updated_at' }
		],
		selectFields: [{ field: 'category' }, { field: 'deletion_policy' }],
		filters: [{ field: 'processing' }, { field: 'category' }, { field: 'assets' }]
	},
	'data-subjects': {
		endpointUrl: 'privacy/data-subjects',
		name: 'datasubject',
		localName: 'dataSubject',
		localNamePlural: 'dataSubjects',
		verboseName: 'data subject',
		verboseNamePlural: 'data subjects',
		foreignKeyFields: [{ field: 'processing', urlModel: 'processings' }],
		selectFields: [{ field: 'category' }]
	},
	'data-recipients': {
		endpointUrl: 'privacy/data-recipients',
		name: 'datarecipient',
		localName: 'dataRecipient',
		localNamePlural: 'dataRecipients',
		verboseName: 'data recipient',
		verboseNamePlural: 'data recipients',
		foreignKeyFields: [{ field: 'processing', urlModel: 'processings' }],
		selectFields: [{ field: 'category' }]
	},
	'data-contractors': {
		endpointUrl: 'privacy/data-contractors',
		name: 'datacontractor',
		localName: 'dataContractor',
		localNamePlural: 'dataContractors',
		verboseName: 'data contractor',
		verboseNamePlural: 'data contractors',
		foreignKeyFields: [
			{ field: 'processing', urlModel: 'processings' },
			{ field: 'entity', urlModel: 'entities' }
		],
		selectFields: [{ field: 'relationship_type' }, { field: 'country' }]
	},
	'data-transfers': {
		endpointUrl: 'privacy/data-transfers',
		name: 'datatransfer',
		localName: 'dataTransfer',
		localNamePlural: 'dataTransfers',
		verboseName: 'data transfer',
		verboseNamePlural: 'data transfers',
		foreignKeyFields: [
			{ field: 'processing', urlModel: 'processings' },
			{ field: 'entity', urlModel: 'entities' }
		],
		selectFields: [{ field: 'legal_basis' }, { field: 'country' }]
	},
	'ebios-rm': {
		endpointUrl: 'ebios-rm/studies',
		name: 'ebiosrmstudy',
		localName: 'ebiosRmStudy',
		localNamePlural: 'ebiosRmStudies',
		verboseName: 'Ebios RM study',
		verboseNamePlural: 'Ebios RM study',
		foreignKeyFields: [
			{ field: 'risk_matrix', urlModel: 'risk-matrices' },
			{ field: 'assets', urlModel: 'assets' },
			{ field: 'authors', urlModel: 'users', urlParams: 'is_third_party=false' },
			{ field: 'reviewers', urlModel: 'users', urlParams: 'is_third_party=false' },
			{ field: 'folder', urlModel: 'folders', urlParams: 'content_type=DO' },
			{ field: 'compliance_assessments', urlModel: 'compliance-assessments' },
			{ field: 'reference_entity', urlModel: 'entities' }
		],
		reverseForeignKeyFields: [{ field: 'ebios_rm_studies', urlModel: 'assets' }],
		selectFields: [{ field: 'quotation_method' }]
	},
	'feared-events': {
		endpointUrl: 'ebios-rm/feared-events',
		name: 'fearedevent',
		localName: 'fearedEvent',
		localNamePlural: 'fearedEvents',
		verboseName: 'Feared event',
		verboseNamePlural: 'Feared events',
		foreignKeyFields: [
			{ field: 'ebios_rm_study', urlModel: 'ebios-rm', endpointUrl: 'ebios-rm/studies' },
			{ field: 'assets', urlModel: 'assets', urlParams: 'type=PR&ebios_rm_studies=', detail: true },
			{ field: 'qualifications', urlModel: 'qualifications' }
		],
		selectFields: [{ field: 'gravity', valueType: 'number', detail: true }]
	},
	'ro-to': {
		endpointUrl: 'ebios-rm/ro-to',
		name: 'roto',
		localName: 'roto',
		localNamePlural: 'roto',
		verboseName: 'Ro to',
		verboseNamePlural: 'Ro to',
		foreignKeyFields: [
			{ field: 'ebios_rm_study', urlModel: 'ebios-rm', endpointUrl: 'ebios-rm/studies' },
			{
				field: 'feared_events',
				urlModel: 'feared-events',
				endpointUrl: 'ebios-rm/feared-events',
				urlParams: 'is_selected=true&ebios_rm_study=',
				detail: true
			}
		],
		selectFields: [
			{ field: 'risk-origin' },
			{ field: 'motivation', valueType: 'number' },
			{ field: 'resources', valueType: 'number' },
			{ field: 'activity', valueType: 'number' }
		]
	},
	stakeholders: {
		endpointUrl: 'ebios-rm/stakeholders',
		name: 'stakeholder',
		localName: 'stakeholder',
		localNamePlural: 'stakeholders',
		verboseName: 'Stakeholder',
		verboseNamePlural: 'Stakeholders',
		foreignKeyFields: [
			{ field: 'entity', urlModel: 'entities' },
			{ field: 'applied_controls', urlModel: 'applied-controls' },
			{ field: 'ebios_rm_study', urlModel: 'ebios-rm', endpointUrl: 'ebios-rm/studies' },
			{ field: 'folder', urlModel: 'folders', urlParams: 'content_type=DO' }
		],
		selectFields: [{ field: 'category' }],
		reverseForeignKeyFields: [
			{
				field: 'stakeholders',
				urlModel: 'applied-controls'
			}
		]
	},
	'strategic-scenarios': {
		endpointUrl: 'ebios-rm/strategic-scenarios',
		name: 'strategicscenario',
		localName: 'strategicScenario',
		localNamePlural: 'strategicScenarios',
		verboseName: 'Strategic scenario',
		verboseNamePlural: 'Strategic scenarios',
		foreignKeyFields: [
			{ field: 'ebios_rm_study', urlModel: 'ebios-rm', endpointUrl: 'ebios-rm/studies' },
			{
				field: 'ro_to_couple',
				urlModel: 'ro-to',
				endpointUrl: 'ebios-rm/ro-to',
				urlParams: 'is_selected=true&used=false&ebios_rm_study=',
				detail: true
			},
			{ field: 'folder', urlModel: 'folders', urlParams: 'content_type=DO' },
			{
				field: 'attack_paths',
				urlModel: 'attack-paths',
				endpointUrl: 'ebios-rm/attack-paths'
			}
		],
		reverseForeignKeyFields: [
			{
				field: 'strategic_scenario',
				urlModel: 'attack-paths',
				endpointUrl: 'ebios-rm/attack-paths'
			}
		]
	},
	'attack-paths': {
		endpointUrl: 'ebios-rm/attack-paths',
		name: 'attackpath',
		localName: 'attackPath',
		localNamePlural: 'attackPaths',
		verboseName: 'Attack path',
		verboseNamePlural: 'Attack paths',
		foreignKeyFields: [
			{
				field: 'stakeholders',
				urlModel: 'stakeholders',
				endpointUrl: 'ebios-rm/stakeholders',
				urlParams: 'is_selected=true&ebios_rm_study=',
				detail: true
			},
			{ field: 'ebios_rm_study', urlModel: 'ebios-rm', endpointUrl: 'ebios-rm/studies' },
			{ field: 'folder', urlModel: 'folders', urlParams: 'content_type=DO' },
			{
				field: 'strategic_scenario',
				urlModel: 'strategic-scenarios',
				endpointUrl: 'ebios-rm/strategic-scenarios',
				urlParams: 'ebios_rm_study=',
				detail: true
			}
		]
	},
	'operational-scenarios': {
		endpointUrl: 'ebios-rm/operational-scenarios',
		name: 'operationalscenario',
		localName: 'operationalScenario',
		localNamePlural: 'operationalScenarios',
		verboseName: 'Operational scenario',
		verboseNamePlural: 'Operational scenarios',
		foreignKeyFields: [
			{ field: 'ebios_rm_study', urlModel: 'ebios-rm' },
			{ field: 'threats', urlModel: 'threats' },
			{
				field: 'attack_path',
				urlModel: 'attack-paths',
				endpointUrl: 'ebios-rm/attack-paths',
				urlParams: 'is_selected=true&used=false&ebios_rm_study=',
				detail: true
			}
		],
		reverseForeignKeyFields: [
			{
				field: 'operational_scenario',
				urlModel: 'operating-modes',
				endpointUrl: 'ebios-rm/operating-modes'
			}
		],
		selectFields: [
			{ field: 'likelihood', valueType: 'number', detail: true, endpointUrl: 'ebios-rm/studies' }
		]
	},
	'elementary-actions': {
		endpointUrl: 'ebios-rm/elementary-actions',
		name: 'elementaryaction',
		localName: 'elementaryAction',
		localNamePlural: 'elementaryActions',
		verboseName: 'Elementary action',
		verboseNamePlural: 'Elementary actions',
		foreignKeyFields: [
			{ field: 'threat', urlModel: 'threats' },
			{ field: 'folder', urlModel: 'folders' }
		],
		selectFields: [{ field: 'attack_stage', valueType: 'number' }, { field: 'icon' }],
		detailViewFields: [
			{ field: 'folder' },
			{ field: 'ref_id' },
			{ field: 'name' },
			{ field: 'description' },
			{ field: 'threat' },
			{ field: 'icon' },
			{ field: 'attack_stage' },
			{ field: 'created_at' },
			{ field: 'updated_at' }
		]
	},
	'operating-modes': {
		endpointUrl: 'ebios-rm/operating-modes',
		name: 'operatingmode',
		localName: 'operatingMode',
		localNamePlural: 'operatingModes',
		verboseName: 'Operating mode',
		verboseNamePlural: 'Operating modes',
		foreignKeyFields: [
			{ field: 'operational_scenario', urlModel: 'operational-scenarios' },
			{ field: 'elementary_actions', urlModel: 'elementary-actions' },
			{ field: 'folder', urlModel: 'folders' }
		],
		selectFields: [{ field: 'likelihood', valueType: 'number', detail: true }],
		reverseForeignKeyFields: [
			{
				field: 'operating_modes',
				urlModel: 'elementary-actions',
				endpointUrl: 'ebios-rm/elementary-actions',
				disableDelete: true
			},
			{
				field: 'operating_mode',
				urlModel: 'kill-chains',
				endpointUrl: 'ebios-rm/kill-chains'
			}
		],
		detailViewFields: [
			{ field: 'ref_id' },
			{ field: 'name' },
			{ field: 'description' },
			{ field: 'operational_scenario' },
			{ field: 'likelihood' },
			{ field: 'created_at' },
			{ field: 'updated_at' }
		]
	},
	'kill-chains': {
		endpointUrl: 'ebios-rm/kill-chains',
		name: 'killchain',
		localName: 'killChain',
		localNamePlural: 'killChains',
		verboseName: 'Kill chain',
		verboseNamePlural: 'Kill chains',
		foreignKeyFields: [
			{ field: 'operating_mode', urlModel: 'operating-modes' },
			{ field: 'elementary_action', urlModel: 'elementary-actions' },
			{ field: 'antecedents', urlModel: 'elementary-actions' }
		],
		selectFields: [{ field: 'logic_operator' }]
	},
	'security-exceptions': {
		name: 'securityexception',
		localName: 'securityException',
		localNamePlural: 'securityExceptions',
		verboseName: 'Security exception',
		verboseNamePlural: 'Security exceptions',
		foreignKeyFields: [
			{ field: 'owners', urlModel: 'users' },
			{ field: 'approver', urlModel: 'users', urlParams: 'is_approver=true' },
			{ field: 'folder', urlModel: 'folders' }
		],
		selectFields: [{ field: 'severity', valueType: 'number' }, { field: 'status' }],
		reverseForeignKeyFields: [
			{
				field: 'security_exceptions',
				urlModel: 'applied-controls',
				disableCreate: true,
				disableDelete: true
			},
			{
				field: 'security_exceptions',
				urlModel: 'assets',
				disableCreate: true,
				disableDelete: true
			},
			{
				field: 'security_exceptions',
				urlModel: 'vulnerabilities',
				disableCreate: true,
				disableDelete: true
			},
			{
				field: 'security_exceptions',
				urlModel: 'requirement-assessments',
				disableCreate: true,
				disableDelete: true
			},
			{
				field: 'security_exceptions',
				urlModel: 'risk-scenarios',
				disableCreate: true,
				disableDelete: true
			}
		]
	},
	'findings-assessments': {
		name: 'findingsassessment',
		localName: 'findingsAssessment',
		localNamePlural: 'findingsAssessments',
		verboseName: 'Findings assessment',
		verboseNamePlural: 'Findings assessments',
		foreignKeyFields: [
			{ field: 'folder', urlModel: 'folders', urlParams: 'content_type=DO' },
			{ field: 'perimeter', urlModel: 'perimeters' },
			{ field: 'authors', urlModel: 'users' },
			{ field: 'reviewers', urlModel: 'users', urlParams: 'is_third_party=false' },
			{ field: 'owner', urlModel: 'users', urlParams: 'is_third_party=false' },
			{ field: 'evidences', urlModel: 'evidences' }
		],
		reverseForeignKeyFields: [
			{ field: 'findings_assessment', urlModel: 'findings' },
			{ field: 'findings_assessments', urlModel: 'evidences' }
		],
		selectFields: [{ field: 'status' }, { field: 'category' }]
	},
	findings: {
		name: 'finding',
		localName: 'finding',
		localNamePlural: 'findings',
		verboseName: 'Finding',
		verboseNamePlural: 'Findings',
		foreignKeyFields: [
			{ field: 'findings_assessment', urlModel: 'findings-assessments' },
			{ field: 'applied_controls', urlModel: 'applied-controls' },
			{ field: 'evidences', urlModel: 'evidences' }
		],
		reverseForeignKeyFields: [
			// 	{ field: 'findings', urlModel: 'vulnerabilities' },
			// 	{ field: 'findings', urlModel: 'reference-controls' },
			{ field: 'findings', urlModel: 'applied-controls' },
			{ field: 'findings', urlModel: 'evidences' }
		],
		selectFields: [{ field: 'severity', valueType: 'number' }, { field: 'status' }]
	},
	incidents: {
		name: 'incident',
		localName: 'incident',
		localNamePlural: 'incidents',
		verboseName: 'Incident',
		verboseNamePlural: 'Incidents',
		foreignKeyFields: [
			{ field: 'threats', urlModel: 'threats' },
			{ field: 'assets', urlModel: 'assets' },
			{ field: 'perimeter', urlModel: 'perimeters' },
			{ field: 'owner', urlModel: 'users', urlParams: 'is_third_party=false' }
		],
		reverseForeignKeyFields: [{ field: 'incident', urlModel: 'timeline-entries' }],
		selectFields: [
			{ field: 'severity', valueType: 'number' },
			{ field: 'status' },
			{ field: 'detection' }
		]
	},
	'timeline-entries': {
		name: 'timelineentry',
		localName: 'timelineEntry',
		localNamePlural: 'timelineEntries',
		verboseName: 'Timeline entry',
		verboseNamePlural: 'Timeline entries',
		foreignKeyFields: [
			{ field: 'incident', urlModel: 'incidents' },
			{ field: 'author', urlModel: 'users' },
			{ field: 'folder', urlModel: 'folders' }
		],
		selectFields: [{ field: 'entry_type' }],
		reverseForeignKeyFields: [{ field: 'timeline_entries', urlModel: 'evidences' }]
	},
	'task-templates': {
		name: 'tasktemplate',
		localName: 'taskTemplate',
		localNamePlural: 'taskTemplates',
		verboseName: 'Task template',
		verboseNamePlural: 'Task templates',
		selectFields: [{ field: 'status' }],
		foreignKeyFields: [
			{ field: 'folder', urlModel: 'folders' },
			{ field: 'evidences', urlModel: 'evidences' },
			{ field: 'assigned_to', urlModel: 'users' },
			{ field: 'assets', urlModel: 'assets' },
			{ field: 'applied_controls', urlModel: 'applied-controls' },
			{ field: 'compliance_assessments', urlModel: 'compliance-assessments' },
			{ field: 'risk_assessments', urlModel: 'risk-assessments' },
			{ field: 'findings_assessment', urlModel: 'findings-assessments' }
		],
		reverseForeignKeyFields: [
			{ field: 'task_template', urlModel: 'task-nodes', disableCreate: true, disableDelete: true }
		]
	},
	'task-nodes': {
		name: 'tasknode',
		localName: 'taskNode',
		localNamePlural: 'taskNodes',
		verboseName: 'Task node',
		verboseNamePlural: 'Task nodes',
		selectFields: [{ field: 'status' }],
		foreignKeyFields: [
			{ field: 'task_template', urlModel: 'task-templates' },
			{ field: 'evidences', urlModel: 'evidences' },
			{ field: 'folder', urlModel: 'folders' }
		]
	},
	campaigns: {
		name: 'campaign',
		localName: 'campaign',
		localNamePlural: 'campaigns',
		verboseName: 'Campaign',
		verboseNamePlural: 'Campaigns',
		selectFields: [{ field: 'status' }],
		foreignKeyFields: [
			{ field: 'folder', urlModel: 'folders', urlParams: 'content_type=DO' },
			{ field: 'framework', urlModel: 'frameworks' },
			{ field: 'perimeters', urlModel: 'perimeters' }
		],
		reverseForeignKeyFields: [
			{
				field: 'campaign',
				urlModel: 'compliance-assessments',
				disableCreate: true,
				disableDelete: true
			},
			{ field: 'campaigns', urlModel: 'perimeters', disableCreate: true, disableDelete: true }
		],
		detailViewFields: [
			{ field: 'id' },
			{ field: 'name' },
			{ field: 'description' },
			{ field: 'framework' },
			{ field: 'status' },
			{ field: 'start_date' },
			{ field: 'due_date' },
			{ field: 'created_at' },
			{ field: 'updated_at' }
		],
		filters: [
			{ field: 'status' },
			{ field: 'framework' },
			{ field: 'folder' },
			{ field: 'perimeters' }
		]
	},
	'organisation-objectives': {
		name: 'organisationobjective',
		localName: 'organisationObjective',
		localNamePlural: 'organisationObjectives',
		verboseName: 'Organisation objective',
		verboseNamePlural: 'Organisation objectives',
		selectFields: [{ field: 'status' }, { field: 'health' }],
		foreignKeyFields: [
			{ field: 'folder', urlModel: 'folders', urlParams: 'content_type=DO' },
			{ field: 'assets', urlModel: 'assets' },
			{ field: 'issues', urlModel: 'organisation-issues' },
			{ field: 'tasks', urlModel: 'task-templates' },
			{ field: 'assigned_to', urlModel: 'users' }
		],
		reverseForeignKeyFields: [
			{
				field: 'objectives',
				urlModel: 'applied-controls',
				disableCreate: false,
				disableDelete: true
			}
		],
		filters: [{ field: 'folder' }]
	},
	'organisation-issues': {
		name: 'organisationissue',
		localName: 'organisationIssue',
		localNamePlural: 'organisationIssues',
		verboseName: 'Organisation issue',
		verboseNamePlural: 'Organisation issues',
		selectFields: [{ field: 'category' }, { field: 'origin' }],
		foreignKeyFields: [
			{ field: 'folder', urlModel: 'folders', urlParams: 'content_type=DO' },
			{ field: 'assets', urlModel: 'assets' }
		],
		reverseForeignKeyFields: [
			{
				field: 'issues',
				urlModel: 'organisation-objectives',
				disableCreate: false,
				disableDelete: true
			}
		],
		filters: [{ field: 'folder' }]
	},
<<<<<<< HEAD
	'quantitative-risk-studies': {
		name: 'quantitativeriskstudy',
		localName: 'quantitativeRiskStudy',
		localNamePlural: 'quantitativeRiskStudies',
		verboseName: 'Quantitative Risk Study',
		verboseNamePlural: 'Quantitative Risk Studies',
		endpointUrl: 'crq/quantitative-risk-studies',
		foreignKeyFields: [
			{ field: 'folder', urlModel: 'folders', urlParams: 'content_type=DO&content_type=GL' },
			{ field: 'authors', urlModel: 'users' },
			{ field: 'reviewers', urlModel: 'users', urlParams: 'is_third_party=false' }
		],
		reverseForeignKeyFields: [
			{
				field: 'quantitative_risk_study',
				urlModel: 'quantitative-risk-scenarios',
				endpointUrl: 'crq/quantitative-risk-scenarios'
			}
		],
		selectFields: [
			{ field: 'status', endpointUrl: 'crq/quantitative-risk-studies' },
			{ field: 'distribution_model', endpointUrl: 'crq/quantitative-risk-studies' }
		],
		filters: [{ field: 'folder' }, { field: 'status' }],
		detailViewFields: [
			{ field: 'id' },
			{ field: 'folder' },
			{ field: 'name' },
			{ field: 'description' },
			{ field: 'authors' },
			{ field: 'eta', type: 'date' },
			{ field: 'due_date', type: 'date' },
			{ field: 'status' },
			{ field: 'created_at', type: 'datetime' },
			{ field: 'updated_at', type: 'datetime' },
			{ field: 'observation' }
		]
	},
	'quantitative-risk-scenarios': {
		name: 'quantitativeriskscenario',
		localName: 'quantitativeRiskScenario',
		localNamePlural: 'quantitativeRiskScenarios',
		verboseName: 'Quantitative Risk Scenario',
		verboseNamePlural: 'Quantitative Risk Scenarios',
		endpointUrl: 'crq/quantitative-risk-scenarios',
		foreignKeyFields: [
			{
				field: 'quantitative_risk_study',
				urlModel: 'quantitative-risk-studies',
				endpointUrl: 'crq/quantitative-risk-studies'
			},
			{ field: 'assets', urlModel: 'assets' },
			{ field: 'owner', urlModel: 'users' },
			{ field: 'vulnerabilities', urlModel: 'vulnerabilities' },
			{ field: 'threats', urlModel: 'threats' },
			{ field: 'qualifications', urlModel: 'qualifications' }
		],
		reverseForeignKeyFields: [
			{
				field: 'quantitative_risk_scenario',
				urlModel: 'quantitative-risk-hypotheses',
				endpointUrl: 'crq/quantitative-risk-hypotheses'
			}
		],
		selectFields: [{ field: 'status', endpointUrl: 'crq/quantitative-risk-scenarios' }],
		filters: [{ field: 'quantitative_risk_study' }, { field: 'status' }]
	},
	'quantitative-risk-hypotheses': {
		name: 'quantitativeriskhypothesis',
		localName: 'quantitativeRiskHypothesis',
		localNamePlural: 'quantitativeRiskHypotheses',
		verboseName: 'Quantitative Risk Hypothesis',
		verboseNamePlural: 'Quantitative Risk Hypotheses',
		endpointUrl: 'crq/quantitative-risk-hypotheses',
		foreignKeyFields: [
			{
				field: 'quantitative_risk_scenario',
				urlModel: 'quantitative-risk-scenarios',
				endpointUrl: 'crq/quantitative-risk-scenarios'
			},
			{ field: 'existing_applied_controls', urlModel: 'applied-controls' },
			{ field: 'added_applied_controls', urlModel: 'applied-controls' },
			{ field: 'removed_applied_controls', urlModel: 'applied-controls' },
			{ field: 'filtering_labels', urlModel: 'filtering-labels' }
		],
		selectFields: [{ field: 'risk_stage', endpointUrl: 'crq/quantitative-risk-hypotheses' }],
		detailViewFields: [
			{ field: 'id' },
			{ field: 'ref_id' },
			{ field: 'name' },
			{ field: 'description' },
			{ field: 'simulation_parameters_display' },
			{ field: 'risk_stage' },
			{ field: 'existing_applied_controls' },
			{ field: 'added_applied_controls' },
			{ field: 'removed_applied_controls' },
			{ field: 'observation' },
			{ filed: 'is_selected' }
		]
=======
	terminologies: {
		name: 'terminology',
		localName: 'terminology',
		localNamePlural: 'terminologies',
		verboseName: 'Terminology',
		verboseNamePlural: 'Terminologies',
		selectFields: [{ field: 'field_path' }],
		customNameDescription: true,
		detailViewFields: [
			{ field: 'id' },
			{ field: 'name' },
			{ field: 'description' },
			{ field: 'field_path' },
			{ field: 'created_at' },
			{ field: 'updated_at' },
			{ field: 'builtin' },
			{ field: 'is_visible' },
			{ field: 'translations' }
		]
	},
	roles: {
		endpointUrl: 'roles',
		name: 'role',
		localName: 'role',
		localNamePlural: 'roles',
		verboseName: 'Role',
		verboseNamePlural: 'Roles'
	},
	permissions: {
		endpointUrl: 'permissions',
		name: 'permission',
		localName: 'permission',
		localNamePlural: 'permissions',
		verboseName: 'Permission',
		verboseNamePlural: 'Permissions'
>>>>>>> 9a3765cc
	}
};

export const CUSTOM_ACTIONS_COMPONENT = Symbol('CustomActions');

export const FIELD_COMPONENT_MAP = {
	evidences: {
		attachment: EvidenceFilePreview
	},
	'stored-libraries': {
		locales: LanguageDisplay,
		[CUSTOM_ACTIONS_COMPONENT]: LibraryActions
	},
	'loaded-libraries': {
		locales: LanguageDisplay,
		[CUSTOM_ACTIONS_COMPONENT]: LibraryActions
	},
	'user-groups': {
		localization_dict: UserGroupNameDisplay
	}
};

// Il faut afficher le tag "draft" pour la column name !

interface TagConfig {
	text: string;
	cssClasses: string;
}

interface FieldColoredTagMap {
	[key: string]: {
		[key: string]: {
			keys: { [key: string]: { [key: string]: TagConfig } };
			values?: { [key: string]: TagConfig };
		};
	};
}

export const FIELD_COLORED_TAG_MAP: FieldColoredTagMap = {
	policies: {
		name: {
			keys: {
				status: {
					to_do: { text: 'toDo', cssClasses: 'badge bg-blue-200' },
					in_progress: { text: 'inProgress', cssClasses: 'badge bg-yellow-300' },
					active: { text: 'active', cssClasses: 'badge bg-green-200' },
					on_hold: { text: 'onHold', cssClasses: 'badge bg-gray-300' },
					deprecated: { text: 'deprecated', cssClasses: 'badge bg-red-300' },
					'--': { text: 'undefined', cssClasses: 'badge bg-gray-300' }
				},
				priority: {
					P1: { text: '', cssClasses: 'fa-solid fa-flag text-red-500' },
					P2: { text: '', cssClasses: 'fa-solid fa-flag text-orange-500' },
					P3: { text: '', cssClasses: 'fa-solid fa-flag text-blue-500' },
					P4: { text: '', cssClasses: 'fa-solid fa-flag text-gray-500' },
					'--': { text: '', cssClasses: '' }
				}
			}
		}
	},
	'risk-assessments': {
		name: {
			keys: {
				status: {
					planned: { text: 'planned', cssClasses: 'badge bg-indigo-300' },
					in_progress: { text: 'inProgress', cssClasses: 'badge bg-yellow-300' },
					in_review: { text: 'inReview', cssClasses: 'badge bg-cyan-300' },
					done: { text: 'done', cssClasses: 'badge bg-lime-300' },
					deprecated: { text: 'deprecated', cssClasses: 'badge bg-orange-300' }
				}
			}
		}
	},
	'risk-scenarios': {
		name: {
			keys: {
				treatment: {
					open: { text: 'open', cssClasses: 'badge bg-green-300' },
					mitigate: { text: 'mitigate', cssClasses: 'badge bg-lime-200' },
					accept: { text: 'accept', cssClasses: 'badge bg-green-200' },
					avoid: { text: 'avoid', cssClasses: 'badge bg-red-200' },
					transfer: { text: 'transfer', cssClasses: 'badge bg-yellow-300' }
				}
			}
		}
	},
	'compliance-assessments': {
		name: {
			keys: {
				status: {
					planned: { text: 'planned', cssClasses: 'badge bg-indigo-300' },
					in_progress: { text: 'inProgress', cssClasses: 'badge bg-yellow-300' },
					in_review: { text: 'inReview', cssClasses: 'badge bg-cyan-300' },
					done: { text: 'done', cssClasses: 'badge bg-lime-300' },
					deprecated: { text: 'deprecated', cssClasses: 'badge bg-orange-300' }
				}
			}
		}
	},
	assets: {
		name: {
			keys: {
				type: {
					Primary: { text: 'primary', cssClasses: 'badge bg-blue-200' }
				}
			}
		}
	},
	'applied-controls': {
		name: {
			keys: {
				status: {
					to_do: { text: 'toDo', cssClasses: 'badge bg-blue-200' },
					in_progress: { text: 'inProgress', cssClasses: 'badge bg-yellow-300' },
					active: { text: 'active', cssClasses: 'badge bg-green-200' },
					on_hold: { text: 'onHold', cssClasses: 'badge bg-gray-300' },
					deprecated: { text: 'deprecated', cssClasses: 'badge bg-red-300' },
					'--': { text: 'undefined', cssClasses: 'badge bg-gray-300' }
				},
				priority: {
					P1: { text: '', cssClasses: 'fa-solid fa-flag text-red-500' },
					P2: { text: '', cssClasses: 'fa-solid fa-flag text-orange-500' },
					P3: { text: '', cssClasses: 'fa-solid fa-flag text-blue-500' },
					P4: { text: '', cssClasses: 'fa-solid fa-flag text-gray-500' },
					'--': { text: '', cssClasses: '' }
				}
			}
		}
	},
	perimeters: {
		name: {
			keys: {
				lc_status: {
					Dropped: { text: 'dropped', cssClasses: 'badge bg-red-200' }
				}
			}
		}
	},
	users: {
		email: {
			keys: {
				keep_local_login: {
					true: { text: 'Local', cssClasses: 'badge bg-violet-200' }
				},
				is_third_party: {
					true: { text: 'Third party', cssClasses: 'badge bg-stone-200' }
				}
			}
		}
	}
};

export const getModelInfo = (model: urlModel | string): ModelMapEntry => {
	const baseModel = model.split('_')[0];
	const map = URL_MODEL_MAP[model] || URL_MODEL_MAP[baseModel] || {};
	// The urlmodel of {model}_duplicate must be {model}
	map['urlModel'] = baseModel;
	return map;
};

export const urlParamModelVerboseName = (model: string): string => {
	const modelInfo = getModelInfo(model);
	return modelInfo?.localName || modelInfo?.verboseName || model;
};

export const urlParamModelForeignKeyFields = (model: string): ForeignKeyField[] => {
	return URL_MODEL_MAP[model]?.foreignKeyFields || [];
};

export const urlParamModelSelectFields = (model: string): SelectField[] => {
	return URL_MODEL_MAP[model]?.selectFields || [];
};

export function processObject(
	data: Record<string, any>,
	regex: RegExp,
	computeReplacement: (matchedString: string) => string
): void {
	for (const key in data) {
		if (!Object.prototype.hasOwnProperty.call(data, key)) continue;

		if (typeof data[key] === 'object' && data[key] !== null) {
			processObject(data[key], regex, computeReplacement); // Recursive call for objects
		} else if (typeof data[key] === 'string') {
			data[key] = data[key].replace(regex, (match: string) => computeReplacement(match)); // Compute replacement for matched strings
		} else if (Array.isArray(data[key])) {
			data[key] = data[key].map(
				(item: any) =>
					typeof item === 'string'
						? item.replace(regex, (match) => computeReplacement(match)) // Compute replacement for matched strings in arrays
						: processObject(item, regex, computeReplacement) // Recursive call for objects in arrays
			);
		}
	}
}<|MERGE_RESOLUTION|>--- conflicted
+++ resolved
@@ -1410,7 +1410,6 @@
 		],
 		filters: [{ field: 'folder' }]
 	},
-<<<<<<< HEAD
 	'quantitative-risk-studies': {
 		name: 'quantitativeriskstudy',
 		localName: 'quantitativeRiskStudy',
@@ -1509,8 +1508,7 @@
 			{ field: 'removed_applied_controls' },
 			{ field: 'observation' },
 			{ filed: 'is_selected' }
-		]
-=======
+		],
 	terminologies: {
 		name: 'terminology',
 		localName: 'terminology',
@@ -1546,7 +1544,6 @@
 		localNamePlural: 'permissions',
 		verboseName: 'Permission',
 		verboseNamePlural: 'Permissions'
->>>>>>> 9a3765cc
 	}
 };
 
