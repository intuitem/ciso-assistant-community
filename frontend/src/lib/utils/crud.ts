--- conflicted
+++ resolved
@@ -1026,23 +1026,14 @@
 		verboseNamePlural: 'Findings',
 		foreignKeyFields: [
 			{ field: 'findings_assessment', urlModel: 'findings-assessments' },
-<<<<<<< HEAD
+			{ field: 'applied_controls', urlModel: 'applied-controls' },
 			{ field: 'evidences', urlModel: 'evidences' }
-		],
-		// reverseForeignKeyFields: [
-		// 	{ field: 'findings', urlModel: 'vulnerabilities' },
-		// 	{ field: 'findings', urlModel: 'reference-controls' },
-		// 	{ field: 'findings', urlModel: 'applied-controls' }
-		// ],
-=======
-			{ field: 'applied_controls', urlModel: 'applied-controls' }
 		],
 		reverseForeignKeyFields: [
 			// 	{ field: 'findings', urlModel: 'vulnerabilities' },
 			// 	{ field: 'findings', urlModel: 'reference-controls' },
 			{ field: 'findings', urlModel: 'applied-controls' }
 		],
->>>>>>> b4187036
 		selectFields: [{ field: 'severity', valueType: 'number' }, { field: 'status' }]
 	},
 	incidents: {
