import AutocompleteSelect from '$lib/components/Forms/AutocompleteSelect.svelte';
import type { ComponentType } from 'svelte';
import type { Option } from 'svelte-multiselect';

import ChangeStatus from '$lib/components/ContextMenu/applied-controls/ChangeStatus.svelte';
<<<<<<< HEAD
import SelectObject from '$lib/components/ContextMenu/ebios-rm/SelectObject.svelte';
=======
import { getModelInfo, URL_MODEL_MAP } from './crud';
>>>>>>> 536f40aa

export function tableSourceMapper(source: any[], keys: string[]): any[] {
	return source.map((row) => {
		const mappedRow: any = {};
		keys.forEach((key) => (mappedRow[key] = row[key]));
		return mappedRow;
	});
}

interface ListViewFilterConfig {
	component: ComponentType;
	props?: { label: string; optionsEndpoint?: string; multiple?: boolean; options?: Option[] };
	hide?: boolean;
}

interface ListViewFieldsConfig {
	[key: string]: {
		head: string[];
		body: string[];
		meta?: string[];
		breadcrumb_link_disabled?: boolean;
		filters?: {
			[key: string]: ListViewFilterConfig | undefined;
		};
	};
}

const YES_NO_OPTIONS = [
	{ label: 'yes', value: 'true' },
	{ label: 'no', value: 'false' }
];

const PERIMETER_STATUS_FILTER: ListViewFilterConfig = {
	component: AutocompleteSelect,
	props: {
		optionsEndpoint: 'perimeters/lc_status',
		optionsLabelField: 'label',
		optionsValueField: 'value',
		label: 'status',
		browserCache: 'force-cache',
		multiple: true
	}
};

const DOMAIN_FILTER: ListViewFilterConfig = {
	component: AutocompleteSelect,
	props: {
		optionsEndpoint: 'folders?content_type=DO&content_type=GL',
		label: 'domain',
		multiple: true
	}
};

const LABELS_FILTER: ListViewFilterConfig = {
	component: AutocompleteSelect,
	props: {
		optionsEndpoint: 'filtering-labels',
		label: 'filtering_labels',
		optionsLabelField: 'label',
		multiple: true
	}
};

const PRIORITY_FILTER: ListViewFilterConfig = {
	component: AutocompleteSelect,
	props: {
		optionsEndpoint: 'applied-controls/priority',
		optionsLabelField: 'label',
		optionsValueField: 'value',
		browserCache: 'force-cache',
		label: 'priority',
		multiple: true
	}
};

const EFFORT_FILTER: ListViewFilterConfig = {
	component: AutocompleteSelect,
	props: {
		optionsEndpoint: 'applied-controls/effort',
		optionsLabelField: 'label',
		optionsValueField: 'value',
		browserCache: 'force-cache',
		label: 'effort',
		multiple: true
	}
};

const PERIMETER_FILTER: ListViewFilterConfig = {
	component: AutocompleteSelect,
	props: {
		label: 'perimeter',
		optionsEndpoint: 'perimeters',
		multiple: true
	}
};

const RISK_ASSESSMENT_STATUS_FILTER: ListViewFilterConfig = {
	component: AutocompleteSelect,
	props: {
		optionsEndpoint: 'risk-assessments/status',
		optionsLabelField: 'label',
		optionsValueField: 'value',
		label: 'status',
		browserCache: 'force-cache',
		multiple: true
	}
};

const COMPLIANCE_ASSESSMENT_STATUS_FILTER: ListViewFilterConfig = {
	component: AutocompleteSelect,
	props: {
		optionsEndpoint: 'compliance-assessments/status',
		optionsLabelField: 'label',
		optionsValueField: 'value',
		label: 'status',
		browserCache: 'force-cache',
		multiple: true
	}
};

const APPLIED_CONTROL_STATUS_FILTER: ListViewFilterConfig = {
	component: AutocompleteSelect,
	props: {
		optionsEndpoint: 'applied-controls/status',
		optionsLabelField: 'label',
		optionsValueField: 'value',
		label: 'status',
		browserCache: 'force-cache',
		multiple: true
	}
};

const TASK_STATUS_FILTER: ListViewFilterConfig = {
	component: AutocompleteSelect,
	props: {
		optionsEndpoint: 'task-nodes/status',
		optionsLabelField: 'label',
		optionsValueField: 'value',
		label: 'status',
		browserCache: 'force-cache',
		multiple: true
	}
};

const INCIDENT_STATUS_FILTER: ListViewFilterConfig = {
	component: AutocompleteSelect,
	props: {
		optionsEndpoint: 'incidents/status',
		optionsLabelField: 'label',
		optionsValueField: 'value',
		label: 'status',
		browserCache: 'force-cache',
		multiple: true
	}
};

const INCIDENT_DETECTION_FILTER: ListViewFilterConfig = {
	component: AutocompleteSelect,
	props: {
		optionsEndpoint: 'incidents/detection',
		optionsLabelField: 'label',
		optionsValueField: 'value',
		label: 'detection',
		browserCache: 'force-cache',
		multiple: true
	}
};
const INCIDENT_SEVERITY_FILTER: ListViewFilterConfig = {
	component: AutocompleteSelect,
	props: {
		optionsEndpoint: 'incidents/severity',
		optionsLabelField: 'label',
		optionsValueField: 'value',
		label: 'severity',
		browserCache: 'force-cache',
		multiple: true
	}
};
const TREATMENT_FILTER: ListViewFilterConfig = {
	component: AutocompleteSelect,
	props: {
		optionsEndpoint: 'risk-scenarios/treatment',
		optionsLabelField: 'label',
		optionsValueField: 'value',
		label: 'treatment',
		browserCache: 'force-cache',
		multiple: true
	}
};

const STATE_FILTER: ListViewFilterConfig = {
	component: AutocompleteSelect,
	props: {
		optionsEndpoint: 'risk-acceptances/state',
		optionsLabelField: 'label',
		optionsValueField: 'value',
		label: 'state',
		browserCache: 'force-cache',
		multiple: true
	}
};

const APPROVER_FILTER: ListViewFilterConfig = {
	component: AutocompleteSelect,
	props: {
		label: 'approver',
		optionsEndpoint: 'users?is_approver=true',
		optionsLabelField: 'email',
		multiple: true
	}
};

const RISK_ASSESSMENT_FILTER: ListViewFilterConfig = {
	component: AutocompleteSelect,
	props: {
		label: 'riskAssessment',
		optionsEndpoint: 'risk-assessments',
		multiple: true
	}
};

const PROVIDER_FILTER: ListViewFilterConfig = {
	component: AutocompleteSelect,
	props: {
		label: 'provider',
		optionsEndpoint: 'stored-libraries/provider',
		optionsLabelField: 'label',
		optionsValueField: 'value',
		multiple: true
	}
};

const THREAT_FILTER: ListViewFilterConfig = {
	component: AutocompleteSelect,
	props: {
		optionsEndpoint: 'threats',
		label: 'threat',
		multiple: true
	}
};

const ASSET_FILTER: ListViewFilterConfig = {
	component: AutocompleteSelect,
	props: {
		optionsEndpoint: 'assets',
		label: 'asset',
		multiple: true
	}
};

const PROCESSING_FILTER: ListViewFilterConfig = {
	component: AutocompleteSelect,
	props: {
		optionsEndpoint: 'processings',
		label: 'processing',
		multiple: true
	}
};

const QUALIFICATION_FILTER: ListViewFilterConfig = {
	component: AutocompleteSelect,
	props: {
		label: 'qualification',
		optionsEndpoint: 'qualifications',
		multiple: true
	}
};

const PERSONAL_DATA_CATEGORY_FILTER: ListViewFilterConfig = {
	component: AutocompleteSelect,
	props: {
		optionsEndpoint: 'personal-data/category',
		optionsLabelField: 'label',
		optionsValueField: 'value',
		label: 'category',
		browserCache: 'force-cache',
		multiple: true
	}
};
const RISK_IMPACT_FILTER: ListViewFilterConfig = {
	component: AutocompleteSelect,
	props: {
		label: 'gravity',
		optionsEndpoint: 'risk-matrices/impact',
		optionsLabelField: 'label',
		optionsValueField: 'value',
		multiple: true
	}
};

const RISK_PROBABILITY_FILTER: ListViewFilterConfig = {
	component: AutocompleteSelect,
	props: {
		label: 'likelihood',
		optionsEndpoint: 'risk-matrices/probability',
		optionsLabelField: 'label',
		optionsValueField: 'value',
		multiple: true
	}
};

const IS_SELECTED_FILTER: ListViewFilterConfig = {
	component: AutocompleteSelect,
	props: {
		label: 'is_selected',
		options: YES_NO_OPTIONS,
		multiple: true
	}
};

const RISK_ORIGIN_FILTER: ListViewFilterConfig = {
	component: AutocompleteSelect,
	props: {
		label: 'risk_origin',
		optionsEndpoint: 'ro-to/risk-origin',
		optionsLabelField: 'label',
		optionsValueField: 'value',
		browserCache: 'force-cache',
		multiple: true
	}
};

const FEARED_EVENT_FILTER: ListViewFilterConfig = {
	component: AutocompleteSelect,
	props: {
		label: 'feared_event',
		optionsEndpoint: 'feared-events',
		multiple: true
	}
};

const PERTINENCE_FILTER: ListViewFilterConfig = {
	component: AutocompleteSelect,
	props: {
		label: 'pertinence',
		optionsEndpoint: 'ro-to/pertinence',
		optionsLabelField: 'label',
		optionsValueField: 'value',
		browserCache: 'force-cache',
		multiple: true
	}
};

const ENTITY_FILTER: ListViewFilterConfig = {
	component: AutocompleteSelect,
	props: {
		label: 'entity',
		optionsEndpoint: 'entities',
		multiple: true
	}
};

const CURRENT_RISK_LEVEL_FILTER: ListViewFilterConfig = {
	component: AutocompleteSelect,
	props: {
		label: 'current_level',
		optionsEndpoint: 'risk-matrices/risk',
		optionsLabelField: 'label',
		optionsValueField: 'value',
		multiple: true
	}
};

const RESIDUAL_RISK_LEVEL_FILTER: ListViewFilterConfig = {
	component: AutocompleteSelect,
	props: {
		...CURRENT_RISK_LEVEL_FILTER.props,
		label: 'residual_level'
	}
};

const INHERENT_RISK_LEVEL_FILTER: ListViewFilterConfig = {
	component: AutocompleteSelect,
	props: {
		...CURRENT_RISK_LEVEL_FILTER.props,
		label: 'inherent_level'
	}
};

// TODO: TEST THIS
const CURRENT_CRITICALITY_FILTER: ListViewFilterConfig = {
	component: AutocompleteSelect,
	props: {
		label: 'current_criticality',
		optionsLabelField: 'label',
		optionsValueField: 'value',
		options: [1, 2, 3, 4],
		multiple: true
	}
};

// TODO: TEST THIS
const RESIDUAL_CRITICALITY_FILTER: ListViewFilterConfig = {
	component: AutocompleteSelect,
	props: {
		...CURRENT_CRITICALITY_FILTER.props,
		label: 'residual_criticality'
	}
};

const STAKEHOLDER_FILTER: ListViewFilterConfig = {
	component: AutocompleteSelect,
	props: {
		label: 'stakeholder',
		optionsEndpoint: 'stakeholders',
		optionsLabelField: 'str',
		multiple: true
	}
};

const FRAMEWORK_FILTER: ListViewFilterConfig = {
	component: AutocompleteSelect,
	props: {
		label: 'framework',
		optionsEndpoint: 'frameworks',
		multiple: true
	}
};

const LANGUAGE_FILTER: ListViewFilterConfig = {
	component: AutocompleteSelect,
	props: {
		label: 'language',
		optionsEndpoint: 'stored-libraries/locale',
		optionsLabelField: 'label',
		optionsValueField: 'value',
		browserCache: 'force-cache',
		multiple: true
	}
};

const ASSET_TYPE_FILTER: ListViewFilterConfig = {
	component: AutocompleteSelect,
	props: {
		label: 'type',
		optionsEndpoint: 'assets/type',
		optionsLabelField: 'label',
		optionsValueField: 'value',
		browserCache: 'force-cache',
		multiple: true
	}
};

const ASSET_CLASS_FILTER: ListViewFilterConfig = {
	//still broken
	component: AutocompleteSelect,
	props: {
		label: 'assetClass',
		optionsEndpoint: 'asset-class',
		optionsLabelField: 'full_path',
		optionsValueField: 'id',
		multiple: false
	}
};
const REFERENCE_CONTROL_CATEGORY_FILTER: ListViewFilterConfig = {
	component: AutocompleteSelect,
	props: {
		label: 'category',
		optionsEndpoint: 'reference-controls/category',
		multiple: true,
		optionsLabelField: 'label',
		browserCache: 'force-cache',
		optionsValueField: 'value'
	}
};

const STAKEHOLDER_CATEGORY_FILTER: ListViewFilterConfig = {
	component: AutocompleteSelect,
	props: {
		label: 'category',
		optionsEndpoint: 'stakeholders/category',
		multiple: true,
		optionsLabelField: 'label',
		browserCache: 'force-cache',
		optionsValueField: 'value'
	}
};

const CSF_FUNCTION_FILTER: ListViewFilterConfig = {
	component: AutocompleteSelect,
	props: {
		optionsEndpoint: 'reference-controls/csf_function',
		optionsLabelField: 'label',
		optionsValueField: 'value',
		label: 'csfFunction',
		browserCache: 'force-cache',
		multiple: true
	}
};

const OWNER_FILTER: ListViewFilterConfig = {
	component: AutocompleteSelect,
	props: {
		label: 'owner',
		optionsLabelField: 'email',
		optionsValueField: 'id',
		optionsEndpoint: 'applied-controls/owner',
		multiple: true
	}
};

const HAS_UPDATE_FILTER: ListViewFilterConfig = {
	component: AutocompleteSelect,
	props: {
		label: 'updateAvailable',
		options: YES_NO_OPTIONS,
		multiple: true
	}
};

const MAPPING_SUGGESTED_FILTER: ListViewFilterConfig = {
	component: AutocompleteSelect,
	props: {
		label: 'mappingSuggested',
		options: YES_NO_OPTIONS,
		multiple: true
	}
};

const LIBRARY_TYPE_FILTER = {
	component: AutocompleteSelect,
	props: {
		label: 'objectType',
		optionsEndpoint: 'stored-libraries/object_type',
		optionsLabelField: 'label',
		optionsValueField: 'label',
		browserCache: 'force-cache',
		multiple: true
	}
};

export const listViewFields = {
	folders: {
		head: ['name', 'description', 'parentDomain'],
		body: ['name', 'description', 'parent_folder']
	},
	perimeters: {
		head: ['ref_id', 'name', 'description', 'defaultAssignee', 'domain'],
		body: ['ref_id', 'name', 'description', 'default_assignee', 'folder'],
		filters: {
			folder: DOMAIN_FILTER,
			lc_status: PERIMETER_STATUS_FILTER
		}
	},
	'filtering-labels': {
		head: ['label'],
		body: ['label']
	},
	'risk-matrices': {
		head: ['name', 'description', 'provider', 'domain'],
		body: ['name', 'description', 'provider', 'folder'],
		meta: ['id', 'urn'],
		filters: {
			folder: DOMAIN_FILTER,
			provider: {
				...PROVIDER_FILTER,
				props: { ...PROVIDER_FILTER.props, optionsEndpoint: 'risk-matrices/provider' }
			}
		}
	},
	vulnerabilities: {
		head: ['ref_id', 'name', 'status', 'severity', 'applied_controls', 'folder', 'labels'],
		body: [
			'ref_id',
			'name',
			'status',
			'severity',
			'applied_controls',
			'folder',
			'filtering_labels'
		],
		filters: {
			folder: DOMAIN_FILTER,
			filtering_labels: LABELS_FILTER
		}
	},
	'risk-assessments': {
		head: ['ref_id', 'name', 'riskMatrix', 'description', 'riskScenarios', 'perimeter'],
		body: ['ref_id', 'str', 'risk_matrix', 'description', 'risk_scenarios_count', 'perimeter'],
		filters: {
			folder: DOMAIN_FILTER,
			perimeter: PERIMETER_FILTER,
			status: RISK_ASSESSMENT_STATUS_FILTER
		}
	},
	threats: {
		head: ['ref_id', 'name', 'description', 'provider', 'domain', 'labels'],
		body: ['ref_id', 'name', 'description', 'provider', 'folder', 'filtering_labels'],
		meta: ['id', 'urn'],
		filters: {
			folder: DOMAIN_FILTER,
			provider: {
				...PROVIDER_FILTER,
				props: { ...PROVIDER_FILTER.props, optionsEndpoint: 'threats/provider' }
			},
			filtering_labels: LABELS_FILTER
		}
	},
	'risk-scenarios': {
		head: [
			'ref_id',
			'threats',
			'name',
			'inherentLevel',
			'existingAppliedControls',
			'currentLevel',
			'extraAppliedControls',
			'residualLevel',
			'treatment',
			'riskAssessment'
		],
		body: [
			'ref_id',
			'threats',
			'name',
			'inherent_level',
			'existing_applied_controls',
			'current_level',
			'applied_controls',
			'residual_level',
			'treatment',
			'risk_assessment'
		],
		filters: {
			folder: DOMAIN_FILTER,
			perimeter: PERIMETER_FILTER,
			treatment: TREATMENT_FILTER,
			risk_assessment: RISK_ASSESSMENT_FILTER,
			threats: THREAT_FILTER,
			assets: ASSET_FILTER,
			current_level: CURRENT_RISK_LEVEL_FILTER,
			residual_level: RESIDUAL_RISK_LEVEL_FILTER
		}
	},
	'risk-acceptances': {
		head: ['name', 'description', 'riskScenarios', 'state'],
		body: ['name', 'description', 'risk_scenarios', 'state'],
		filters: {
			folder: DOMAIN_FILTER,
			state: STATE_FILTER,
			approver: APPROVER_FILTER
		}
	},
	'applied-controls': {
		head: ['ref_id', 'name', 'priority', 'status', 'category', 'eta', 'domain', 'labels'],
		body: ['ref_id', 'name', 'priority', 'status', 'category', 'eta', 'folder', 'filtering_labels'],
		filters: {
			folder: DOMAIN_FILTER,
			status: APPLIED_CONTROL_STATUS_FILTER,
			category: REFERENCE_CONTROL_CATEGORY_FILTER,
			csf_function: CSF_FUNCTION_FILTER,
			owner: OWNER_FILTER,
			priority: PRIORITY_FILTER,
			effort: EFFORT_FILTER,
			filtering_labels: LABELS_FILTER,
			eta__lte: undefined
		}
	},
	policies: {
		head: [
			'ref_id',
			'name',
			'priority',
			'status',
			'csfFunction',
			'eta',
			'owner',
			'domain',
			'referenceControl'
		],
		body: [
			'ref_id',
			'name',
			'priority',
			'status',
			'csf_function',
			'eta',
			'owner',
			'folder',
			'reference_control'
		],
		filters: {
			folder: DOMAIN_FILTER,
			status: APPLIED_CONTROL_STATUS_FILTER,
			csf_function: CSF_FUNCTION_FILTER,
			owner: OWNER_FILTER,
			priority: PRIORITY_FILTER
		}
	},
	'reference-controls': {
		head: [
			'ref_id',
			'name',
			'description',
			'category',
			'csfFunction',
			'provider',
			'domain',
			'labels'
		],
		body: [
			'ref_id',
			'name',
			'description',
			'category',
			'csf_function',
			'provider',
			'folder',
			'filtering_labels'
		],
		meta: ['id', 'urn'],
		filters: {
			folder: DOMAIN_FILTER,
			category: REFERENCE_CONTROL_CATEGORY_FILTER,
			provider: {
				...PROVIDER_FILTER,
				props: { ...PROVIDER_FILTER.props, optionsEndpoint: 'reference-controls/provider' }
			},
			csf_function: CSF_FUNCTION_FILTER,
			filtering_labels: LABELS_FILTER
		}
	},
	assets: {
		head: [
			'ref_id',
			'name',
			'type',
			'securityObjectives',
			'disasterRecoveryObjectives',
			'domain',
			'labels'
		],
		body: [
			'ref_id',
			'name',
			'type',
			'security_objectives',
			'disaster_recovery_objectives',
			'folder',
			'filtering_labels'
		],
		filters: {
			folder: DOMAIN_FILTER,
			type: ASSET_TYPE_FILTER,
			filtering_labels: LABELS_FILTER
		}
	},
	'asset-class': {
		head: ['name', 'description'],
		body: ['name', 'description']
	},
	users: {
		head: ['email', 'firstName', 'lastName', 'userGroups', 'keep_local_login', 'is_third_party'],
		body: ['email', 'first_name', 'last_name', 'user_groups', 'keep_local_login', 'is_third_party']
	},
	'user-groups': {
		head: ['name'],
		body: ['localization_dict'],
		meta: ['id', 'builtin']
	},
	roles: {
		head: ['name', 'description'],
		body: ['name', 'description']
	},
	'role-assignments': {
		head: ['user', 'userGroup', 'role', 'perimeter'],
		body: ['user', 'user_group', 'role', 'perimeter_folders']
	},
	frameworks: {
		head: ['name', 'description', 'provider', 'complianceAssessments', 'domain'],
		body: ['name', 'description', 'provider', 'compliance_assessments', 'folder'],
		meta: ['id', 'urn'],
		filters: {
			folder: DOMAIN_FILTER,
			provider: {
				...PROVIDER_FILTER,
				props: { ...PROVIDER_FILTER.props, optionsEndpoint: 'frameworks/provider' }
			}
		}
	},
	'compliance-assessments': {
		head: ['ref_id', 'name', 'framework', 'perimeter', 'reviewProgress', 'createdAt', 'updatedAt'],
		body: ['ref_id', 'name', 'framework', 'perimeter', 'progress', 'created_at', 'updated_at'],
		filters: {
			folder: DOMAIN_FILTER,
			perimeter: PERIMETER_FILTER,
			framework: FRAMEWORK_FILTER,
			status: COMPLIANCE_ASSESSMENT_STATUS_FILTER
		}
	},
	'requirement-assessments': {
		head: ['name', 'description', 'complianceAssessment'],
		body: ['name', 'description', 'compliance_assessment'],
		breadcrumb_link_disabled: true
	},
	evidences: {
		head: ['name', 'file', 'size', 'description', 'folder', 'labels'],
		body: ['name', 'attachment', 'size', 'description', 'folder', 'filtering_labels'],
		filters: {
			folder: DOMAIN_FILTER,
			filtering_labels: LABELS_FILTER
		}
	},
	requirements: {
		head: ['ref_id', 'name', 'description', 'framework'],
		body: ['ref_id', 'name', 'description', 'framework'],
		meta: ['id', 'urn']
	},
	libraries: {
		head: ['provider', 'name', 'description', 'language', 'overview'],
		body: ['provider', 'name', 'description', 'locales', 'overview']
	},
	'stored-libraries': {
		head: ['provider', 'ref_id', 'name', 'description', 'language', 'overview', 'publication_date'],
		body: ['provider', 'ref_id', 'name', 'description', 'locales', 'overview', 'publication_date'],
		filters: {
			locale: LANGUAGE_FILTER,
			provider: PROVIDER_FILTER,
			object_type: LIBRARY_TYPE_FILTER,
			mapping_suggested: MAPPING_SUGGESTED_FILTER
		}
	},
	'loaded-libraries': {
		head: ['provider', 'ref_id', 'name', 'description', 'language', 'overview', 'publication_date'],
		body: ['provider', 'ref_id', 'name', 'description', 'locales', 'overview', 'publication_date'],
		filters: {
			locale: LANGUAGE_FILTER,
			provider: PROVIDER_FILTER,
			object_type: LIBRARY_TYPE_FILTER,
			has_update: HAS_UPDATE_FILTER
		}
	},
	'sso-settings': {
		head: ['name', 'provider', 'providerId'],
		body: ['name', 'provider', 'provider_id']
	},
	'requirement-mapping-sets': {
		head: ['sourceFramework', 'targetFramework'],
		body: ['source_framework', 'target_framework'],
		filters: {
			library__provider: {
				...PROVIDER_FILTER,
				props: { ...PROVIDER_FILTER.props, optionsEndpoint: 'requirement-mapping-sets/provider' }
			}
		}
	},
	entities: {
		head: ['name', 'description', 'domain', 'ownedFolders'],
		body: ['name', 'description', 'folder', 'owned_folders'],
		filters: {
			folder: DOMAIN_FILTER
		}
	},
	'entity-assessments': {
		head: ['name', 'description', 'perimeter', 'entity'],
		body: ['name', 'description', 'perimeter', 'entity'],
		filters: {
			perimeter: PERIMETER_FILTER,
			status: COMPLIANCE_ASSESSMENT_STATUS_FILTER
		}
	},
	solutions: {
		head: ['name', 'description', 'providerEntity', 'recipientEntity', 'criticality'],
		body: ['name', 'description', 'provider_entity', 'recipient_entity', 'criticality']
	},
	representatives: {
		head: ['email', 'entity', 'role'],
		body: ['email', 'entity', 'role']
	},
	'business-impact-analysis': {
		head: ['name', 'perimeter', 'status'],
		body: ['name', 'perimeter', 'status']
	},
	'asset-assessments': {
		head: [
			'asset',
			'folder',
			'bia',
			'dependencies',
			'associatedControls',
			'recoveryDocumented',
			'recoveryTested',
			'recoveryTargetsMet'
		],
		body: [
			'asset',
			'asset_folder',
			'bia',
			'dependencies',
			'associated_controls',
			'recovery_documented',
			'recovery_tested',
			'recovery_targets_met'
		]
	},
	'escalation-thresholds': {
		head: ['pointInTime', 'assetAssessment', 'qualiImpact', 'impactOn', 'justification'],
		body: ['get_human_pit', 'asset_assessment', 'quali_impact', 'qualifications', 'justification']
	},
	processings: {
		head: ['name', 'description', 'status', 'legalBasis', 'processingNature', 'folder'],
		body: ['name', 'description', 'status', 'legal_basis', 'nature', 'folder']
	},
	purposes: {
		head: ['name', 'description', 'processing'],
		body: ['name', 'description', 'processing'],
		filters: {
			processing: PROCESSING_FILTER
		}
	},
	'personal-data': {
		head: [
			'processing',
			'name',
			'description',
			'category',
			'isSensitive',
			'retention',
			'deletionPolicy'
		],
		body: [
			'processing',
			'name',
			'description',
			'category',
			'is_sensitive',
			'retention',
			'deletion_policy'
		],
		filters: {
			processing: PROCESSING_FILTER,
			category: PERSONAL_DATA_CATEGORY_FILTER
		}
	},
	'data-subjects': {
		head: ['name', 'description', 'category'],
		body: ['name', 'description', 'category']
	},
	'data-recipients': {
		head: ['name', 'description', 'category'],
		body: ['name', 'description', 'category']
	},
	'data-contractors': {
		head: ['name', 'description', 'entity', 'relationshipType', 'country', 'documentationLink'],
		body: ['name', 'description', 'entity', 'relationship_type', 'country', 'documentation_link']
	},
	'data-transfers': {
		head: ['name', 'description', 'entity', 'country', 'legalBasis', 'documentationLink'],
		body: ['name', 'description', 'entity', 'country', 'legal_basis', 'documentation_link']
	},
	'ebios-rm': {
		head: ['name', 'description', 'domain'],
		body: ['name', 'description', 'folder']
	},
	'feared-events': {
		head: ['selected', 'name', 'assets', 'description', 'qualifications', 'gravity'],
		body: ['is_selected', 'name', 'assets', 'description', 'qualifications', 'gravity'],
		filters: {
			assets: ASSET_FILTER,
			qualifications: QUALIFICATION_FILTER,
			gravity: RISK_IMPACT_FILTER,
			is_selected: IS_SELECTED_FILTER
		}
	},
	'ro-to': {
		head: ['isSelected', 'riskOrigin', 'targetObjective', 'fearedEvents', 'pertinence'],
		body: ['is_selected', 'risk_origin', 'target_objective', 'feared_events', 'pertinence'],
		filters: {
			is_selected: IS_SELECTED_FILTER,
			risk_origin: RISK_ORIGIN_FILTER,
			feared_events: FEARED_EVENT_FILTER,
			pertinence: PERTINENCE_FILTER
		}
	},
	stakeholders: {
		head: [
			'is_selected',
			'entity',
			'category',
			'current_criticality',
			'applied_controls',
			'residual_criticality'
		],
		body: [
			'is_selected',
			'entity',
			'category',
			'current_criticality',
			'applied_controls',
			'residual_criticality'
		],
		filters: {
			is_selected: IS_SELECTED_FILTER,
			entity: ENTITY_FILTER,
			category: STAKEHOLDER_CATEGORY_FILTER,
			current_criticality: CURRENT_CRITICALITY_FILTER,
			residual_criticality: RESIDUAL_CRITICALITY_FILTER
		}
	},
	'strategic-scenarios': {
		head: ['ref_id', 'name', 'description', 'ro_to_couple', 'attackPaths', 'gravity'],
		body: ['ref_id', 'name', 'description', 'ro_to_couple', 'attack_paths', 'gravity'],
		filters: {
			gravity: RISK_IMPACT_FILTER
		}
	},
	'attack-paths': {
		head: [
			'is_selected',
			'ref_id',
			'name',
			'risk_origin',
			'target_objective',
			'stakeholders',
			'description'
		],
		body: [
			'is_selected',
			'ref_id',
			'name',
			'risk_origin',
			'target_objective',
			'stakeholders',
			'description'
		],
		filters: {
			is_selected: IS_SELECTED_FILTER,
			stakeholders: STAKEHOLDER_FILTER
		}
	},
	'operational-scenarios': {
		head: ['is_selected', 'attackPath', 'operatingModesDescription', 'threats', 'likelihood'],
		body: ['is_selected', 'attack_path', 'operating_modes_description', 'threats', 'likelihood'],
		filters: {
			threats: THREAT_FILTER,
			likelihood: RISK_PROBABILITY_FILTER,
			is_selected: IS_SELECTED_FILTER
		}
	},
	'elementary-actions': {
		head: ['ref_id', 'domain', '', 'name', 'attack_stage', 'threat'],
		body: ['ref_id', 'domain', 'icon_fa_class', 'name', 'attack_stage', 'threat']
	},
	'operating-modes': {
		head: ['ref_id', 'name', 'likelihood'],
		body: ['ref_id', 'name', 'likelihood']
	},
	'kill-chains': {
		head: ['elementary_action', 'attack_stage', 'antecedents', 'logic_operator'],
		body: ['elementary_action', 'attack_stage', 'antecedents', 'logic_operator']
	},
	'security-exceptions': {
		head: ['ref_id', 'name', 'severity', 'status', 'expiration_date', 'domain'],
		body: ['ref_id', 'name', 'severity', 'status', 'expiration_date', 'folder']
	},
	'findings-assessments': {
		head: ['ref_id', 'name', 'description', 'category', 'evidences', 'findings', 'perimeter'],
		body: ['ref_id', 'name', 'description', 'category', 'evidences', 'findings_count', 'perimeter']
	},
	findings: {
		head: [
			'ref_id',
			'name',
			'findings_assessment',
			'severity',
			'owner',
			'status',
			'applied_controls',
			'labels'
		],
		body: [
			'ref_id',
			'name',
			'findings_assessment',
			'severity',
			'owner',
			'status',
			'applied_controls',
			'filtering_labels'
		],
		filters: { filtering_labels: LABELS_FILTER }
	},
	incidents: {
		head: [
			'ref_id',
			'name',
			'status',
			'severity',
			'detection',
			'folder',
			'qualifications',
			'updated_at'
		],
		body: [
			'ref_id',
			'name',
			'status',
			'severity',
			'detection',
			'folder',
			'qualifications',
			'updated_at'
		],
		filters: {
			folder: DOMAIN_FILTER,
			qualifications: QUALIFICATION_FILTER,
			status: INCIDENT_STATUS_FILTER,
			detection: INCIDENT_DETECTION_FILTER,
			severity: INCIDENT_SEVERITY_FILTER
		}
	},
	'timeline-entries': {
		head: ['entry_type', 'entry', 'author', 'created_at', 'updated_at', 'timestamp'],
		body: ['entry_type', 'entry', 'author', 'created_at', 'updated_at', 'timestamp']
	},
	campaigns: {
		head: ['name', 'description', 'framework', 'status'],
		body: ['name', 'description', 'framework', 'status']
	},
	'task-templates': {
		head: [
			'name',
			'description',
			'is_recurrent',
			'assigned_to',
			'lastOccurrenceStatus',
			'nextOccurrence'
		],
		body: [
			'name',
			'description',
			'is_recurrent',
			'assigned_to',
			'last_occurrence_status',
			'next_occurrence'
		]
	},
	'task-nodes': {
		head: ['due_date', 'status', 'evidences'],
		body: ['due_date', 'status', 'evidences'],
		filters: {
			status: TASK_STATUS_FILTER
		}
	},
	qualifications: {
		head: ['name', 'abbreviation'],
		body: ['name', 'abbreviation']
	},
	extra: {
		filters: {
			risk: undefined,
			probability: undefined,
			impact: undefined,
			likelihood: undefined,
			gravity: undefined
		}
	}
} as const satisfies ListViewFieldsConfig;

export type FilterKeys = {
	[K in keyof typeof listViewFields]: (typeof listViewFields)[K] extends { filters: infer F }
		? keyof F
		: never;
}[keyof typeof listViewFields];

<<<<<<< HEAD
export const contextMenuActions = {
	'applied-controls': [{ component: ChangeStatus, props: {} }],
	'feared-events': [{ component: SelectObject, props: {} }],
	'ro-to': [{ component: SelectObject, props: {} }],
	stakeholders: [{ component: SelectObject, props: {} }],
	'attack-paths': [{ component: SelectObject, props: {} }],
	'operational-scenarios': [{ component: SelectObject, props: {} }]
};
=======
export const contextMenuActions = { 'applied-controls': [{ component: ChangeStatus, props: {} }] };

export const getListViewFields = ({
	key,
	featureFlags = {}
}: {
	key: string;
	featureFlags: Record<string, boolean>;
}) => {
	if (!Object.keys(listViewFields).includes(key)) {
		return { head: [], body: [] };
	}

	const baseEntry = listViewFields[key];
	const model = getModelInfo(key);

	let head = [...baseEntry.head];
	let body = [...baseEntry.body];

	if (model?.flaggedFields) {
		const indicesToPop = body
			.map((field: string, index: number) => {
				const flag = model.flaggedFields?.[field];
				// instead of includes, check if featureFlags[flag] is truthy
				return flag && !featureFlags[flag] ? index : -1;
			})
			.filter((i) => i !== -1);

		head = head.filter((_, index) => !indicesToPop.includes(index));
		body = body.filter((_, index) => !indicesToPop.includes(index));
	}

	return {
		...baseEntry,
		head,
		body
	};
};

function insertField(fields: string[], fieldToInsert: string, afterField: string): string[] {
	const index = fields.indexOf(afterField);
	if (index === -1) return fields;
	const clone = [...fields];
	clone.splice(index + 1, 0, fieldToInsert);
	return clone;
}
>>>>>>> 536f40aa
<|MERGE_RESOLUTION|>--- conflicted
+++ resolved
@@ -3,11 +3,8 @@
 import type { Option } from 'svelte-multiselect';
 
 import ChangeStatus from '$lib/components/ContextMenu/applied-controls/ChangeStatus.svelte';
-<<<<<<< HEAD
+import { getModelInfo } from './crud';
 import SelectObject from '$lib/components/ContextMenu/ebios-rm/SelectObject.svelte';
-=======
-import { getModelInfo, URL_MODEL_MAP } from './crud';
->>>>>>> 536f40aa
 
 export function tableSourceMapper(source: any[], keys: string[]): any[] {
 	return source.map((row) => {
@@ -1173,7 +1170,6 @@
 		: never;
 }[keyof typeof listViewFields];
 
-<<<<<<< HEAD
 export const contextMenuActions = {
 	'applied-controls': [{ component: ChangeStatus, props: {} }],
 	'feared-events': [{ component: SelectObject, props: {} }],
@@ -1182,8 +1178,6 @@
 	'attack-paths': [{ component: SelectObject, props: {} }],
 	'operational-scenarios': [{ component: SelectObject, props: {} }]
 };
-=======
-export const contextMenuActions = { 'applied-controls': [{ component: ChangeStatus, props: {} }] };
 
 export const getListViewFields = ({
 	key,
@@ -1228,5 +1222,4 @@
 	const clone = [...fields];
 	clone.splice(index + 1, 0, fieldToInsert);
 	return clone;
-}
->>>>>>> 536f40aa
+}