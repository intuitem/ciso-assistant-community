<<<<<<< HEAD
export function formatStringToDate(inputString: string, locale: string="en") {
=======
export function formatStringToDate(inputString: string, locale: string = 'en') {
>>>>>>> 3be1549c
	const date = new Date(inputString);
	return date.toLocaleDateString(locale, {
		year: 'numeric',
		month: 'short',
		day: 'numeric'
	});
}

export const isURL = (url: string) => {
	try {
		new URL(url);
		return true;
	} catch (e) {
		return false;
	}
};

export function getRequirementTitle(ref_id: string, name: string) {
	const pattern = (ref_id ? 2 : 0) + (name ? 1 : 0);
	const title: string =
		pattern == 3 ? `${ref_id} - ${name}` : pattern == 2 ? ref_id : pattern == 1 ? name : '';
	return title;
}

export function displayScoreColor(value: number, max_score: number){
	value = value * 100 / max_score
	if(value < 25){
		return 'stroke-red-500'
	}
	if(value < 50){
		return 'stroke-orange-500'
	}
	if(value < 75){
		return 'stroke-yellow-500'
	}
	return 'stroke-green-500'
}<|MERGE_RESOLUTION|>--- conflicted
+++ resolved
@@ -1,8 +1,4 @@
-<<<<<<< HEAD
-export function formatStringToDate(inputString: string, locale: string="en") {
-=======
 export function formatStringToDate(inputString: string, locale: string = 'en') {
->>>>>>> 3be1549c
 	const date = new Date(inputString);
 	return date.toLocaleDateString(locale, {
 		year: 'numeric',
