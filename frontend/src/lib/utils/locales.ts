import * as m from '../../paraglide/messages';

export const LOCALE_MAP = {
	en: {
		name: 'english',
		flag: '🇬🇧'
	},
	fr: {
		name: 'french',
		flag: '🇫🇷'
	}
};

export function toCamelCase(str: string) {
	if ( typeof str !== 'string' ) return str;
	str = str.charAt(0).toLowerCase() + str.slice(1);
	return str.replace(/[_-\s]\w/g, match => match.charAt(1).toUpperCase());
}

export function capitalizeFirstLetter(str: string) {
	return str.charAt(0).toUpperCase() + str.slice(1);
}

interface LocalItems {
	[key: string]: string;
}

export function localItems(languageTag: string): LocalItems {
	const LOCAL_ITEMS = {
		french: m.french({ languageTag: languageTag }),
		english: m.english({ languageTag: languageTag }),
		home: m.home({ languageTag: languageTag }),
		edit: m.edit({ languageTag: languageTag }),
		overview: m.overview({ languageTag: languageTag }),
		context: m.context({ languageTag: languageTag }),
		governance: m.governance({ languageTag: languageTag }),
		risk: m.risk({ languageTag: languageTag }),
		compliance: m.compliance({ languageTag: languageTag }),
		organization: m.organization({ languageTag: languageTag }),
		extra: m.extra({ languageTag: languageTag }),
		analytics: m.analytics({ languageTag: languageTag }),
		calendar: m.calendar({ languageTag: languageTag }),
		threats: m.threats({ languageTag: languageTag }),
		referenceControls: m.referenceControls({ languageTag: languageTag }),
		appliedControls: m.appliedControls({ languageTag: languageTag }),
		assets: m.assets({ languageTag: languageTag }),
		asset: m.asset({ languageTag: languageTag }),
		policies: m.policies({ languageTag: languageTag }),
		riskMatrices: m.riskMatrices({ languageTag: languageTag }),
		riskAssessments: m.riskAssessments({ languageTag: languageTag }),
		riskScenarios: m.riskScenarios({ languageTag: languageTag }),
		riskScenario: m.riskScenario({ languageTag: languageTag }),
		riskAcceptances: m.riskAcceptances({ languageTag: languageTag }),
		riskAcceptance: m.riskAcceptance({ languageTag: languageTag }),
		complianceAssessments: m.complianceAssessments({ languageTag: languageTag }),
		complianceAssessment: m.complianceAssessment({ languageTag: languageTag }),
		evidences: m.evidences({ languageTag: languageTag }),
		evidence: m.evidence({ languageTag: languageTag }),
		frameworks: m.frameworks({ languageTag: languageTag }),
		domains: m.domains({ languageTag: languageTag }),
		projects: m.projects({ languageTag: languageTag }),
		users: m.users({ languageTag: languageTag }),
		user: m.user({ languageTag: languageTag }),
		userGroups: m.userGroups({ languageTag: languageTag }),
		roleAssignments: m.roleAssignments({ languageTag: languageTag }),
		xRays: m.xRays({ languageTag: languageTag }),
		scoringAssistant: m.scoringAssistant({ languageTag: languageTag }),
		libraries: m.libraries({ languageTag: languageTag }),
		backupRestore: m.backupRestore({ languageTag: languageTag }),
		myProfile: m.myProfile({ languageTag: languageTag }),
		aboutCiso: m.aboutCiso({ languageTag: languageTag }),
		Logout: m.Logout({ languageTag: languageTag }),
		name: m.name({ languageTag: languageTag }),
		description: m.description({ languageTag: languageTag }),
		parentDomain: m.parentDomain({ languageTag: languageTag }),
		ref: m.ref({ languageTag: languageTag }),
		refId: m.refId({ languageTag: languageTag }),
		businessValue: m.businessValue({ languageTag: languageTag }),
		email: m.email({ languageTag: languageTag }),
		firstName: m.firstName({ languageTag: languageTag }),
		lastName: m.lastName({ languageTag: languageTag }),
		category: m.category({ languageTag: languageTag }),
		eta: m.eta({ languageTag: languageTag }),
		referenceControl: m.referenceControl({ languageTag: languageTag }),
		appliedControl: m.appliedControl({ languageTag: languageTag }),
		provider: m.provider({ languageTag: languageTag }),
		domain: m.domain({ languageTag: languageTag }),
		urn: m.urn({ languageTag: languageTag }),
		id: m.id({ languageTag: languageTag }),
		treatmentStatus: m.treatmentStatus({ languageTag: languageTag }),
		currentLevel: m.currentLevel({ languageTag: languageTag }),
		residualLevel: m.residualLevel({ languageTag: languageTag }),
		riskMatrix: m.riskMatrix({ languageTag: languageTag }),
		project: m.project({ languageTag: languageTag }),
		folder: m.folder({ languageTag: languageTag }),
		riskAssessment: m.riskAssessment({ languageTag: languageTag }),
		threat: m.threat({ languageTag: languageTag }),
		framework: m.framework({ languageTag: languageTag }),
		file: m.file({ languageTag: languageTag }),
		language: m.language({ languageTag: languageTag }),
		builtin: m.builtin({ languageTag: languageTag }),
		status: m.status({ languageTag: languageTag }),
		effort: m.effort({ languageTag: languageTag }),
		impact: m.impact({ languageTag: languageTag }),
		expiryDate: m.expiryDate({ languageTag: languageTag }),
		link: m.link({ languageTag: languageTag }),
		createdAt: m.createdAt({ languageTag: languageTag }),
		updatedAt: m.updatedAt({ languageTag: languageTag }),
		acceptedAt: m.acceptedAt({ languageTag: languageTag }),
		rejectedAt: m.rejectedAt({ languageTag: languageTag }),
		revokedAt: m.revokedAt({ languageTag: languageTag }),
		locale: m.locale({ languageTag: languageTag }),
		defaultLocale: m.defaultLocale({ languageTag: languageTag }),
		annotation: m.annotation({ languageTag: languageTag }),
		library: m.library({ languageTag: languageTag }),
		typicalEvidence: m.typicalEvidence({ languageTag: languageTag }),
		parentAsset: m.parentAsset({ languageTag: languageTag }),
		parentAssets: m.parentAssets({ languageTag: languageTag }),
		approver: m.approver({ languageTag: languageTag }),
		state: m.state({ languageTag: languageTag }),
		justification: m.justification({ languageTag: languageTag }),
		parentFolder: m.parentFolder({ languageTag: languageTag }),
		contentType: m.contentType({ languageTag: languageTag }),
		type: m.type({ languageTag: languageTag }),
		lcStatus: m.lcStatus({ languageTag: languageTag }),
		internalReference: m.internalReference({ languageTag: languageTag }),
		isActive: m.isActive({ languageTag: languageTag }),
		dateJoined: m.dateJoined({ languageTag: languageTag }),
		version: m.version({ languageTag: languageTag }),
		treatment: m.treatment({ languageTag: languageTag }),
		rid: m.rid({ languageTag: languageTag }),
		currentProba: m.currentProba({ languageTag: languageTag }),
		currentImpact: m.currentImpact({ languageTag: languageTag }),
		residualProba: m.residualProba({ languageTag: languageTag }),
		residualImpact: m.residualImpact({ languageTag: languageTag }),
		existingControls: m.existingControls({ languageTag: languageTag }),
		strengthOfKnowledge: m.strengthOfKnowledge({ languageTag: languageTag }),
		dueDate: m.dueDate({ languageTag: languageTag }),
		attachment: m.attachment({ languageTag: languageTag }),
		observation: m.observation({ languageTag: languageTag }),
		planned: m.planned({ languageTag: languageTag }),
		active: m.active({ languageTag: languageTag }),
		inactive: m.inactive({ languageTag: languageTag }),
		addThreat: m.addThreat({ languageTag: languageTag }),
		addReferenceControl: m.addReferenceControl({ languageTag: languageTag }),
		addAppliedControl: m.addAppliedControl({ languageTag: languageTag }),
		addAsset: m.addAsset({ languageTag: languageTag }),
		addRiskAssessment: m.addRiskAssessment({ languageTag: languageTag }),
		addRiskScenario: m.addRiskScenario({ languageTag: languageTag }),
		addRiskAcceptance: m.addRiskAcceptance({ languageTag: languageTag }),
		addComplianceAssessment: m.addComplianceAssessment({ languageTag: languageTag }),
		addEvidence: m.addEvidence({ languageTag: languageTag }),
		addDomain: m.addDomain({ languageTag: languageTag }),
		addProject: m.addProject({ languageTag: languageTag }),
		addUser: m.addUser({ languageTag: languageTag }),
		addPolicy: m.addPolicy({ languageTag: languageTag }),
		associatedThreats: m.associatedThreats({ languageTag: languageTag }),
		associatedReferenceControls: m.associatedReferenceControls({ languageTag: languageTag }),
		associatedAppliedControls: m.associatedAppliedControls({ languageTag: languageTag }),
		associatedAssets: m.associatedAssets({ languageTag: languageTag }),
		associatedRiskAssessments: m.associatedRiskAssessments({ languageTag: languageTag }),
		associatedRiskScenarios: m.associatedRiskScenarios({ languageTag: languageTag }),
		associatedRiskAcceptances: m.associatedRiskAcceptances({ languageTag: languageTag }),
		associatedComplianceAssessments: m.associatedComplianceAssessments({
			languageTag: languageTag
		}),
		associatedEvidences: m.associatedEvidences({ languageTag: languageTag }),
		associatedDomains: m.associatedDomains({ languageTag: languageTag }),
		associatedProjects: m.associatedProjects({ languageTag: languageTag }),
		associatedUsers: m.associatedUsers({ languageTag: languageTag }),
		changePassword: m.changePassword({ languageTag: languageTag }),
		label: m.label({ languageTag: languageTag }),
		NA: m.NA({ languageTag: languageTag }),
		threatAgentFactors: m.threatAgentFactors({ languageTag: languageTag }),
		vulnerabilityFactors: m.vulnerabilityFactors({ languageTag: languageTag }),
		businessImpactFactors: m.businessImpactFactors({ languageTag: languageTag }),
		technicalImpactFactors: m.technicalImpactFactors({ languageTag: languageTag }),
		assessmentVector: m.assessmentVector({ languageTag: languageTag }),
		skillLevelText: m.skillLevelText({ languageTag: languageTag }),
		skillLevelChoice1: m.skillLevelChoice1({ languageTag: languageTag }),
		skillLevelChoice2: m.skillLevelChoice2({ languageTag: languageTag }),
		skillLevelChoice3: m.skillLevelChoice3({ languageTag: languageTag }),
		skillLevelChoice4: m.skillLevelChoice4({ languageTag: languageTag }),
		skillLevelChoice5: m.skillLevelChoice5({ languageTag: languageTag }),
		motiveText: m.motiveText({ languageTag: languageTag }),
		motiveChoice1: m.motiveChoice1({ languageTag: languageTag }),
		motiveChoice2: m.motiveChoice2({ languageTag: languageTag }),
		motiveChoice3: m.motiveChoice3({ languageTag: languageTag }),
		opportunityText: m.opportunityText({ languageTag: languageTag }),
		opportunityChoice1: m.opportunityChoice1({ languageTag: languageTag }),
		opportunityChoice2: m.opportunityChoice2({ languageTag: languageTag }),
		opportunityChoice3: m.opportunityChoice3({ languageTag: languageTag }),
		opportunityChoice4: m.opportunityChoice4({ languageTag: languageTag }),
		sizeText: m.sizeText({ languageTag: languageTag }),
		sizeChoice1: m.sizeChoice1({ languageTag: languageTag }),
		sizeChoice2: m.sizeChoice2({ languageTag: languageTag }),
		sizeChoice3: m.sizeChoice3({ languageTag: languageTag }),
		sizeChoice4: m.sizeChoice4({ languageTag: languageTag }),
		sizeChoice5: m.sizeChoice5({ languageTag: languageTag }),
		easeOfDiscoveryText: m.easeOfDiscoveryText({ languageTag: languageTag }),
		easeOfDiscoveryChoice1: m.easeOfDiscoveryChoice1({ languageTag: languageTag }),
		easeOfDiscoveryChoice2: m.easeOfDiscoveryChoice2({ languageTag: languageTag }),
		easeOfDiscoveryChoice3: m.easeOfDiscoveryChoice3({ languageTag: languageTag }),
		easeOfDiscoveryChoice4: m.easeOfDiscoveryChoice4({ languageTag: languageTag }),
		easeOfExploitText: m.easeOfExploitText({ languageTag: languageTag }),
		easeOfExploitChoice1: m.easeOfExploitChoice1({ languageTag: languageTag }),
		easeOfExploitChoice2: m.easeOfExploitChoice2({ languageTag: languageTag }),
		easeOfExploitChoice3: m.easeOfExploitChoice3({ languageTag: languageTag }),
		easeOfExploitChoice4: m.easeOfExploitChoice4({ languageTag: languageTag }),
		awarenessText: m.awarenessText({ languageTag: languageTag }),
		awarenessChoice1: m.awarenessChoice1({ languageTag: languageTag }),
		awarenessChoice2: m.awarenessChoice2({ languageTag: languageTag }),
		awarenessChoice3: m.awarenessChoice3({ languageTag: languageTag }),
		awarenessChoice4: m.awarenessChoice4({ languageTag: languageTag }),
		intrusionDetectionText: m.intrusionDetectionText({ languageTag: languageTag }),
		intrusionDetectionChoice1: m.intrusionDetectionChoice1({ languageTag: languageTag }),
		intrusionDetectionChoice2: m.intrusionDetectionChoice2({ languageTag: languageTag }),
		intrusionDetectionChoice3: m.intrusionDetectionChoice3({ languageTag: languageTag }),
		intrusionDetectionChoice4: m.intrusionDetectionChoice4({ languageTag: languageTag }),
		financialDamageText: m.financialDamageText({ languageTag: languageTag }),
		financialDamageChoice1: m.financialDamageChoice1({ languageTag: languageTag }),
		financialDamageChoice2: m.financialDamageChoice2({ languageTag: languageTag }),
		financialDamageChoice3: m.financialDamageChoice3({ languageTag: languageTag }),
		financialDamageChoice4: m.financialDamageChoice4({ languageTag: languageTag }),
		reputationDamageText: m.reputationDamageText({ languageTag: languageTag }),
		reputationDamageChoice1: m.reputationDamageChoice1({ languageTag: languageTag }),
		reputationDamageChoice2: m.reputationDamageChoice2({ languageTag: languageTag }),
		reputationDamageChoice3: m.reputationDamageChoice3({ languageTag: languageTag }),
		reputationDamageChoice4: m.reputationDamageChoice4({ languageTag: languageTag }),
		nonComplianceText: m.nonComplianceText({ languageTag: languageTag }),
		nonComplianceChoice1: m.nonComplianceChoice1({ languageTag: languageTag }),
		nonComplianceChoice2: m.nonComplianceChoice2({ languageTag: languageTag }),
		nonComplianceChoice3: m.nonComplianceChoice3({ languageTag: languageTag }),
		nonComplianceChoice4: m.nonComplianceChoice4({ languageTag: languageTag }),
		privacyViolationText: m.privacyViolationText({ languageTag: languageTag }),
		privacyViolationChoice1: m.privacyViolationChoice1({ languageTag: languageTag }),
		privacyViolationChoice2: m.privacyViolationChoice2({ languageTag: languageTag }),
		privacyViolationChoice3: m.privacyViolationChoice3({ languageTag: languageTag }),
		privacyViolationChoice4: m.privacyViolationChoice4({ languageTag: languageTag }),
		lossOfConfidentialityText: m.lossOfConfidentialityText({ languageTag: languageTag }),
		lossOfConfidentialityChoice1: m.lossOfConfidentialityChoice1({ languageTag: languageTag }),
		lossOfConfidentialityChoice2: m.lossOfConfidentialityChoice2({ languageTag: languageTag }),
		lossOfConfidentialityChoice3: m.lossOfConfidentialityChoice3({ languageTag: languageTag }),
		lossOfConfidentialityChoice4: m.lossOfConfidentialityChoice4({ languageTag: languageTag }),
		lossOfIntegrityText: m.lossOfIntegrityText({ languageTag: languageTag }),
		lossOfIntegrityChoice1: m.lossOfIntegrityChoice1({ languageTag: languageTag }),
		lossOfIntegrityChoice2: m.lossOfIntegrityChoice2({ languageTag: languageTag }),
		lossOfIntegrityChoice3: m.lossOfIntegrityChoice3({ languageTag: languageTag }),
		lossOfIntegrityChoice4: m.lossOfIntegrityChoice4({ languageTag: languageTag }),
		lossOfIntegrityChoice5: m.lossOfIntegrityChoice5({ languageTag: languageTag }),
		lossOfAvailabilityText: m.lossOfAvailabilityText({ languageTag: languageTag }),
		lossOfAvailabilityChoice1: m.lossOfAvailabilityChoice1({ languageTag: languageTag }),
		lossOfAvailabilityChoice2: m.lossOfAvailabilityChoice2({ languageTag: languageTag }),
		lossOfAvailabilityChoice3: m.lossOfAvailabilityChoice3({ languageTag: languageTag }),
		lossOfAvailabilityChoice4: m.lossOfAvailabilityChoice4({ languageTag: languageTag }),
		lossOfAccountabilityText: m.lossOfAccountabilityText({ languageTag: languageTag }),
		lossOfAccountabilityChoice1: m.lossOfAccountabilityChoice1({ languageTag: languageTag }),
		lossOfAccountabilityChoice2: m.lossOfAccountabilityChoice2({ languageTag: languageTag }),
		lossOfAccountabilityChoice3: m.lossOfAccountabilityChoice3({ languageTag: languageTag }),
		undefined: m.undefined({ languageTag: languageTag }),
		production: m.production({ languageTag: languageTag }),
		development: m.development({ languageTag: languageTag }),
		design: m.design({ languageTag: languageTag }),
		endOfLife: m.endOfLife({ languageTag: languageTag }),
		dropped: m.dropped({ languageTag: languageTag }),
		technical: m.technical({ languageTag: languageTag }),
		physical: m.physical({ languageTag: languageTag }),
		small: m.small({ languageTag: languageTag }),
		medium: m.medium({ languageTag: languageTag }),
		large: m.large({ languageTag: languageTag }),
		extraLarge: m.extraLarge({ languageTag: languageTag }),
		policy: m.policy({ languageTag: languageTag }),
		process: m.process({ languageTag: languageTag }),
		composer: m.composer({ languageTag: languageTag }),
		plan: m.plan({ languageTag: languageTag }),
		open: m.open({ languageTag: languageTag }),
		mitigate: m.mitigate({ languageTag: languageTag }),
		accept: m.accept({ languageTag: languageTag }),
		transfer: m.transfer({ languageTag: languageTag }),
		avoid: m.avoid({ languageTag: languageTag }),
		primary: m.primary({ languageTag: languageTag }),
		support: m.support({ languageTag: languageTag }),
		toDo: m.toDo({ languageTag: languageTag }),
		inProgress: m.inProgress({ languageTag: languageTag }),
<<<<<<< HEAD
		inReview: m.inReview({ languageTag: languageTag }),
=======
		inprogress: m.inProgress({ languageTag: languageTag }), // Support for "In progress"
		inreview: m.inReview({ languageTag: languageTag }),
>>>>>>> d961199d
		deprecated: m.deprecated({ languageTag: languageTag }),
		done: m.done({ languageTag: languageTag }),
		nonCompliant: m.nonCompliant({ languageTag: languageTag }),
		partiallyCompliant: m.partiallyCompliant({ languageTag: languageTag }),
		requirementAssessments: m.requirementAssessments({ languageTag: languageTag }),
		compliant: m.compliant({ languageTag: languageTag }),
		notApplicable: m.notApplicable({ languageTag: languageTag }),
		administrator: m.administrator({ languageTag: languageTag }),
		analyst: m.analyst({ languageTag: languageTag }),
		auditor: m.auditor({ languageTag: languageTag }),
		domainManager: m.domainManager({ languageTag: languageTag }),
		authors: m.authors({ languageTag: languageTag }),
		reviewers: m.reviewers({ languageTag: languageTag }),
		isPublished: m.isPublished({ languageTag: languageTag }),
		noFileDetected: m.noFileDetected({ languageTag: languageTag }),

	};
	return LOCAL_ITEMS;
}<|MERGE_RESOLUTION|>--- conflicted
+++ resolved
@@ -282,12 +282,7 @@
 		support: m.support({ languageTag: languageTag }),
 		toDo: m.toDo({ languageTag: languageTag }),
 		inProgress: m.inProgress({ languageTag: languageTag }),
-<<<<<<< HEAD
 		inReview: m.inReview({ languageTag: languageTag }),
-=======
-		inprogress: m.inProgress({ languageTag: languageTag }), // Support for "In progress"
-		inreview: m.inReview({ languageTag: languageTag }),
->>>>>>> d961199d
 		deprecated: m.deprecated({ languageTag: languageTag }),
 		done: m.done({ languageTag: languageTag }),
 		nonCompliant: m.nonCompliant({ languageTag: languageTag }),
