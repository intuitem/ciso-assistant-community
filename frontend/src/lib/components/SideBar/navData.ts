--- conflicted
+++ resolved
@@ -116,11 +116,7 @@
 			]
 		},
 		{
-<<<<<<< HEAD
-			name: 'organisation',
-=======
-			name: 'Organization',
->>>>>>> bc5dc676
+			name: 'organization',
 			items: [
 				{
 					name: 'domains',
