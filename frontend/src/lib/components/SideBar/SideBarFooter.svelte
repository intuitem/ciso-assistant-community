<script lang="ts">
	import { page } from '$app/state';
	import { LOCALE_MAP, language, defaultLangLabels } from '$lib/utils/locales';
	import { m } from '$paraglide/messages';
	import { getLocale, locales, setLocale } from '$paraglide/runtime';
	import { Popover } from '@skeletonlabs/skeleton-svelte';

	import { getModalStore, type ModalSettings } from '$lib/components/Modals/stores';
	import { createEventDispatcher, onMount } from 'svelte';
	const dispatch = createEventDispatcher();

<<<<<<< HEAD
	const language: any = {
		french: m.french(),
		english: m.english(),
		arabic: m.arabic(),
		portuguese: m.portuguese(),
		spanish: m.spanish(),
		german: m.german(),
		dutch: m.dutch(),
		italian: m.italian(),
		polish: m.polish(),
		romanian: m.romanian(),
		hindi: m.hindi(),
		urdu: m.urdu(),
		czech: m.czech(),
		swedish: m.swedish(),
		indonesian: m.indonesian(),
		danish: m.danish(),
		hungarian: m.hungarian(),
		ukrainian: m.ukrainian(),
		greek: m.greek(),
		turkish: m.turkish(),
		croatian: m.croatian()
	};

	const modalStore = getModalStore();

	const defaultLangLabels = {
		fr: 'Français',
		en: 'English',
		ar: 'العربية',
		pt: 'Português',
		es: 'Español',
		nl: 'Nederlands',
		de: 'Deutsch',
		it: 'Italiano',
		pl: 'Polski',
		ro: 'Română',
		hi: 'हिंदी',
		ur: 'اردو',
		cs: 'Český',
		sv: 'Svenska',
		id: 'Bahasa Indonesia',
		da: 'Dansk',
		hu: 'Magyar',
		uk: 'Українська',
		el: 'Ελληνικά',
		tr: 'Türkçe',
		hr: 'Hrvatski'
	};

=======
	const modalStore = getModalStore();

>>>>>>> 6a23a6f0
	let value = $state(getLocale());
	async function handleLocaleChange(event: Event) {
		value = event?.target?.value;
		await fetch('/fe-api/user-preferences', {
			method: 'PATCH',
			body: JSON.stringify({
				lang: value
			})
		}).then(() => setLocale(value));
	}

	async function modalBuildInfo() {
		const res = await fetch('/fe-api/build').then((res) => res.json());
		const modal: ModalSettings = {
			type: 'component',
			component: 'displayJSONModal',
			title: 'About CISO Assistant',
			body: JSON.stringify(res)
		};
		openState = false;
		modalStore.trigger(modal);
	}

	let enableMoreBtn = $state(false);

	onMount(() => {
		enableMoreBtn = true;
	});

	let openState = $state(false);
</script>

<div class="border-t pt-2.5">
	<div class="flex flex-row items-center justify-between">
		<div class="flex flex-col w-3/4">
			{#if page.data.user}
				<span
					class="text-gray-900 text-sm whitespace-nowrap overflow-hidden truncate w-full"
					data-testid="sidebar-user-name-display"
				>
					{page.data.user.first_name}
					{page.data.user.last_name}
				</span>
				<span
					class="font-normal text-xs whitespace-nowrap truncate text-gray-600 mr-2 w-full"
					data-testid="sidebar-user-email-display"
				>
					{page.data.user.email}
				</span>
			{/if}
		</div>
		{#if enableMoreBtn}
			<Popover
				open={openState}
				onOpenChange={(e) => (openState = e.open)}
				positioning={{ placement: 'top' }}
				triggerBase="btn "
				contentBase="card whitespace-nowrap bg-white py-2 w-fit shadow-lg space-y-1"
				zIndex="1000"
			>
				{#snippet trigger()}
					<button class="btn bg-initial" data-testid="sidebar-more-btn" id="sidebar-more-btn">
						<i class="fa-solid fa-ellipsis-vertical"></i>
					</button>
				{/snippet}
				{#snippet content()}
					<div data-testid="sidebar-more-panel">
						<a
							href="/my-profile"
							onclick={(e) => {
								window.location.href = e.target.href;
							}}
							class="unstyled cursor-pointer flex items-center gap-2 w-full px-4 py-2.5 text-left text-sm hover:bg-gray-100 disabled:text-gray-500 text-gray-800"
							data-testid="profile-button"
							><i class="fa-solid fa-address-card mr-2"></i>{m.myProfile()}</a
						>
						<select
							{value}
							onchange={handleLocaleChange}
							class="border-y-white border-x-gray-100 focus:border-y-white focus:border-x-gray-100 w-full px-4 py-2.5 cursor-pointer block text-sm text-gray-800 bg-white focus:ring-0"
							data-testid="language-select"
						>
							{#each locales as lang}
								<option value={lang} selected={lang === getLocale()}>
									{defaultLangLabels[lang]} ({language[LOCALE_MAP[lang].name]})
								</option>
							{/each}
						</select>
						<button
							onclick={() => dispatch('triggerGT')}
							class="cursor-pointer flex items-center gap-2 w-full px-4 py-2.5 text-left text-sm hover:bg-gray-100 disabled:text-gray-500 text-gray-800"
							data-testid="gt-button"
							><i class="fa-solid fa-wand-magic-sparkles mr-2"></i>{m.guidedTour()}</button
						>
						<button
							onclick={() => dispatch('loadDemoDomain')}
							class="cursor-pointer flex items-center gap-2 w-full px-4 py-2.5 text-left text-sm hover:bg-gray-100 disabled:text-gray-500 text-gray-800"
							data-testid="load-demo-data-button"
							><i class="fa-solid fa-file-import mr-2"></i>{m.loadDemoData()}</button
						>
						<button
							onclick={modalBuildInfo}
							class="cursor-pointer flex items-center gap-2 w-full px-4 py-2.5 text-left text-sm hover:bg-gray-100 disabled:text-gray-500 text-gray-800"
							data-testid="about-button"
							><i class="fa-solid fa-circle-info mr-2"></i>{m.aboutCiso()}</button
						>
						<a
							href="https://intuitem.gitbook.io/ciso-assistant"
							target="_blank"
							class="unstyled cursor-pointer flex items-center gap-2 w-full px-4 py-2.5 text-left text-sm hover:bg-gray-100 disabled:text-gray-500 text-gray-800"
							data-testid="docs-button"><i class="fa-solid fa-book mr-2"></i>{m.onlineDocs()}</a
						>
						<form action="/logout" method="POST">
							<button class="w-full" type="submit" data-testid="logout-button">
								<span
									class="flex items-center gap-2 w-full px-4 py-2.5 text-left text-sm hover:bg-gray-100 disabled:text-gray-500 text-gray-800"
									><i class="fa-solid fa-right-from-bracket mr-2"></i>{m.Logout()}</span
								>
							</button>
						</form>
					</div>
				{/snippet}
			</Popover>
		{:else}
			<button
				class="btn bg-initial"
				data-testid="sidebar-more-btn-disabled"
				id="sidebar-more-btn-disabled"><i class="fa-solid fa-ellipsis-vertical"></i></button
			>
		{/if}
	</div>
</div><|MERGE_RESOLUTION|>--- conflicted
+++ resolved
@@ -9,61 +9,8 @@
 	import { createEventDispatcher, onMount } from 'svelte';
 	const dispatch = createEventDispatcher();
 
-<<<<<<< HEAD
-	const language: any = {
-		french: m.french(),
-		english: m.english(),
-		arabic: m.arabic(),
-		portuguese: m.portuguese(),
-		spanish: m.spanish(),
-		german: m.german(),
-		dutch: m.dutch(),
-		italian: m.italian(),
-		polish: m.polish(),
-		romanian: m.romanian(),
-		hindi: m.hindi(),
-		urdu: m.urdu(),
-		czech: m.czech(),
-		swedish: m.swedish(),
-		indonesian: m.indonesian(),
-		danish: m.danish(),
-		hungarian: m.hungarian(),
-		ukrainian: m.ukrainian(),
-		greek: m.greek(),
-		turkish: m.turkish(),
-		croatian: m.croatian()
-	};
-
 	const modalStore = getModalStore();
 
-	const defaultLangLabels = {
-		fr: 'Français',
-		en: 'English',
-		ar: 'العربية',
-		pt: 'Português',
-		es: 'Español',
-		nl: 'Nederlands',
-		de: 'Deutsch',
-		it: 'Italiano',
-		pl: 'Polski',
-		ro: 'Română',
-		hi: 'हिंदी',
-		ur: 'اردو',
-		cs: 'Český',
-		sv: 'Svenska',
-		id: 'Bahasa Indonesia',
-		da: 'Dansk',
-		hu: 'Magyar',
-		uk: 'Українська',
-		el: 'Ελληνικά',
-		tr: 'Türkçe',
-		hr: 'Hrvatski'
-	};
-
-=======
-	const modalStore = getModalStore();
-
->>>>>>> 6a23a6f0
 	let value = $state(getLocale());
 	async function handleLocaleChange(event: Event) {
 		value = event?.target?.value;
