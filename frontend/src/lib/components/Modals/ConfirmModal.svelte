--- conflicted
+++ resolved
@@ -9,20 +9,10 @@
 
 	const modalStore: ModalStore = getModalStore();
 
-<<<<<<< HEAD
 	// Base Classes
 	const cBase = 'card bg-white p-4 w-modal shadow-xl space-y-4';
 	const cHeader = 'text-2xl font-bold';
 	const cForm = 'p-4 space-y-4 rounded-container';
-=======
-	export let _form = {};
-	export let URLModel: urlModel | '' = '';
-	export let id: string = '';
-	export let formAction: string;
-	export let bodyComponent: ComponentType | undefined;
-	export let bodyProps: Record<string, unknown> = {};
-	export let schema: any;
->>>>>>> 875e5c2c
 
 	interface Props {
 		/** Exposes parent props to this component. */
