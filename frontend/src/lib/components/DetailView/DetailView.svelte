--- conflicted
+++ resolved
@@ -39,13 +39,13 @@
 		placement: 'left'
 	};
 
-<<<<<<< HEAD
 	interface Props {
 		data: any;
 		mailing?: boolean;
 		fields?: string[];
 		exclude?: string[];
 		displayModelTable?: boolean;
+		dateFieldsToFormat?: string[];
 		widgets?: import('svelte').Snippet;
 		actions?: import('svelte').Snippet;
 	}
@@ -56,29 +56,22 @@
 		fields = [],
 		exclude = $bindable([]),
 		displayModelTable = true,
+		dateFieldsToFormat = [
+			'created_at',
+			'updated_at',
+			'expiry_date',
+			'accepted_at',
+			'rejected_at',
+			'revoked_at',
+			'eta',
+			'expiration_date',
+			'timestamp',
+			'reported_at',
+			'due_date'
+		],
 		widgets,
 		actions
 	}: Props = $props();
-=======
-	export let data;
-	export let mailing = false;
-	export let fields: string[] = [];
-	export let exclude: string[] = [];
-	export let dateFieldsToFormat: string[] = [
-		'created_at',
-		'updated_at',
-		'expiry_date',
-		'accepted_at',
-		'rejected_at',
-		'revoked_at',
-		'eta',
-		'expiration_date',
-		'timestamp',
-		'reported_at',
-		'due_date'
-	];
-	export let displayModelTable = true;
->>>>>>> 875e5c2c
 
 	exclude = [...exclude, ...defaultExcludes];
 
@@ -224,13 +217,8 @@
 		);
 	});
 
-<<<<<<< HEAD
 	let relatedModels = $derived(
 		Object.entries(data.relatedModels).sort((a: [string, any], b: [string, any]) => {
-=======
-	$: relatedModels = Object.entries(data?.relatedModels ?? {}).sort(
-		(a: [string, any], b: [string, any]) => {
->>>>>>> 875e5c2c
 			return getRelatedModelIndex(data.model, a[1]) - getRelatedModelIndex(data.model, b[1]);
 		})
 	);
