<script lang="ts">
	import { page } from '$app/state';
	import Anchor from '$lib/components/Anchor/Anchor.svelte';
	import List from '$lib/components/List/List.svelte';
	import ConfirmModal from '$lib/components/Modals/ConfirmModal.svelte';
	import CreateModal from '$lib/components/Modals/CreateModal.svelte';
	import ModelTable from '$lib/components/ModelTable/ModelTable.svelte';
	import { ISO_8601_REGEX } from '$lib/utils/constants';
	import { type ModelMapEntry } from '$lib/utils/crud';
	import { getModelInfo } from '$lib/utils/crud.js';
	import { formatDateOrDateTime } from '$lib/utils/datetime';
	import { isURL } from '$lib/utils/helpers';
	import { safeTranslate } from '$lib/utils/i18n';
	import { toCamelCase } from '$lib/utils/locales.js';
	import { m } from '$paraglide/messages';
	import { getLocale } from '$paraglide/runtime.js';
	import SelectModal from '../Modals/SelectModal.svelte';
	import { z } from 'zod';

	import { Tabs, Tooltip } from '@skeletonlabs/skeleton-svelte';

	import { onMount } from 'svelte';

	import { goto } from '$app/navigation';
	import MarkdownRenderer from '$lib/components/MarkdownRenderer.svelte';
	import { getListViewFields } from '$lib/utils/table';
	import { canPerformAction } from '$lib/utils/access-control';
	import {
		getModalStore,
		type ModalComponent,
		type ModalSettings,
		type ModalStore
	} from '$lib/components/Modals/stores';

	const modalStore: ModalStore = getModalStore();

	const defaultExcludes = [
		'id',
		'is_published',
		'localization_dict',
		'str',
		'path',
		'sync_mappings'
	];

	interface Props {
		data: any;
		mailing?: boolean;
		fields?: string[];
		exclude?: string[];
		displayModelTable?: boolean;
		dateFieldsToFormat?: string[];
		widgets?: import('svelte').Snippet;
		actions?: import('svelte').Snippet;
		disableCreate?: boolean;
		disableDelete?: boolean;
	}

	let {
		data = $bindable(),
		mailing = false,
		fields = [],
		exclude = $bindable([]),
		displayModelTable = true,
		dateFieldsToFormat = [
			'created_at',
			'updated_at',
			'expiry_date',
			'accepted_at',
			'rejected_at',
			'revoked_at',
			'eta',
			'expiration_date',
			'timestamp',
			'reported_at',
			'due_date',
			'start_date'
		],
		widgets,
		actions,
		disableCreate = false,
		disableDelete = false
	}: Props = $props();

	exclude = [...exclude, ...defaultExcludes];

	const getRelatedModelIndex = (model: ModelMapEntry, relatedModel: Record<string, string>) => {
		if (!model.reverseForeignKeyFields) return -1;
		return model.reverseForeignKeyFields.findIndex((o) => o.urlModel === relatedModel.urlModel);
	};

	let filteredData = $derived(
		data.model?.detailViewFields
			? Object.fromEntries(
					Object.entries(data.data).filter(
						([key, _]) =>
							data.model.detailViewFields.filter((field) => field.field === key).length > 0
					)
				)
			: data.data
	);

	// Get ordered entries based on detailViewFields configuration
	let orderedEntries = $derived(() => {
		if (data.model?.detailViewFields) {
			// Return entries in the order specified by detailViewFields
			return data.model.detailViewFields
				.map((fieldConfig) => [fieldConfig.field, data.data[fieldConfig.field]])
				.filter(([key, value]) => value !== undefined);
		} else {
			// Fall back to original order from data object
			return Object.entries(filteredData);
		}
	});

	// Helper to get field configuration including tooltip
	const getFieldConfig = (fieldName: string) => {
		return data.model?.detailViewFields?.find((field) => field.field === fieldName);
	};

	let hasWidgets = $derived(!!widgets);

	function handleKeydown(event: KeyboardEvent) {
		if (event.metaKey || event.ctrlKey) return;
		if (document.activeElement?.tagName !== 'BODY') return;
		// Check if the pressed key is 'e' and the edit button should be displayed

		if (event.key === 'e' && displayEditButton()) {
			event.preventDefault();
			goto(`${page.url.pathname}/edit?next=${page.url.pathname}`);
		}
	}

	onMount(() => {
		// Add event listener to the document
		document.addEventListener('keydown', handleKeydown);

		// Cleanup function to remove event listener
		return () => {
			document.removeEventListener('keydown', handleKeydown);
		};
	});

	function modalCreateForm(model: Record<string, any>): void {
		let modalComponent: ModalComponent = {
			ref: CreateModal,
			props: {
				form: model.createForm,
				model: model,
				debug: false,
				additionalInitialData: model.initialData,
				formAction: `/${model.urlModel}?/create`
			}
		};
		let modal: ModalSettings = {
			type: 'component',
			component: modalComponent,
			// Data
			title: safeTranslate('add-' + model.info.localName)
		};
		modalStore.trigger(modal);
	}

	function modalConfirm(id: string, name: string, action: string): void {
		const urlModel = getModelInfo('risk-acceptances').urlModel;
		const modalComponent: ModalComponent = {
			ref: ConfirmModal,
			props: {
				_form: { id: id, urlmodel: urlModel },
				id: id,
				debug: false,
				URLModel: urlModel,
				formAction: action
			}
		};
		const modal: ModalSettings = {
			type: 'component',
			component: modalComponent,
			// Data
			title: m.confirmModalTitle(),
			body: `${m.confirmModalMessage()}: ${name}?`
		};
		modalStore.trigger(modal);
	}

	function modalAppliedControlDuplicateForm(): void {
		const modalComponent: ModalComponent = {
			ref: CreateModal,
			props: {
				form: data.duplicateForm,
				model: data.model,
				debug: false,
				duplicate: true,
				formAction: '?/duplicate'
			}
		};

		const modal: ModalSettings = {
			type: 'component',
			component: modalComponent,
			title: m.duplicateAppliedControl()
		};
		modalStore.trigger(modal);
	}

	function modalMailConfirm(id: string, name: string, action: string): void {
		const modalComponent: ModalComponent = {
			ref: ConfirmModal,
			props: {
				_form: { id: id, urlmodel: getModelInfo('compliance-assessments').urlModel },
				id: id,
				debug: false,
				URLModel: getModelInfo('compliance-assessments').urlModel,
				formAction: action,
				bodyComponent: List,
				bodyProps: {
					items: data.data.representatives,
					message: m.theFollowingRepresentativesWillReceiveTheQuestionnaireColon()
				}
			}
		};
		const modal: ModalSettings = {
			type: 'component',
			component: modalComponent,
			// Data
			title: m.confirmModalTitle(),
			body: m.sureToSendQuestionnaire({ questionnaire: name })
		};
		modalStore.trigger(modal);
	}

	function getReverseForeignKeyEndpoint({
		parentModel,
		targetUrlModel,
		field,
		id,
		endpointUrl
	}: {
		parentModel: ModelMapEntry;
		targetUrlModel: string;
		field: string;
		id: string;
		endpointUrl?: string;
	}) {
		if (endpointUrl?.startsWith('./')) {
			return `/${parentModel.urlModel}/${id}/${endpointUrl.slice(2)}`;
		}
		return `/${targetUrlModel}?${field}=${id}`;
	}

	const user = page.data.user;
	const canEditObject: boolean = canPerformAction({
		user,
		action: 'change',
		model: data.model.name,
		domain:
			data.model.name === 'folder'
				? data.data.id
				: (data.data.folder?.id ?? data.data.folder ?? user.root_folder_id)
	});

	let displayEditButton = $derived(function () {
		return (
			(canEditObject &&
				!['Submitted', 'Accepted', 'Rejected', 'Revoked'].includes(data.data.state) &&
				!data.data.urn &&
				!data.data.builtin) ||
			data?.urlModel === 'terminologies'
		);
	});

	function getSortedRelatedModels() {
		return Object.entries(data?.relatedModels ?? {}).sort((a: [string, any], b: [string, any]) => {
			return getRelatedModelIndex(data.model, a[1]) - getRelatedModelIndex(data.model, b[1]);
		});
	}

	let relatedModels = $derived(getSortedRelatedModels());
	let relatedModelsNames: Set<string> = $state(new Set());

	let group = $state(
		Object.keys(data?.relatedModels ?? {}).length > 0 ? getSortedRelatedModels()[0][0] : undefined
	);
	$effect(() => {
		const newRelatedModelsNames = new Set(relatedModels.map((model) => model[0]));

		// Check if the sets are actually different
		const setsAreDifferent =
			relatedModelsNames.size !== newRelatedModelsNames.size ||
			[...newRelatedModelsNames].some((name) => !relatedModelsNames.has(name));

		if (setsAreDifferent) {
			relatedModelsNames = newRelatedModelsNames;
			group = relatedModelsNames.size > 0 ? relatedModels[0][0] : undefined;
		}
	});

	function truncateString(str: string, maxLength: number = 50): string {
		return str.length > maxLength ? str.slice(0, maxLength) + '...' : str;
	}

	let openStateRA = $state(false);

<<<<<<< HEAD
	function modalSelectForm(urlmodel: string): void {
		const { field, optionsEndpoint } = data.modelsToSelect[urlmodel] ?? {};

		if (!data.selectForms[urlmodel]) {
			console.error('No select form found for', urlmodel);
			return;
		}

		const selectForm = data.selectForms[urlmodel];

		let modalComponent: ModalComponent = {
			ref: SelectModal,
			props: {
				form: selectForm,
				model: urlmodel,
				field: field,
				optionsEndpoint: optionsEndpoint
			}
		};
		let modal: ModalSettings = {
			type: 'component',
			component: modalComponent,
			// Data
			title: safeTranslate('select-' + urlmodel)
		};
		modalStore.trigger(modal);
	}

	let hasSelectButton = $derived((urlModel: string) => data.modelsToSelect ? data.modelsToSelect.hasOwnProperty(urlModel) : false);
=======
	let expandedTable = $state(false);
	const MAX_ROWS = 10;
>>>>>>> 306ee5be
</script>

<div class="flex flex-col space-y-2">
	{#if data.urlModel === 'risk-acceptances' && data.data.state === 'Created'}
		<div class="flex flex-row items-center bg-yellow-100 rounded-container shadow-sm px-6 py-2">
			<div class="text-yelloW-900">
				{m.riskAcceptanceNotYetSubmittedMessage()}
			</div>
		</div>
	{:else if data.data.state === 'Submitted' && page.data.user.id === data.data.approver.id}
		<div
			class="flex flex-row space-x-4 items-center bg-yellow-100 rounded-container shadow-sm px-6 py-2 justify-between"
		>
			<div class="text-yellow-900">
				{m.riskAcceptanceValidatingReviewMessage()}
			</div>
			<div class="flex space-x-2">
				<button
					onclick={(_) => {
						modalConfirm(data.data.id, data.data.name, '?/accept');
					}}
					onkeydown={(_) => modalConfirm(data.data.id, data.data.name, '?/accept')}
					class="btn preset-filled-success-500"
				>
					<i class="fas fa-check mr-2"></i> {m.validate()}</button
				>
				<button
					onclick={(_) => {
						modalConfirm(data.data.id, data.data.name, '?/reject');
					}}
					onkeydown={(_) => modalConfirm(data.data.id, data.data.name, '?/reject')}
					class="btn preset-filled-error-500"
				>
					<i class="fas fa-xmark mr-2"></i> {m.reject()}</button
				>
			</div>
		</div>
	{:else if data.data.state === 'Accepted'}
		<div
			class="flex flex-row items-center space-x-4 bg-green-100 rounded-container shadow-lg px-6 py-2 mt-2 justify-between"
		>
			<div class="text-green-900">
				{m.riskAcceptanceValidatedMessage()}
			</div>
			{#if page.data.user.id === data.data.approver.id}
				<div class="ml-auto whitespace-nowrap">
					<button
						onclick={(_) => {
							modalConfirm(data.data.id, data.data.name, '?/revoke');
						}}
						onkeydown={(_) => modalConfirm(data.data.id, data.data.name, '?/revoke')}
						class="btn preset-filled-error-500"
					>
						<i class="fas fa-xmark mr-2"></i> {m.revoke()}</button
					>
				</div>
			{/if}
		</div>
	{/if}

	<!-- Main content area - modified to use conditional flex layout -->
	<div class="card shadow-lg bg-white p-4">
		{#each data.data?.sync_mappings as syncMapping}
			<div class="mb-4 p-4 bg-secondary-50 border-l-4 border-secondary-400">
				<h3 class="font-semibold text-secondary-800 mb-2">
					{m.syncedWith({ integrationName: syncMapping.provider?.toUpperCase() ?? 'UNKNOWN' })}
				</h3>

				<dl class="grid grid-cols-1 gap-1 sm:grid-cols-2 text-secondary-700">
					<dt class="font-medium">{m.remoteId()}</dt>
					<dd>{syncMapping.remote_id}</dd>

					<dt class="font-medium">{m.lastSynced()}</dt>
					<dd>{new Date(syncMapping.last_synced_at).toLocaleString(getLocale())}</dd>

					<dt class="font-medium">{m.status()}</dt>
					<dd>{safeTranslate(syncMapping.sync_status)}</dd>
				</dl>
			</div>
		{/each}
		<div class={hasWidgets ? 'flex flex-row flex-wrap gap-4' : 'w-full'}>
			<!-- Left side - Details (conditional width) -->
			<div
				class="flow-root rounded-lg border border-gray-100 py-3 shadow-xs {hasWidgets
					? 'flex-1 min-w-[300px]'
					: 'w-full'}"
			>
				<dl class="-my-3 divide-y divide-gray-100 text-sm">
					{#each orderedEntries().filter(([key, _]) => (fields.length > 0 ? fields.includes(key) : true) && !exclude.includes(key)) as [key, value], index}
						<div
							class="grid grid-cols-1 gap-1 py-3 px-2 even:bg-surface-50 sm:grid-cols-3 sm:gap-4 {index >=
								MAX_ROWS && !expandedTable
								? 'hidden'
								: ''}"
						>
							<dt
								class="font-medium text-gray-900 flex items-center gap-2"
								data-testid="{key.replace('_', '-')}-field-title"
							>
								<span>{safeTranslate(key)}</span>
								{#if getFieldConfig(key)?.tooltip}
									{@const tooltipKey = getFieldConfig(key)?.tooltip}
									{@const tooltipText = m[tooltipKey] ? m[tooltipKey]() : tooltipKey}
									<Tooltip
										positioning={{ placement: 'right' }}
										contentBase="card bg-gray-800 text-white p-3 max-w-xs shadow-xl border border-gray-700"
										openDelay={200}
										closeDelay={100}
										arrow
										arrowBase="arrow bg-gray-800 border border-gray-700"
									>
										{#snippet trigger()}
											<i
												class="fas fa-info-circle text-sm text-blue-500 hover:text-blue-600 cursor-help"
											></i>
										{/snippet}
										{#snippet content()}
											<p class="text-sm">{tooltipText}</p>
										{/snippet}
									</Tooltip>
								{/if}
							</dt>
							<dd class="text-gray-700 sm:col-span-2">
								<ul class="">
									<li
										class="list-none whitespace-pre-line"
										data-testid={!(value instanceof Array)
											? key.replace('_', '-') + '-field-value'
											: null}
									>
										{#if value !== null && value !== undefined && value !== ''}
											{#if key === 'asset_class'}
												<!-- Special case for asset_class - Always translate the value -->
												{#if typeof value === 'object' && (value.str || value.name)}
													{safeTranslate(value.str || value.name)}
												{:else}
													{safeTranslate(value)}
												{/if}
											{:else if key === 'library'}
												{@const itemHref = `/loaded-libraries/${value.id}`}
												<Anchor breadcrumbAction="push" href={itemHref} class="anchor"
													>{value.name}</Anchor
												>
											{:else if key === 'severity' && data.urlModel !== 'incidents'}
												<!-- We must add translations for the following severity levels -->
												<!-- Is this a correct way to convert the severity integer to the stringified security level ? -->
												{@const stringifiedSeverity = !value
													? '--'
													: (safeTranslate(value) ?? m.undefined())}
												{stringifiedSeverity}
											{:else if key === 'children_assets'}
												{#if Object.keys(value).length > 0}
													<ul class="inline-flex flex-wrap space-x-4">
														{#each value as val}
															<li data-testid={key.replace('_', '-') + '-field-value'}>
																{#if val.str && val.id}
																	{@const itemHref = `/${
																		data.model?.foreignKeyFields?.find((item) => item.field === key)
																			?.urlModel
																	}/${val.id}`}
																	<Anchor breadcrumbAction="push" href={itemHref} class="anchor">
																		{truncateString(val.str)}</Anchor
																	>
																{:else if val.str}
																	{safeTranslate(val.str)}
																{:else}
																	{value}
																{/if}
															</li>
														{/each}
													</ul>
												{:else}
													--
												{/if}
											{:else if key === 'translations'}
												{#if Object.keys(value).length > 0}
													<div class="flex flex-col gap-2">
														{#each Object.entries(value) as [lang, translation]}
															<div class="flex flex-row gap-2">
																<strong>{lang}:</strong>
																<span>{safeTranslate(translation)}</span>
															</div>
														{/each}
													</div>
												{:else}
													--
												{/if}
											{:else if Array.isArray(value)}
												{#if Object.keys(value).length > 0}
													<ul>
														{#each value.sort((a, b) => {
															if ((!a.str && typeof a === 'object') || (!b.str && typeof b === 'object')) return 0;
															return safeTranslate(a.str || a).localeCompare(safeTranslate(b.str || b));
														}) as val}
															<li data-testid={key.replace('_', '-') + '-field-value'}>
																{#if key === 'security_objectives' || key === 'security_capabilities'}
																	{@const [securityObjectiveName, securityObjectiveValue] =
																		Object.entries(val)[0]}
																	{safeTranslate(securityObjectiveName).toUpperCase()}: {securityObjectiveValue}
																{:else if val.str && val.id && key !== 'qualifications' && key !== 'relationship'}
																	{@const itemHref = `/${
																		data.model?.foreignKeyFields?.find((item) => item.field === key)
																			?.urlModel
																	}/${val.id}`}
																	<Anchor breadcrumbAction="push" href={itemHref} class="anchor"
																		>{val.str}</Anchor
																	>
																{:else if val.str}
																	{safeTranslate(val.str)}
																{:else}
																	{value}
																{/if}
															</li>
														{/each}
													</ul>
												{:else}
													--
												{/if}
											{:else if value.id && !value.hexcolor}
												{@const itemHref = `/${
													data.model?.foreignKeyFields?.find((item) => item.field === key)?.urlModel
												}/${value.id}`}
												{#if key === 'ro_to_couple'}
													<Anchor breadcrumbAction="push" href={itemHref} class="anchor"
														>{safeTranslate(toCamelCase(value.str.split(' - ')[0]))} - {value.str.split(
															'-'
														)[1]}</Anchor
													>
												{:else}
													<Anchor breadcrumbAction="push" href={itemHref} class="anchor"
														>{value.str || value.name}</Anchor
													>
												{/if}
												<!-- Shortcut before DetailView refactoring -->
											{:else if value === 'P1'}
												<li class="fa-solid fa-flag text-red-500"></li>
												{m.p1()}
											{:else if value === 'P2'}
												<li class="fa-solid fa-flag text-orange-500"></li>
												{m.p2()}
											{:else if value === 'P3'}
												<li class="fa-solid fa-flag text-blue-500"></li>
												{m.p3()}
											{:else if value === 'P4'}
												<li class="fa-solid fa-flag text-gray-500"></li>
												{m.p4()}
											{:else if key === 'icon'}
												<i class="text-lg fa {data.data.icon_fa_class}"></i>
												{safeTranslate((value.str || value.name) ?? value)}
											{:else if isURL(value) && !value.startsWith('urn')}
												<Anchor breadcrumbAction="push" href={value} target="_blank" class="anchor"
													>{value}</Anchor
												>
											{:else if ISO_8601_REGEX.test(value) && dateFieldsToFormat.includes(key)}
												{formatDateOrDateTime(value, getLocale())}
											{:else if key === 'description' || key === 'observation' || key === 'annotation'}
												<MarkdownRenderer content={value} />
											{:else if m[toCamelCase(value.str || value.name)]}
												{safeTranslate((value.str || value.name) ?? value)}
											{:else}
												{(value.str || value.name) ?? value}
											{/if}
										{:else}
											--
										{/if}
									</li>
								</ul>
							</dd>
						</div>
					{/each}
				</dl>
			</div>
			<!-- Right side - Widgets area (only if widgets exist) -->
			{#if hasWidgets}
				<div class="flex-1 min-w-[300px] flex flex-col">
					<!-- Slot for widgets and metrics -->
					<div class="h-full">
						{@render widgets?.()}
					</div>
				</div>
			{/if}
		</div>
		{#if orderedEntries().filter( ([key, _]) => (fields.length > 0 ? fields.includes(key) : true && !exclude.includes(key)) ).length > MAX_ROWS}
			<button
				onclick={() => (expandedTable = !expandedTable)}
				class="m-5 text-blue-800"
				aria-expanded={expandedTable}
			>
				<i class="{expandedTable ? 'fas fa-chevron-up' : 'fas fa-chevron-down'} mr-3"></i>
				{expandedTable ? m.viewLess() : m.viewMore()}
			</button>
		{/if}

		<!-- Bottom row for action buttons -->
		<div class="flex flex-row justify-end mt-4 gap-2">
			{#if mailing}
				<button
					class="btn preset-filled-primary-500 h-fit"
					onclick={(_) => {
						modalMailConfirm(
							data.data.compliance_assessment.id,
							data.data.compliance_assessment.str,
							'?/mailing'
						);
					}}
					onkeydown={(_) =>
						modalMailConfirm(
							data.data.compliance_assessment.id,
							data.data.compliance_assessment.str,
							'?/mailing'
						)}
				>
					<i class="fas fa-paper-plane mr-2"></i>
					{m.sendQuestionnaire()}
				</button>
			{/if}

			{#if data.data.state === 'Submitted' && canEditObject}
				<button
					onclick={(_) => {
						modalConfirm(data.data.id, data.data.name, '?/draft');
					}}
					onkeydown={(_) => modalConfirm(data.data.id, data.data.name, '?/draft')}
					class="btn preset-filled-primary-500"
					disabled={!data.data.approver}
				>
					<i class="fas fa-arrow-alt-circle-left mr-2"></i> {m.draft()}</button
				>
			{/if}

			{#if displayEditButton()}
				{#if data.data.state === 'Created'}
					<Tooltip
						open={openStateRA && !data.data.approver}
						onOpenChange={(e) => (openStateRA = e.open)}
						positioning={{ placement: 'top' }}
						contentBase="card preset-tonal-error p-4"
						openDelay={200}
						closeDelay={100}
						arrow
						arrowBase="arrow preset-tonal-surface border border-error-100"
						onclick={() => {
							if (data.data.approver) modalConfirm(data.data.id, data.data.name, '?/submit');
						}}
						onkeydown={(_: any) => {
							if (data.data.approver) return modalConfirm(data.data.id, data.data.name, '?/submit');
						}}
						triggerBase={data.data.approver
							? 'btn preset-filled-primary-500 *:pointer-events-none'
							: 'btn preset-filled-primary-500 opacity-50 *:pointer-events-none cursor-not-allowed'}
						disabled={data.data.approver}
					>
						{#snippet trigger()}
							<i class="fas fa-paper-plane mr-2"></i>
							{m.submit()}
						{/snippet}
						{#snippet content()}
							<p>{m.riskAcceptanceMissingApproverMessage()}</p>
						{/snippet}
					</Tooltip>
				{/if}

				<Anchor
					breadcrumbAction="push"
					href={`${page.url.pathname}/edit?next=${page.url.pathname}`}
					label={m.edit()}
					class="btn preset-filled-primary-500 h-fit"
					><i class="fa-solid fa-pen-to-square mr-2" data-testid="edit-button"
					></i>{m.edit()}</Anchor
				>

				{#if data.urlModel === 'applied-controls'}
					<button
						class="btn text-gray-100 bg-linear-to-l from-sky-500 to-green-600"
						onclick={(_) => modalAppliedControlDuplicateForm()}
						data-testid="duplicate-button"
					>
						<i class="fa-solid fa-copy mr-2"></i>
						{m.duplicate()}</button
					>
				{/if}
			{/if}
			{@render actions?.()}
		</div>
	</div>
</div>

{#if relatedModels.length > 0 && displayModelTable}
	<div class="card shadow-lg mt-8 bg-white">
		<Tabs
			value={group}
			onValueChange={(e) => (group = e.value)}
			listJustify="justify-center"
			listClasses="flex flex-wrap"
		>
			{#snippet list()}
				{#each relatedModels as [urlmodel, model]}
					<Tabs.Control value={urlmodel}>
						{safeTranslate(model.info.localNamePlural)}
						{#if model.table.body.length > 0}
							<span class="badge preset-tonal-secondary">{model.table.body.length}</span>
						{/if}
					</Tabs.Control>
				{/each}
			{/snippet}
			{#snippet content()}
				{#each relatedModels as [urlmodel, model]}
					<Tabs.Panel value={urlmodel}>
						{#key urlmodel}
							<div class="flex flex-row justify-between px-4 py-2">
								<h4 class="font-semibold lowercase capitalize-first my-auto">
									{safeTranslate('associated-' + model.info.localNamePlural)}
								</h4>
							</div>
							{@const field = data.model.reverseForeignKeyFields.find(
								(item) => item.urlModel === urlmodel
							)}
							{@const fieldsToUse =
								field?.tableFields ||
								getListViewFields({
									key: urlmodel,
									featureFlags: page.data?.featureflags
								}).body.filter((v) => v !== field.field)}
							{#if model.table}
								<ModelTable
									baseEndpoint={getReverseForeignKeyEndpoint({
										parentModel: data.model,
										targetUrlModel: urlmodel,
										field: field.field,
										id: data.data.id,
										endpointUrl: field.endpointUrl
									})}
									source={model.table}
									disableCreate={disableCreate || model.disableCreate}
									disableDelete={disableDelete || model.disableDelete}
									deleteForm={model.deleteForm}
									URLModel={urlmodel}
									fields={fieldsToUse}
									canSelectObject={true}
								>
									{#snippet selectButton()}
										{#if hasSelectButton(model.urlModel)}
											<span class="inline-flex overflow-hidden rounded-md border bg-white shadow-xs">
												<button
													class="inline-block p-3 btn-mini-secondary w-12 focus:relative"
													data-testid="select-button"
													title={safeTranslate('select-' + urlmodel)}
													onclick={(_) => modalSelectForm(urlmodel)}
													><i class="fa-solid fa-hand-pointer"></i>
												</button>
											</span>
										{/if}
									{/snippet}
									{#snippet addButton()}
										{#if hasSelectButton(model.urlModel)}
											<span
												class="inline-flex overflow-hidden rounded-md border bg-white shadow-xs"
											>
												<button
													class="inline-block border-e p-3 btn-mini-primary w-12 focus:relative"
													data-testid="add-button"
													title={safeTranslate('add-' + data.model.localName)}
													onclick={(_) => modalCreateForm(model)}
													><i class="fa-solid fa-file-circle-plus"></i>
												</button>
											</span>
										{:else}
											<button
												class="btn preset-filled-primary-500 self-end my-auto"
												data-testid="add-button"
												onclick={(_) => modalCreateForm(model)}
												><i class="fa-solid fa-plus mr-2 lowercase"></i>{safeTranslate(
													'add-' + model.info.localName
												)}</button>
											{/if}
									{/snippet}
								</ModelTable>
							{/if}
						{/key}
					</Tabs.Panel>
				{/each}
			{/snippet}
		</Tabs>
	</div>
{/if}<|MERGE_RESOLUTION|>--- conflicted
+++ resolved
@@ -301,7 +301,6 @@
 
 	let openStateRA = $state(false);
 
-<<<<<<< HEAD
 	function modalSelectForm(urlmodel: string): void {
 		const { field, optionsEndpoint } = data.modelsToSelect[urlmodel] ?? {};
 
@@ -331,10 +330,9 @@
 	}
 
 	let hasSelectButton = $derived((urlModel: string) => data.modelsToSelect ? data.modelsToSelect.hasOwnProperty(urlModel) : false);
-=======
+
 	let expandedTable = $state(false);
 	const MAX_ROWS = 10;
->>>>>>> 306ee5be
 </script>
 
 <div class="flex flex-col space-y-2">
