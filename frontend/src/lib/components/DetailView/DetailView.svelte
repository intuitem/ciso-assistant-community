--- conflicted
+++ resolved
@@ -483,11 +483,7 @@
 	</div>
 </div>
 
-<<<<<<< HEAD
-{#if Object.keys(data.relatedModels).length > 0 && displayModelTable}
-=======
 {#if relatedModels.length > 0}
->>>>>>> bc6586c1
 	<div class="card shadow-lg mt-8 bg-white">
 		<TabGroup justify="justify-center">
 			{#each relatedModels as [urlmodel, model], index}
