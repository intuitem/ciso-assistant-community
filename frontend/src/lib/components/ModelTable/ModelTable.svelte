--- conflicted
+++ resolved
@@ -79,7 +79,6 @@
 		tail?: import('svelte').Snippet;
 	}
 
-<<<<<<< HEAD
 	let {
 		source = { head: [], body: [] },
 		interactive = true,
@@ -117,46 +116,6 @@
 		actionsHead,
 		tail
 	}: Props = $props();
-=======
-	// Props
-	export let source: TableSource = { head: [], body: [] };
-	export let interactive = true;
-
-	export let search = true;
-	export let rowsPerPage = true;
-	export let rowCount = true;
-	export let pagination = true;
-	export let numberRowsPerPage = 10;
-
-	export let orderBy: { identifier: string; direction: 'asc' | 'desc' } | undefined = undefined;
-
-	// Props (styles)
-	export let element: CssClasses = 'table';
-	export let text: CssClasses = 'text-xs';
-	export let backgroundColor: CssClasses = 'bg-white';
-	export let color: CssClasses = '';
-	export let regionHead: CssClasses = '';
-	export let regionHeadCell: CssClasses = 'uppercase bg-white text-gray-700';
-	export let regionBody: CssClasses = 'bg-white';
-	export let regionCell: CssClasses = '';
-	export let regionFoot: CssClasses = '';
-	export let regionFootCell: CssClasses = '';
-
-	export let displayActions = true;
-
-	export let identifierField = 'id';
-	export let deleteForm: SuperValidated<AnyZodObject> | undefined = undefined;
-	export let URLModel: urlModel | undefined = undefined;
-	export let _model = URLModel ? URL_MODEL_MAP[URLModel] : undefined;
-	export let baseEndpoint: string = `/${URLModel}`;
-	export let detailQueryParameter: string | undefined = undefined;
-	export let fields: string[] = [];
-	export let canSelectObject = false;
-
-	export let hideFilters = false;
-
-	export let folderId: string = '';
->>>>>>> 875e5c2c
 
 	function onRowClick(
 		event: SvelteEvent<MouseEvent | KeyboardEvent, HTMLTableRowElement>,
@@ -231,7 +190,6 @@
 		(Object.hasOwn(row?.meta, 'reference_count') && row?.meta?.reference_count > 0) ||
 		['severity_changed', 'status_changed'].includes(row?.meta?.entry_type);
 
-<<<<<<< HEAD
 	const filterInitialData = page.url.searchParams.entries();
 
 	const _form = superForm(defaults(filterInitialData, zod(z.object({}))), {
@@ -244,13 +202,6 @@
 		taintedMessage: false,
 		validationMethod: 'auto'
 	});
-=======
-	const popupFilter: PopupSettings = {
-		event: 'click',
-		target: 'popupFilter',
-		placement: 'bottom-start'
-	};
->>>>>>> 875e5c2c
 
 	const tableURLModel = URLModel;
 
@@ -270,35 +221,9 @@
 	for (const field of filteredFields)
 		filterValues[field] = page.url.searchParams.getAll(field).map((value) => ({ value }));
 
-<<<<<<< HEAD
 	run(() => {
 		hideFilters = hideFilters || !Object.entries(filters).some(([_, filter]) => !filter.hide);
 	});
-=======
-	const filterInitialData: Record<string, string[]> = {};
-	// convert URL search params to filter initial data
-	for (const [key, value] of $page.url.searchParams) {
-		filterInitialData[key] ??= [];
-		filterInitialData[key].push(value);
-	}
-
-	const zodFiltersObject = {};
-	Object.keys(filters).forEach((k) => {
-		zodFiltersObject[k] = z.array(z.string()).optional().nullable();
-	});
-	const _form = superForm(defaults(filterInitialData, zod(z.object(zodFiltersObject))), {
-		SPA: true,
-		validators: zod(z.object(zodFiltersObject)),
-		dataType: 'json',
-		invalidateAll: false,
-		applyAction: false,
-		resetForm: false,
-		taintedMessage: false,
-		validationMethod: 'auto'
-	});
-
-	$: hideFilters = hideFilters || !Object.entries(filters).some(([_, filter]) => !filter.hide);
->>>>>>> 875e5c2c
 
 	run(() => {
 		for (const field of filteredFields) {
@@ -329,7 +254,6 @@
 		}
 	});
 
-<<<<<<< HEAD
 	let field_component_map = $derived(FIELD_COMPONENT_MAP[URLModel] ?? {});
 	let model = $derived(URL_MODEL_MAP[URLModel]);
 	let canCreateObject = $derived(
@@ -350,26 +274,6 @@
 			: false
 	);
 	let contextMenuCanEditObject = $derived(
-=======
-	$: field_component_map = FIELD_COMPONENT_MAP[URLModel] ?? {};
-	$: model = _model ?? URL_MODEL_MAP[URLModel];
-	$: canCreateObject = model
-		? $page.params.id
-			? canPerformAction({
-					user,
-					action: 'add',
-					model: model.name,
-					domain:
-						folderId ||
-						$page.data?.data?.folder?.id ||
-						$page.data?.data?.folder ||
-						$page.params.id ||
-						user.root_folder_id
-				})
-			: Object.hasOwn(user.permissions, `add_${model.name}`)
-		: false;
-	$: contextMenuCanEditObject =
->>>>>>> 875e5c2c
 		(model
 			? page.params.id
 				? canPerformAction({
@@ -416,31 +320,12 @@
 				contentBase="card whitespace-nowrap bg-white py-2 w-fit shadow-lg space-y-1"
 				zIndex="1000"
 			>
-<<<<<<< HEAD
 				{#snippet trigger()}
 					<div id="filters">
 						<i class="fa-solid fa-filter mr-2"></i>
 						{m.filters()}
 						{#if filterCount}
 							<span class="badge absolute -top-0 -right-0 z-10">{filterCount}</span>
-=======
-				<SuperForm {_form} let:form>
-					{#each filteredFields as field}
-						{#if filters[field]?.component}
-							<svelte:component
-								this={filters[field].component}
-								{form}
-								{field}
-								{...filters[field].props}
-								fieldContext="filter"
-								label={safeTranslate(filters[field].props?.label)}
-								on:change={(e) => {
-									const value = e.detail;
-									filterValues[field] = value.map((v) => ({ value: v }));
-									invalidateTable = true;
-								}}
-							/>
->>>>>>> 875e5c2c
 						{/if}
 					</div>
 				{/snippet}
@@ -511,7 +396,6 @@
 			<tbody class="table-body w-full {regionBody}">
 				{#each $rows as row, rowIndex}
 					{@const meta = row?.meta ?? row}
-<<<<<<< HEAD
 					<ContextMenu.Trigger asChild>
 						{#snippet children({ builder })}
 							<tr
@@ -572,60 +456,6 @@
 																	>{value.str}</Anchor
 																>
 															{/if}
-=======
-					<ContextMenu.Trigger asChild let:builder>
-						<tr
-							use:builder.action
-							{...builder}
-							on:click={(e) => {
-								onRowClick(e, rowIndex);
-							}}
-							on:keydown={(e) => {
-								onRowKeydown(e, rowIndex);
-							}}
-							on:contextmenu={() => (contextMenuOpenRow = row)}
-							aria-rowindex={rowIndex + 1}
-						>
-							{#each Object.entries(row) as [key, value]}
-								{#if key !== 'meta'}
-									{@const component = field_component_map[key]}
-									<td class={regionCell} role="gridcell">
-										{#if component && browser}
-											<svelte:component this={component} {meta} cell={value} />
-										{:else}
-											<span class="font-token whitespace-pre-line break-words">
-												{#if Array.isArray(value)}
-													<ul class="list-disc pl-4 whitespace-normal">
-														{#each value as val}
-															<li>
-																{#if val.str && val.id}
-																	{@const itemHref = `/${model?.foreignKeyFields?.find((item) => item.field === key)?.urlModel || key}/${val.id}`}
-																	<Anchor href={itemHref} class="anchor" stopPropagation
-																		>{val.str}</Anchor
-																	>
-																{:else if val.str}
-																	{safeTranslate(val.str)}
-																{:else if unsafeTranslate(val.split(':')[0])}
-																	<span class="text"
-																		>{unsafeTranslate(val.split(':')[0] + 'Colon')}
-																		{val.split(':')[1]}</span
-																	>
-																{:else}
-																	{val ?? '-'}
-																{/if}
-															</li>
-														{/each}
-													</ul>
-												{:else if value && value.str}
-													{#if value.id}
-														{@const itemHref = `/${model?.foreignKeyFields?.find((item) => item.field === key)?.urlModel}/${value.id}`}
-														{#if key === 'ro_to_couple'}
-															<Anchor breadcrumbAction="push" href={itemHref} class="anchor"
-																>{safeTranslate(toCamelCase(value.str.split(' - ')[0]))} - {value.str.split(
-																	'-'
-																)[1]}</Anchor
-															>
->>>>>>> 875e5c2c
 														{:else}
 															{value.str ?? '-'}
 														{/if}
