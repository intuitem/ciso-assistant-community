<script lang="ts">
	import { onMount } from 'svelte';

	interface Props {
		width?: string;
		height?: string;
		classesContainer?: string;
		name?: string;
		data?: Array<[number, number]>;
		toleranceData?: Array<[number, number]>;
		title?: string;
		xAxisLabel?: string;
		yAxisLabel?: string;
<<<<<<< HEAD
    minorSplitLine?:  boolean;
    enableTooltip?: boolean;
    xAxisScale?: 'linear' | 'log';
    yAxisScale?: 'linear' | 'log';
    showXGrid?: boolean;
    showYGrid?: boolean;
    xMax?: number;
    xMin?: number;
    autoYMax?: boolean;
=======
		minorSplitLine?: boolean;
		enableTooltip?: boolean;
		xAxisScale?: 'linear' | 'log';
		yAxisScale?: 'linear' | 'log';
		showXGrid?: boolean;
		showYGrid?: boolean;
		xMax?: number;
		autoYMax?: boolean;
>>>>>>> 9a3765cc
	}

	let {
		width = 'w-auto',
		height = 'h-full',
		classesContainer = '',
		name = 'loss-exceedance',
		data = undefined,
		toleranceData = undefined,
		title = 'Loss Exceedance Curve',
		xAxisLabel = 'Loss Amount ($)',
		yAxisLabel = 'Exceedance Probability',
<<<<<<< HEAD
    minorSplitLine = false,
    enableTooltip = false,
    xAxisScale = 'log',
    yAxisScale = 'linear',
    showXGrid = true,
    showYGrid = true,
    xMax = 1000000,
    xMin = undefined,
    autoYMax = false,
=======
		minorSplitLine = false,
		enableTooltip = false,
		xAxisScale = 'log',
		yAxisScale = 'linear',
		showXGrid = true,
		showYGrid = true,
		xMax = 1000000,
		autoYMax = false
>>>>>>> 9a3765cc
	}: Props = $props();

	const chart_id = `${name}_div`;

	// Use provided xMin or calculate from data, fallback to xMax/100000
	const calculatedXMin = xMin ?? (xMax ? xMax / 100000 : undefined);

	onMount(async () => {
		const echarts = await import('echarts');
		let chart = echarts.init(document.getElementById(chart_id), null, { renderer: 'svg' });

		const option = {
			title: {
				text: title,
				left: 'center',
				textStyle: {
					fontSize: 16,
					fontWeight: 'bold'
				}
			},
			grid: {
				show: false,
				left: '10%',
				right: '10%',
				top: '15%',
				bottom: '15%'
			},
			tooltip: {
				show: !!enableTooltip,
				trigger: 'axis',
				formatter: function (params: any) {
					const point = params[0];
					return `${xAxisLabel}: $${point.value[0].toLocaleString()}<br/>${yAxisLabel}: ${(point.value[1] * 100).toFixed(2)}%`;
				}
			},
			xAxis: {
				type: xAxisScale,
				name: xAxisLabel,
				nameLocation: 'middle',
<<<<<<< HEAD
        min: calculatedXMin,
        max: xMax,
=======
				min: xMin,
				max: xMax,
>>>>>>> 9a3765cc
				nameGap: 30,
				minorSplitLine: {
					show: minorSplitLine
				},
				axisLabel: {
					formatter: function (value: number) {
						if (value >= 1000000000) {
							return '$' + (value / 1000000000).toFixed(0) + 'B';
						} else if (value >= 1000000) {
							return '$' + (value / 1000000).toFixed(0) + 'M';
						} else if (value >= 1000) {
							return '$' + (value / 1000).toFixed(0) + 'K';
						} else {
							return '$' + value.toFixed(0);
						}
					}
				},
				splitLine: {
					show: showXGrid,
					lineStyle: {
						color: '#e0e0e0',
						type: 'dashed'
					}
				}
			},
			yAxis: {
				type: yAxisScale === 'log' ? 'log' : 'value',
				name: yAxisLabel,
				nameLocation: 'middle',
				nameGap: 50,
				max: yAxisScale === 'log' ? undefined : autoYMax ? undefined : 1,
				axisLabel: {
					formatter: function (value: number) {
						return (value * 100).toFixed(0) + '%';
					}
				},
				splitLine: {
					show: showYGrid,
					lineStyle: {
						color: '#e0e0e0',
						type: 'dashed'
					}
				}
			},
			series: [
				{
					name: 'Loss Exceedance',
					type: 'line',
					smooth: true,
					symbol: 'none',
					showSymbol: false,
					lineStyle: {
						color: '#ff6b6b',
						width: 3
					},
					areaStyle: {
						opacity: 0.1,
						color: new echarts.graphic.LinearGradient(0, 0, 0, 1, [
							{
								offset: 0,
								color: '#ff6b6b'
							},
							{
								offset: 1,
								color: 'rgba(255, 107, 107, 0.05)'
							}
						])
					},
					data: data
				}
			]
		};

		chart.setOption(option);

		window.addEventListener('resize', function () {
			chart.resize();
		});

		return () => {
			chart.dispose();
		};
	});
</script>

<div
	id={chart_id}
	class="{height} {width} {classesContainer}"
	style="height: 400px; min-width: 600px;"
></div><|MERGE_RESOLUTION|>--- conflicted
+++ resolved
@@ -11,7 +11,6 @@
 		title?: string;
 		xAxisLabel?: string;
 		yAxisLabel?: string;
-<<<<<<< HEAD
     minorSplitLine?:  boolean;
     enableTooltip?: boolean;
     xAxisScale?: 'linear' | 'log';
@@ -21,7 +20,6 @@
     xMax?: number;
     xMin?: number;
     autoYMax?: boolean;
-=======
 		minorSplitLine?: boolean;
 		enableTooltip?: boolean;
 		xAxisScale?: 'linear' | 'log';
@@ -30,7 +28,6 @@
 		showYGrid?: boolean;
 		xMax?: number;
 		autoYMax?: boolean;
->>>>>>> 9a3765cc
 	}
 
 	let {
@@ -43,7 +40,6 @@
 		title = 'Loss Exceedance Curve',
 		xAxisLabel = 'Loss Amount ($)',
 		yAxisLabel = 'Exceedance Probability',
-<<<<<<< HEAD
     minorSplitLine = false,
     enableTooltip = false,
     xAxisScale = 'log',
@@ -53,7 +49,6 @@
     xMax = 1000000,
     xMin = undefined,
     autoYMax = false,
-=======
 		minorSplitLine = false,
 		enableTooltip = false,
 		xAxisScale = 'log',
@@ -62,7 +57,6 @@
 		showYGrid = true,
 		xMax = 1000000,
 		autoYMax = false
->>>>>>> 9a3765cc
 	}: Props = $props();
 
 	const chart_id = `${name}_div`;
@@ -102,13 +96,8 @@
 				type: xAxisScale,
 				name: xAxisLabel,
 				nameLocation: 'middle',
-<<<<<<< HEAD
         min: calculatedXMin,
         max: xMax,
-=======
-				min: xMin,
-				max: xMax,
->>>>>>> 9a3765cc
 				nameGap: 30,
 				minorSplitLine: {
 					show: minorSplitLine
