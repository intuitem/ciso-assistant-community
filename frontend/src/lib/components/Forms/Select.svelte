<script lang="ts">
	import { formFieldProxy, type SuperForm } from 'sveltekit-superforms/client';
	import type { AnyZodObject } from 'zod';

	let _class = '';

	export { _class as class };
	export let label: string | undefined = undefined;
	export let field: string;
	export let helpText: string | undefined = undefined;

	export let color_map = {};

	export let form: SuperForm<AnyZodObject>;

	const { value, errors, constraints } = formFieldProxy(form, field);

	interface Option {
		label: unknown;
		value: unknown;
	}

	export let options: Option[];

	$: classesTextField = (errors: string[] | undefined) =>
		errors && errors.length > 0 ? 'input-error' : '';
</script>

<div>
	{#if label !== undefined}
		{#if $constraints?.required}
			<label class="text-sm font-semibold" for={field}
				>{label} <span class="text-red-500">*</span></label
			>
		{:else}
			<label class="text-sm font-semibold" for={field}>{label}</label>
		{/if}
	{/if}
	{#if $errors && $errors.length > 0}
		<div>
			{#each $errors as error}
				<p class="text-error-500 text-xs font-medium">{error}</p>
			{/each}
		</div>
	{/if}
	<div class="control">
		<select
			class="{'select ' + _class} {classesTextField($errors)}"
			data-testid="form-input-{field.replaceAll('_', '-')}"
			name={field}
			aria-invalid={$errors ? 'true' : undefined}
			placeholder=""
			style="background-color: {color_map[$value]}"
			bind:value={$value}
			{...$constraints}
			{...$$restProps}
		>
			{#if !$constraints?.required && !options.find((o) => o.label === '--')}
<<<<<<< HEAD
				<option selected>--</option>
=======
				<option value={undefined} selected>--</option>
>>>>>>> 08031b08
			{/if}
			{#each options as option}
				<option value={option.value} style="background-color: {color_map[option.value]}"
					>{option.label}</option
				>
			{/each}
		</select>
	</div>
	{#if helpText}
		<p class="text-sm text-gray-500">{helpText}</p>
	{/if}
</div><|MERGE_RESOLUTION|>--- conflicted
+++ resolved
@@ -56,11 +56,7 @@
 			{...$$restProps}
 		>
 			{#if !$constraints?.required && !options.find((o) => o.label === '--')}
-<<<<<<< HEAD
-				<option selected>--</option>
-=======
 				<option value={undefined} selected>--</option>
->>>>>>> 08031b08
 			{/if}
 			{#each options as option}
 				<option value={option.value} style="background-color: {color_map[option.value]}"
