--- conflicted
+++ resolved
@@ -37,12 +37,8 @@
 		applyAction: applyAction,
 		resetForm: resetForm,
 		validators: validators,
-<<<<<<< HEAD
-		onUpdated: ({ form }) => handleFormUpdated({ form, closeModal: true })
-		
-=======
+		onUpdated: ({ form }) => handleFormUpdated({ form, closeModal: true }),
 		onSubmit: onSubmit
->>>>>>> 8635e630
 	});
 
 	const { form, message /*, tainted*/, delayed, errors, allErrors, enhance } = _form;
