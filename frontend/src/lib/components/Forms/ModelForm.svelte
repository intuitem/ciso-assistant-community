<script lang="ts">
	import { run } from 'svelte/legacy';

	import { setContext, onDestroy } from 'svelte';

	import SuperForm from '$lib/components/Forms/Form.svelte';
	import TextArea from '$lib/components/Forms/TextArea.svelte';
	import TextField from '$lib/components/Forms/TextField.svelte';
	import MarkdownField from '$lib/components/Forms/MarkdownField.svelte';

	import RiskAssessmentForm from './ModelForm/RiskAssessmentForm.svelte';
	import PerimeterForm from './ModelForm/PerimeterForm.svelte';
	import ThreatForm from './ModelForm/ThreatForm.svelte';
	import RiskScenarioForm from './ModelForm/RiskScenarioForm.svelte';
	import AppliedControlsPoliciesForm from './ModelForm/AppliedControlPolicyForm.svelte';
	import VulnerabilitiesForm from './ModelForm/VulnerabilitiesForm.svelte';
	import RiskAcceptancesForm from './ModelForm/RiskAcceptanceForm.svelte';
	import ReferenceControlsForm from './ModelForm/ReferenceControlForm.svelte';
	import EvidencesForm from './ModelForm/EvidenceForm.svelte';
	import ComplianceAssessmentsForm from './ModelForm/ComplianceAssessmentForm.svelte';
	import AssetsForm from './ModelForm/AssetForm.svelte';
	import RequirementAssessmentsForm from './ModelForm/RequirementAssessmentForm.svelte';
	import EntitiesForm from './ModelForm/EntityForm.svelte';
	import EntityAssessmentForm from './ModelForm/EntityAssessmentForm.svelte';
	import SolutionsForm from './ModelForm/SolutionForm.svelte';
	import RepresentativesForm from './ModelForm/RepresentativeForm.svelte';
	import FrameworksForm from './ModelForm/FrameworkForm.svelte';
	import UsersForm from './ModelForm/UserForm.svelte';
	import SsoSettingsForm from './ModelForm/SsoSettingForm.svelte';
	import FolderForm from './ModelForm/FolderForm.svelte';
	import GeneralSettingsForm from './ModelForm/GeneralSettingForm.svelte';
	import FeatureFlagsSettingForm from './ModelForm/FeatureFlagsSettingForm.svelte';
	import ProcessingForm from './ModelForm/ProcessingForm.svelte';
	import PurposeForm from './ModelForm/PurposeForm.svelte';
	import PersonalDataForm from './ModelForm/PersonalDataForm.svelte';
	import DataSubjectForm from './ModelForm/DataSubjectForm.svelte';
	import DataRecipientForm from './ModelForm/DataRecipientForm.svelte';
	import DataContractorForm from './ModelForm/DataContractorForm.svelte';
	import DataTransferForm from './ModelForm/DataTransferForm.svelte';
	import EbiosRmForm from './ModelForm/EbiosRmForm.svelte';
	import FearedEventForm from './ModelForm/FearedEventForm.svelte';
	import RoToForm from './ModelForm/RoToForm.svelte';
	import StakeholderForm from './ModelForm/StakeholderForm.svelte';
	import AttackPathForm from './ModelForm/AttackPathForm.svelte';
	import SecurityExceptionForm from './ModelForm/SecurityExceptionForm.svelte';
	import FindingForm from './ModelForm/FindingForm.svelte';
	import FindingsAssessmentForm from './ModelForm/FindingsAssessmentForm.svelte';
	import IncidentForm from './ModelForm/IncidentForm.svelte';
	import TimelineEntryForm from './ModelForm/TimelineEntryForm.svelte';
	import TaskTemplateForm from './ModelForm/TaskTemplateForm.svelte';
	import TaskNodeForm from './ModelForm/TaskNodeForm.svelte';
	import BusinessImpactAnalysisForm from './ModelForm/BusinessImpactAnalysisForm.svelte';
	import AssetAssessmentForm from './ModelForm/AssetAssessmentForm.svelte';
	import EscalationThresholdForm from './ModelForm/EscalationThresholdForm.svelte';
	import CampaignForm from './ModelForm/CampaignForm.svelte';
	import ElementaryActionForm from './ModelForm/ElementaryActionForm.svelte';
	import OperatingModeForm from './ModelForm/OperatingModeForm.svelte';
	import KillChainForm from './ModelForm/KillChainForm.svelte';
	import OrganisationIssueForm from './ModelForm/OrganisationIssueForm.svelte';
	import OrganisationObjectiveForm from './ModelForm/OrganisationObjectiveForm.svelte';
<<<<<<< HEAD
	import TerminologyForm from './ModelForm/TerminologyForm.svelte';
=======
	import RoleForm from './ModelForm/RoleForm.svelte';
>>>>>>> edb202da

	import AutocompleteSelect from './AutocompleteSelect.svelte';

	import { modelSchema } from '$lib/utils/schemas';
	import type { ModelInfo, urlModel, CacheLock } from '$lib/utils/types';
	import { superForm, type SuperValidated } from 'sveltekit-superforms';
	import type { AnyZodObject } from 'zod';
	import { browser } from '$app/environment';
	import { page } from '$app/stores';
	import { m } from '$paraglide/messages';
	import { zod } from 'sveltekit-superforms/adapters';
	import { getSecureRedirect } from '$lib/utils/helpers';
	import { createModalCache } from '$lib/utils/stores';
	import FilteringLabelForm from './ModelForm/FilteringLabelForm.svelte';
	import OperationalScenarioForm from './ModelForm/OperationalScenarioForm.svelte';
	import StrategicScenarioForm from './ModelForm/StrategicScenarioForm.svelte';
	import { goto } from '$lib/utils/breadcrumbs';
	import { safeTranslate } from '$lib/utils/i18n';

	interface Props {
		form: SuperValidated<AnyZodObject>;
		invalidateAll?: boolean; // set to false to keep form data using muliple forms on a page
		taintedMessage?: string | boolean;
		model: ModelInfo;
		context?: string;
		caching?: boolean;
		closeModal?: boolean;
		parent?: any;
		suggestions?: { [key: string]: any };
		cancelButton?: boolean;
		duplicate?: boolean;
		importFolder?: boolean;
		customNameDescription?: boolean;
		additionalInitialData?: any;
		schema?: any;
		object?: Record<string, any>;
		[key: string]: any;
	}

	let {
		form,
		invalidateAll = true,
		taintedMessage = m.taintedFormMessage(),
		model,
		context = 'default',
		caching = false,
		closeModal = false,
		parent = {},
		suggestions = {},
		cancelButton = true,
		duplicate = false,
		importFolder = false,
		customNameDescription = false,
		additionalInitialData = {},
		schema = modelSchema(model.urlModel),
		object = {},
		...rest
	}: Props = $props();

	const URLModel = model.urlModel as urlModel;

	function cancel(): void {
		if (browser) {
			var currentUrl = window.location.href;
			var url = new URL(currentUrl);
			var nextValue = getSecureRedirect(url.searchParams.get('next'));
			if (nextValue) goto(nextValue);
		}
	}
	let shape = $derived(schema.shape || schema._def.schema.shape);
	let updated_fields = new Set();

	function makeCacheLock(): CacheLock {
		let resolve: (_: any) => any = (_) => _;
		const promise = new Promise((res) => {
			resolve = res;
		});
		return { resolve, promise };
	}

	let cacheLocks = $state({});
	run(() => {
		if (shape)
			cacheLocks = Object.keys(shape).reduce((acc, field) => {
				acc[field] = makeCacheLock();
				return acc;
			}, {});
	});

	let formDataCache = $state({});
	let urlModelFromPage = $state();

	run(() => {
		if ($page) {
			urlModelFromPage = `${$page.url}`.replace(/^.*:\/\/[^/]+/, '');
			createModalCache.setModelName(urlModelFromPage);
			if (caching) {
				const currentCache = createModalCache.data[model.urlModel];
				if (!currentCache) {
					createModalCache.data[model.urlModel] = formDataCache;
				} else {
					formDataCache = currentCache;
				}
			}
		}
	});

	$effect(() => {
		createModalCache.data[model.urlModel] = formDataCache;
	});

	run(() => {
		if (caching) {
			for (const key of Object.keys(cacheLocks)) {
				cacheLocks[key].resolve(formDataCache[key]);
			}
		}
	});

	let missingConstraints: string[] = $state([]);
	// Context function to update missing constraints
	function updateMissingConstraint(field: string, isMissing: boolean) {
		if (isMissing && !missingConstraints.includes(field)) {
			missingConstraints = [...missingConstraints, field];
		} else if (!isMissing) {
			missingConstraints = missingConstraints.filter((f) => f !== field);
		}
	}
	setContext('updateMissingConstraint', updateMissingConstraint);

	onDestroy(() => {
		missingConstraints = [];
		createModalCache.garbageCollect();
	});

	const _form = superForm(form, {
		dataType: shape?.attachment ? 'form' : 'json',
		enctype: shape?.attachment ? 'multipart/form-data' : 'application/x-www-form-urlencoded',
		invalidateAll,
		applyAction: rest.applyAction ?? true,
		resetForm: rest.resetForm ?? false,
		validators: zod(schema),
		taintedMessage,
		validationMethod: 'auto',
		onUpdated: async ({ form }) => {
			if (form.message?.redirect) {
				goto(getSecureRedirect(form.message.redirect));
			}
			if (form.valid) {
				if (parent && typeof parent.onConfirm === 'function') {
					parent.onConfirm();
				}
				createModalCache.deleteCache(model.urlModel);
			}
		}
	});
</script>

{#if missingConstraints.length > 0}
	<div class="mb-4 p-4 bg-red-100 text-red-700 rounded-lg">
		{m.missingMandatoyObjects1({ model: safeTranslate(model.localName) })}:
		{#each missingConstraints as key}
			<li class="font-bold">{safeTranslate(key)}</li>
		{/each}
		{m.missingMandatoyObjects2()}
	</div>
{/if}
<SuperForm
	class="flex flex-col space-y-3"
	dataType={shape.attachment ? 'form' : 'json'}
	enctype={shape.attachment ? 'multipart/form-data' : 'application/x-www-form-urlencoded'}
	data={form}
	{_form}
	{invalidateAll}
	validators={zod(schema)}
	onUpdated={() => createModalCache.deleteCache(model.urlModel)}
	{...rest}
>
	{#snippet children({ form, data, initialData })}
		<input type="hidden" name="urlmodel" value={model.urlModel} />
		<!--NOTE: Not the cleanest pattern, will refactor-->
		<!--TODO: Refactor-->
		{#if shape.reference_control && !duplicate}
			<AutocompleteSelect
				{form}
				optionsEndpoint="reference-controls"
				optionsExtraFields={[['folder', 'str']]}
				optionsLabelField="auto"
				optionsSuggestions={suggestions['reference_control']}
				field="reference_control"
				cacheLock={cacheLocks['reference_control']}
				bind:cachedValue={formDataCache['reference_control']}
				label={m.referenceControl()}
				helpText={m.referenceControlHelpText()}
				nullable={true}
				onChange={async (e) => {
					if (e) {
						await fetch(`/reference-controls/${e}`)
							.then((r) => r.json())
							.then((r) => {
								form.form.update((currentData) => {
									if (
										context === 'edit' &&
										currentData['reference_control'] === initialData['reference_control'] &&
										!updated_fields.has('reference_control')
									) {
										return currentData; // Keep the current values in the edit form.
									}
									updated_fields.add('reference_control');
									return { ...currentData, category: r.category, csf_function: r.csf_function };
								});
							});
					}
				}}
			/>
		{/if}
		{#if shape.name && !customNameDescription}
			<TextField
				{form}
				field="name"
				label={m.name()}
				cacheLock={cacheLocks['name']}
				bind:cachedValue={formDataCache['name']}
				data-focusindex="0"
			/>
		{/if}
		{#if shape.description && !customNameDescription}
			<MarkdownField
				{form}
				field="description"
				label={m.description()}
				cacheLock={cacheLocks['description']}
				bind:cachedValue={formDataCache['description']}
				data-focusindex="1"
			/>
		{/if}
		{#if URLModel === 'perimeters'}
			<PerimeterForm {form} {model} {cacheLocks} {formDataCache} {initialData} />
		{:else if URLModel === 'folders' || URLModel === 'folders-import'}
			<FolderForm
				{form}
				{importFolder}
				{model}
				{cacheLocks}
				{formDataCache}
				{initialData}
				{object}
			/>
		{:else if URLModel === 'risk-assessments'}
			<RiskAssessmentForm
				{form}
				{model}
				{duplicate}
				{cacheLocks}
				{formDataCache}
				{initialData}
				{object}
				{context}
				{updated_fields}
			/>
		{:else if URLModel === 'threats'}
			<ThreatForm {form} {model} {cacheLocks} {formDataCache} {initialData} />
		{:else if URLModel === 'risk-scenarios'}
			<RiskScenarioForm {form} {model} {cacheLocks} {formDataCache} {initialData} />
		{:else if URLModel === 'applied-controls' || URLModel === 'policies'}
			<AppliedControlsPoliciesForm
				{form}
				{model}
				{duplicate}
				{cacheLocks}
				{formDataCache}
				{schema}
				{initialData}
			/>
		{:else if URLModel === 'vulnerabilities'}
			<VulnerabilitiesForm {form} {model} {cacheLocks} {formDataCache} {initialData} />
		{:else if URLModel === 'risk-acceptances'}
			<RiskAcceptancesForm
				{form}
				{model}
				{cacheLocks}
				{formDataCache}
				{object}
				{initialData}
				{$page}
			/>
		{:else if URLModel === 'reference-controls'}
			<ReferenceControlsForm {form} {model} {cacheLocks} {formDataCache} {initialData} />
		{:else if URLModel === 'evidences'}
			<EvidencesForm {form} {model} {cacheLocks} {formDataCache} {initialData} {object} />
		{:else if URLModel === 'compliance-assessments'}
			<ComplianceAssessmentsForm
				{form}
				{model}
				{cacheLocks}
				{formDataCache}
				{initialData}
				{object}
				{context}
			/>
		{:else if URLModel === 'campaigns'}
			<CampaignForm {form} {model} {cacheLocks} {formDataCache} {initialData} {object} {context} />
		{:else if URLModel === 'organisation-objectives'}
			<OrganisationObjectiveForm
				{form}
				{model}
				{cacheLocks}
				{formDataCache}
				{initialData}
				{object}
				{context}
			/>
		{:else if URLModel === 'organisation-issues'}
			<OrganisationIssueForm
				{form}
				{model}
				{cacheLocks}
				{formDataCache}
				{initialData}
				{object}
				{context}
			/>
		{:else if URLModel === 'assets'}
			<AssetsForm {form} {model} {cacheLocks} {formDataCache} {initialData} {object} {data} />
		{:else if URLModel === 'requirement-assessments'}
			<RequirementAssessmentsForm {form} {model} {cacheLocks} {formDataCache} {context} />
		{:else if URLModel === 'entities'}
			<EntitiesForm {form} {model} {cacheLocks} {formDataCache} {initialData} />
		{:else if URLModel === 'entity-assessments'}
			<EntityAssessmentForm {form} {model} {cacheLocks} {formDataCache} {initialData} {data} />
		{:else if URLModel === 'solutions'}
			<SolutionsForm {form} {model} {cacheLocks} {formDataCache} {initialData} />
		{:else if URLModel === 'representatives'}
			<RepresentativesForm {form} {model} {cacheLocks} {formDataCache} {data} />
		{:else if URLModel === 'frameworks'}
			<FrameworksForm {form} {model} {cacheLocks} {formDataCache} />
		{:else if URLModel === 'users'}
			<UsersForm {form} {model} {cacheLocks} {formDataCache} {shape} {context} />
		{:else if URLModel === 'sso-settings'}
			<SsoSettingsForm {form} {model} {cacheLocks} {formDataCache} {data} />
		{:else if URLModel === 'general-settings'}
			<GeneralSettingsForm {form} {model} {cacheLocks} {formDataCache} {data} />
		{:else if URLModel === 'feature-flags'}
			<FeatureFlagsSettingForm {form} {model} {cacheLocks} {formDataCache} {data} />
		{:else if URLModel === 'filtering-labels'}
			<FilteringLabelForm {form} {model} {cacheLocks} {formDataCache} />
		{:else if URLModel === 'business-impact-analysis'}
			<BusinessImpactAnalysisForm
				{form}
				{model}
				{duplicate}
				{cacheLocks}
				{formDataCache}
				{initialData}
				{object}
				{context}
				{updated_fields}
			/>
		{:else if URLModel === 'asset-assessments'}
			<AssetAssessmentForm {form} {model} {cacheLocks} {formDataCache} {context} {initialData} />
		{:else if URLModel === 'escalation-thresholds'}
			<EscalationThresholdForm
				{form}
				{model}
				{cacheLocks}
				{formDataCache}
				{context}
				{initialData}
			/>
		{:else if URLModel === 'processings'}
			<ProcessingForm {form} {model} {cacheLocks} {formDataCache} {context} />
		{:else if URLModel === 'purposes'}
			<PurposeForm {form} {model} {cacheLocks} {formDataCache} {context} {initialData} />
		{:else if URLModel === 'personal-data'}
			<PersonalDataForm {form} {model} {cacheLocks} {formDataCache} {context} {initialData} />
		{:else if URLModel === 'data-subjects'}
			<DataSubjectForm {form} {model} {cacheLocks} {formDataCache} {context} {initialData} />
		{:else if URLModel === 'data-recipients'}
			<DataRecipientForm {form} {model} {cacheLocks} {formDataCache} {context} {initialData} />
		{:else if URLModel === 'data-contractors'}
			<DataContractorForm {form} {model} {cacheLocks} {formDataCache} {context} {initialData} />
		{:else if URLModel === 'data-transfers'}
			<DataTransferForm {form} {model} {cacheLocks} {formDataCache} {context} {initialData} />
		{:else if URLModel === 'ebios-rm'}
			<EbiosRmForm {form} {model} {cacheLocks} {formDataCache} {context} />
		{:else if URLModel === 'feared-events'}
			<FearedEventForm {form} {model} {cacheLocks} {formDataCache} {initialData} />
		{:else if URLModel === 'ro-to'}
			<RoToForm {form} {model} {cacheLocks} {formDataCache} {initialData} {context} />
		{:else if URLModel === 'stakeholders'}
			<StakeholderForm {form} {model} {cacheLocks} {formDataCache} {context} />
		{:else if URLModel === 'strategic-scenarios'}
			<StrategicScenarioForm {form} {model} {cacheLocks} {formDataCache} {initialData} {context} />
		{:else if URLModel === 'attack-paths'}
			<AttackPathForm
				{form}
				{model}
				{cacheLocks}
				{formDataCache}
				{initialData}
				{additionalInitialData}
			/>
		{:else if URLModel === 'operational-scenarios'}
			<OperationalScenarioForm
				{form}
				{model}
				{cacheLocks}
				{formDataCache}
				{initialData}
				{context}
				{object}
			/>
		{:else if URLModel === 'security-exceptions'}
			<SecurityExceptionForm {form} {model} {cacheLocks} {formDataCache} {initialData} {context} />
		{:else if URLModel === 'findings'}
			<FindingForm {form} {model} {cacheLocks} {formDataCache} {initialData} {context} />
		{:else if URLModel === 'findings-assessments'}
			<FindingsAssessmentForm {form} {model} {cacheLocks} {formDataCache} {initialData} {context} />
		{:else if URLModel === 'incidents'}
			<IncidentForm {form} {model} {cacheLocks} {formDataCache} {initialData} {context} />
		{:else if URLModel === 'timeline-entries'}
			<TimelineEntryForm
				{form}
				{model}
				{cacheLocks}
				{formDataCache}
				initialData={model.initialData}
				{context}
			/>
		{:else if URLModel === 'task-templates'}
			<TaskTemplateForm {form} {model} {cacheLocks} {formDataCache} {initialData} {context} />
		{:else if URLModel === 'task-nodes'}
			<TaskNodeForm {form} {model} {cacheLocks} {formDataCache} {context} />
		{:else if URLModel === 'elementary-actions'}
			<ElementaryActionForm {form} {model} {cacheLocks} {formDataCache} {initialData} {context} />
		{:else if URLModel === 'operating-modes'}
			<OperatingModeForm
				{form}
				{model}
				{cacheLocks}
				{formDataCache}
				initialData={model.initialData}
				{context}
			/>
		{:else if URLModel === 'kill-chains'}
			<KillChainForm
				{form}
				{model}
				{cacheLocks}
				{formDataCache}
				initialData={model.initialData}
				{context}
			/>
<<<<<<< HEAD
		{:else if URLModel === 'terminologies'}
			<TerminologyForm {form} {model} {cacheLocks} {formDataCache} {initialData} {object} />
=======
		{:else if URLModel === 'roles'}
			<RoleForm {form} {model} {cacheLocks} {formDataCache} {context} />
>>>>>>> edb202da
		{/if}
		<div class="flex flex-row justify-between space-x-4">
			{#if closeModal}
				<button
					class="btn bg-gray-400 text-white font-semibold w-full"
					data-testid="cancel-button"
					type="button"
					onclick={(event) => {
						parent.onClose(event);
						createModalCache.deleteCache(model.urlModel);
					}}>{m.cancel()}</button
				>
				<button
					class="btn preset-filled-primary-500 font-semibold w-full"
					data-testid="save-button"
					type="submit">{m.save()}</button
				>
			{:else}
				{#if cancelButton}
					<button
						class="btn bg-gray-400 text-white font-semibold w-full"
						data-testid="cancel-button"
						type="button"
						onclick={cancel}>{m.cancel()}</button
					>
				{/if}
				<button
					class="btn preset-filled-primary-500 font-semibold w-full"
					data-testid="save-button"
					type="submit">{m.save()}</button
				>
			{/if}
		</div>
	{/snippet}
</SuperForm><|MERGE_RESOLUTION|>--- conflicted
+++ resolved
@@ -58,11 +58,8 @@
 	import KillChainForm from './ModelForm/KillChainForm.svelte';
 	import OrganisationIssueForm from './ModelForm/OrganisationIssueForm.svelte';
 	import OrganisationObjectiveForm from './ModelForm/OrganisationObjectiveForm.svelte';
-<<<<<<< HEAD
 	import TerminologyForm from './ModelForm/TerminologyForm.svelte';
-=======
 	import RoleForm from './ModelForm/RoleForm.svelte';
->>>>>>> edb202da
 
 	import AutocompleteSelect from './AutocompleteSelect.svelte';
 
@@ -516,13 +513,10 @@
 				initialData={model.initialData}
 				{context}
 			/>
-<<<<<<< HEAD
 		{:else if URLModel === 'terminologies'}
 			<TerminologyForm {form} {model} {cacheLocks} {formDataCache} {initialData} {object} />
-=======
 		{:else if URLModel === 'roles'}
 			<RoleForm {form} {model} {cacheLocks} {formDataCache} {context} />
->>>>>>> edb202da
 		{/if}
 		<div class="flex flex-row justify-between space-x-4">
 			{#if closeModal}
