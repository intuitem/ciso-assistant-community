--- conflicted
+++ resolved
@@ -231,190 +231,7 @@
 	{:else if URLModel === 'entities'}
 		<EntitiesForm {form} {model} {cacheLocks} {formDataCache} {initialData} />
 	{:else if URLModel === 'entity-assessments'}
-<<<<<<< HEAD
-		<AutocompleteSelect
-			{form}
-			options={getOptions({ objects: model.foreignKeys['project'] })}
-			field="project"
-			cacheLock={cacheLocks['project']}
-			bind:cachedValue={formDataCache['project']}
-			label={m.project()}
-			hidden={initialData.project}
-		/>
-		{#if !data.compliance_assessment}
-			<Checkbox
-				{form}
-				field="create_audit"
-				label={m.createAudit()}
-				helpText={m.createAuditHelpText()}
-			/>
-			<AutocompleteSelect
-				{form}
-				disabled={!data.create_audit}
-				mandatory
-				hidden={!data.create_audit}
-				options={getOptions({ objects: model.foreignKeys['framework'] })}
-				field="framework"
-				cacheLock={cacheLocks['framework']}
-				bind:cachedValue={formDataCache['framework']}
-				label={m.framework()}
-				on:change={async (e) => {
-					if (e.detail) {
-						await fetch(`/frameworks/${e.detail}`)
-							.then((r) => r.json())
-							.then((r) => {
-								const implementation_groups = r['implementation_groups_definition'] || [];
-								model.selectOptions['selected_implementation_groups'] = implementation_groups.map(
-									(group) => ({ label: group.name, value: group.ref_id })
-								);
-							});
-					}
-				}}
-			/>
-			{#if model.selectOptions['selected_implementation_groups'] && model.selectOptions['selected_implementation_groups'].length}
-				<AutocompleteSelect
-					multiple
-					translateOptions={false}
-					{form}
-					options={model.selectOptions['selected_implementation_groups']}
-					field="selected_implementation_groups"
-					cacheLock={cacheLocks['selected_implementation_groups']}
-					bind:cachedValue={formDataCache['selected_implementation_groups']}
-					label={m.selectedImplementationGroups()}
-				/>
-			{/if}
-		{/if}
-		<AutocompleteSelect
-			{form}
-			options={getOptions({ objects: model.foreignKeys['entity'] })}
-			field="entity"
-			cacheLock={cacheLocks['entity']}
-			bind:cachedValue={formDataCache['entity']}
-			label={m.entity()}
-			hidden={initialData.entity}
-		/>
-		<AutocompleteSelect
-			{form}
-			multiple
-			options={getOptions({ objects: model.foreignKeys['solutions'] })}
-			field="solutions"
-			cacheLock={cacheLocks['solutions']}
-			bind:cachedValue={formDataCache['solutions']}
-			label={m.solutions()}
-		/>
-		<Score
-			{form}
-			label={m.criticality()}
-			field="criticality"
-			always_enabled={true}
-			inversedColors
-			fullDonut
-			min_score={1}
-			max_score={4}
-		/>
-		<Select
-			{form}
-			options={model.selectOptions['status']}
-			field="status"
-			label={m.status()}
-			cacheLock={cacheLocks['status']}
-			bind:cachedValue={formDataCache['status']}
-		/>
-		<TextField
-			{form}
-			field="version"
-			label={m.version()}
-			cacheLock={cacheLocks['version']}
-			bind:cachedValue={formDataCache['version']}
-		/>
-		<TextField
-			{form}
-			field="reference_link"
-			label={m.referenceLink()}
-			helpText={m.linkHelpText()}
-			cacheLock={cacheLocks['reference_link']}
-			bind:cachedValue={formDataCache['reference_link']}
-		/>
-		<TextField
-			type="date"
-			{form}
-			field="eta"
-			label={m.eta()}
-			helpText={m.etaHelpText()}
-			cacheLock={cacheLocks['eta']}
-			bind:cachedValue={formDataCache['eta']}
-		/>
-		<TextField
-			type="date"
-			{form}
-			field="due_date"
-			label={m.dueDate()}
-			helpText={m.dueDateHelpText()}
-			cacheLock={cacheLocks['due_date']}
-			bind:cachedValue={formDataCache['due_date']}
-		/>
-		<AutocompleteSelect
-			{form}
-			multiple
-			options={getOptions({ objects: model.foreignKeys['authors'], label: 'email' })}
-			field="authors"
-			helpText={m.entityAssessmentAuthorHelpText()}
-			cacheLock={cacheLocks['authors']}
-			bind:cachedValue={formDataCache['authors']}
-			label={m.authors()}
-		/>
-		<AutocompleteSelect
-			{form}
-			multiple
-			options={getOptions({ objects: model.foreignKeys['reviewers'], label: 'email' })}
-			field="reviewers"
-			cacheLock={cacheLocks['reviewers']}
-			bind:cachedValue={formDataCache['reviewers']}
-			label={m.reviewers()}
-		/>
-		<AutocompleteSelect
-			{form}
-			options={getOptions({ objects: model.foreignKeys['compliance_assessment'] })}
-			field="compliance_assessment"
-			cacheLock={cacheLocks['compliance_assessment']}
-			bind:cachedValue={formDataCache['compliance_assessment']}
-			label={m.complianceAssessment()}
-			disabled={data.create_audit}
-			hidden={data.create_audit}
-		/>
-		<AutocompleteSelect
-			{form}
-			options={getOptions({
-				objects: model.foreignKeys['evidence'],
-				extra_fields: [['folder', 'str']]
-			})}
-			field="evidence"
-			cacheLock={cacheLocks['evidence']}
-			bind:cachedValue={formDataCache['evidence']}
-			label={m.evidence()}
-		/>
-		<Select
-			{form}
-			options={model.selectOptions['conclusion']}
-			field="conclusion"
-			label={m.conclusion()}
-			cacheLock={cacheLocks['conclusion']}
-			bind:cachedValue={formDataCache['conclusion']}
-		/>
-		<TextArea
-			{form}
-			field="observation"
-			label={m.observation()}
-			cacheLock={cacheLocks['observation']}
-			bind:cachedValue={formDataCache['observation']}
-		/>
-		<!-- <Score {form} label={m.penetration()} field="penetration" always_enabled={true} inversedColors fullDonut max_score={5} />
-		<Score {form} label={m.dependency()} field="dependency" always_enabled={true} inversedColors fullDonut max_score={5} />
-		<Score {form} label={m.maturity()} field="maturity" always_enabled={true} inversedColors fullDonut max_score={5} />
-		<Score {form} label={m.trust()} field="trust" always_enabled={true} inversedColors fullDonut max_score={5} /> -->
-=======
 		<EntityAssessmentForm {form} {model} {cacheLocks} {formDataCache} {initialData} {data} />
->>>>>>> 8480ddcb
 	{:else if URLModel === 'solutions'}
 		<SolutionsForm {form} {model} {cacheLocks} {formDataCache} {initialData} />
 	{:else if URLModel === 'representatives'}
