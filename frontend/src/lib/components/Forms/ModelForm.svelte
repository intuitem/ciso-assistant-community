--- conflicted
+++ resolved
@@ -364,34 +364,15 @@
 				{...rest}
 			/>
 		{:else if URLModel === 'campaigns'}
-<<<<<<< HEAD
 			<CampaignForm
-=======
-			<CampaignForm {form} {model} {cacheLocks} {formDataCache} {initialData} {object} {context} />
-		{:else if URLModel === 'organisation-objectives'}
-			<OrganisationObjectiveForm
-				{form}
-				{model}
-				{cacheLocks}
-				{formDataCache}
-				{initialData}
-				{object}
-				{context}
-			/>
-		{:else if URLModel === 'organisation-issues'}
-			<OrganisationIssueForm
->>>>>>> 6c103c38
-				{form}
-				{model}
-				{cacheLocks}
-				{formDataCache}
-				{initialData}
-				{object}
-				{context}
-<<<<<<< HEAD
-				{...rest}
-=======
->>>>>>> 6c103c38
+				{form}
+				{model}
+				{cacheLocks}
+				{formDataCache}
+				{initialData}
+				{object}
+				{context}
+				{...rest}
 			/>
 		{:else if URLModel === 'assets'}
 			<AssetsForm
