<script lang="ts">
	import { run } from 'svelte/legacy';

	import { setContext, onDestroy } from 'svelte';

	import SuperForm from '$lib/components/Forms/Form.svelte';
	import TextArea from '$lib/components/Forms/TextArea.svelte';
	import TextField from '$lib/components/Forms/TextField.svelte';
	import MarkdownField from '$lib/components/Forms/MarkdownField.svelte';

	import RiskAssessmentForm from './ModelForm/RiskAssessmentForm.svelte';
	import PerimeterForm from './ModelForm/PerimeterForm.svelte';
	import ThreatForm from './ModelForm/ThreatForm.svelte';
	import RiskScenarioForm from './ModelForm/RiskScenarioForm.svelte';
	import AppliedControlsPoliciesForm from './ModelForm/AppliedControlPolicyForm.svelte';
	import VulnerabilitiesForm from './ModelForm/VulnerabilitiesForm.svelte';
	import RiskAcceptancesForm from './ModelForm/RiskAcceptanceForm.svelte';
	import ReferenceControlsForm from './ModelForm/ReferenceControlForm.svelte';
	import EvidencesForm from './ModelForm/EvidenceForm.svelte';
	import ComplianceAssessmentsForm from './ModelForm/ComplianceAssessmentForm.svelte';
	import AssetsForm from './ModelForm/AssetForm.svelte';
	import RequirementAssessmentsForm from './ModelForm/RequirementAssessmentForm.svelte';
	import EntitiesForm from './ModelForm/EntityForm.svelte';
	import EntityAssessmentForm from './ModelForm/EntityAssessmentForm.svelte';
	import SolutionsForm from './ModelForm/SolutionForm.svelte';
	import RepresentativesForm from './ModelForm/RepresentativeForm.svelte';
	import FrameworksForm from './ModelForm/FrameworkForm.svelte';
	import UsersForm from './ModelForm/UserForm.svelte';
	import SsoSettingsForm from './ModelForm/SsoSettingForm.svelte';
	import FolderForm from './ModelForm/FolderForm.svelte';
	import GeneralSettingsForm from './ModelForm/GeneralSettingForm.svelte';
	import FeatureFlagsSettingForm from './ModelForm/FeatureFlagsSettingForm.svelte';
	import ProcessingForm from './ModelForm/ProcessingForm.svelte';
	import PurposeForm from './ModelForm/PurposeForm.svelte';
	import PersonalDataForm from './ModelForm/PersonalDataForm.svelte';
	import DataSubjectForm from './ModelForm/DataSubjectForm.svelte';
	import DataRecipientForm from './ModelForm/DataRecipientForm.svelte';
	import DataContractorForm from './ModelForm/DataContractorForm.svelte';
	import DataTransferForm from './ModelForm/DataTransferForm.svelte';
	import EbiosRmForm from './ModelForm/EbiosRmForm.svelte';
	import FearedEventForm from './ModelForm/FearedEventForm.svelte';
	import RoToForm from './ModelForm/RoToForm.svelte';
	import StakeholderForm from './ModelForm/StakeholderForm.svelte';
	import AttackPathForm from './ModelForm/AttackPathForm.svelte';
	import SecurityExceptionForm from './ModelForm/SecurityExceptionForm.svelte';
	import FindingForm from './ModelForm/FindingForm.svelte';
	import FindingsAssessmentForm from './ModelForm/FindingsAssessmentForm.svelte';
	import IncidentForm from './ModelForm/IncidentForm.svelte';
	import TimelineEntryForm from './ModelForm/TimelineEntryForm.svelte';
	import TaskTemplateForm from './ModelForm/TaskTemplateForm.svelte';
	import TaskNodeForm from './ModelForm/TaskNodeForm.svelte';
	import BusinessImpactAnalysisForm from './ModelForm/BusinessImpactAnalysisForm.svelte';
	import AssetAssessmentForm from './ModelForm/AssetAssessmentForm.svelte';
	import EscalationThresholdForm from './ModelForm/EscalationThresholdForm.svelte';
	import CampaignForm from './ModelForm/CampaignForm.svelte';
	import ElementaryActionForm from './ModelForm/ElementaryActionForm.svelte';
	import OperatingModeForm from './ModelForm/OperatingModeForm.svelte';
	import KillChainForm from './ModelForm/KillChainForm.svelte';
	import OrganisationIssueForm from './ModelForm/OrganisationIssueForm.svelte';
	import OrganisationObjectiveForm from './ModelForm/OrganisationObjectiveForm.svelte';
<<<<<<< HEAD
	import QuantitativeRiskStudyForm from './ModelForm/QuantitativeRiskStudyForm.svelte';
	import QuantitativeRiskScenarioForm from './ModelForm/QuantitativeRiskScenarioForm.svelte';
	import QuantitativeRiskHypothesisForm from './ModelForm/QuantitativeRiskHypothesisForm.svelte';
=======
	import TerminologyForm from './ModelForm/TerminologyForm.svelte';
	import RoleForm from './ModelForm/RoleForm.svelte';
>>>>>>> 9a3765cc

	import AutocompleteSelect from './AutocompleteSelect.svelte';

	import { modelSchema } from '$lib/utils/schemas';
	import type { ModelInfo, urlModel, CacheLock } from '$lib/utils/types';
	import { superForm, type SuperValidated } from 'sveltekit-superforms';
	import type { AnyZodObject } from 'zod';
	import { browser } from '$app/environment';
	import { page } from '$app/stores';
	import { m } from '$paraglide/messages';
	import { zod } from 'sveltekit-superforms/adapters';
	import { getSecureRedirect } from '$lib/utils/helpers';
	import { createModalCache } from '$lib/utils/stores';
	import FilteringLabelForm from './ModelForm/FilteringLabelForm.svelte';
	import OperationalScenarioForm from './ModelForm/OperationalScenarioForm.svelte';
	import StrategicScenarioForm from './ModelForm/StrategicScenarioForm.svelte';
	import { goto } from '$lib/utils/breadcrumbs';
	import { safeTranslate } from '$lib/utils/i18n';

	interface Props {
		form: SuperValidated<AnyZodObject>;
		invalidateAll?: boolean; // set to false to keep form data using muliple forms on a page
		taintedMessage?: string | boolean;
		model: ModelInfo;
		context?: string;
		caching?: boolean;
		closeModal?: boolean;
		parent?: any;
		suggestions?: { [key: string]: any };
		cancelButton?: boolean;
		duplicate?: boolean;
		importFolder?: boolean;
		customNameDescription?: boolean;
		additionalInitialData?: any;
		schema?: any;
		object?: Record<string, any>;
		[key: string]: any;
	}

	let {
		form,
		invalidateAll = true,
		taintedMessage = m.taintedFormMessage(),
		model,
		context = 'default',
		caching = false,
		closeModal = false,
		parent = {},
		suggestions = {},
		cancelButton = true,
		duplicate = false,
		importFolder = false,
		customNameDescription = false,
		additionalInitialData = {},
		schema = modelSchema(model.urlModel),
		object = {},
		...rest
	}: Props = $props();

	const URLModel = model.urlModel as urlModel;

	function cancel(): void {
		if (browser) {
			var currentUrl = window.location.href;
			var url = new URL(currentUrl);
			var nextValue = getSecureRedirect(url.searchParams.get('next'));
			if (nextValue) goto(nextValue);
		}
	}
	let shape = $derived(schema.shape || schema._def.schema.shape);
	let updated_fields = new Set();

	function makeCacheLock(): CacheLock {
		let resolve: (_: any) => any = (_) => _;
		const promise = new Promise((res) => {
			resolve = res;
		});
		return { resolve, promise };
	}

	let cacheLocks = $state({});
	run(() => {
		if (shape)
			cacheLocks = Object.keys(shape).reduce((acc, field) => {
				acc[field] = makeCacheLock();
				return acc;
			}, {});
	});

	let formDataCache = $state({});
	let urlModelFromPage = $state();

	run(() => {
		if ($page) {
			urlModelFromPage = `${$page.url}`.replace(/^.*:\/\/[^/]+/, '');
			createModalCache.setModelName(urlModelFromPage);
			if (caching) {
				const currentCache = createModalCache.data[model.urlModel];
				if (!currentCache) {
					createModalCache.data[model.urlModel] = formDataCache;
				} else {
					formDataCache = currentCache;
				}
			}
		}
	});

	$effect(() => {
		createModalCache.data[model.urlModel] = formDataCache;
	});

	run(() => {
		if (caching) {
			for (const key of Object.keys(cacheLocks)) {
				cacheLocks[key].resolve(formDataCache[key]);
			}
		}
	});

	let missingConstraints: string[] = $state([]);
	// Context function to update missing constraints
	function updateMissingConstraint(field: string, isMissing: boolean) {
		if (isMissing && !missingConstraints.includes(field)) {
			missingConstraints = [...missingConstraints, field];
		} else if (!isMissing) {
			missingConstraints = missingConstraints.filter((f) => f !== field);
		}
	}
	setContext('updateMissingConstraint', updateMissingConstraint);

	onDestroy(() => {
		missingConstraints = [];
		createModalCache.garbageCollect();
	});

	const _form = superForm(form, {
		dataType: shape?.attachment ? 'form' : 'json',
		enctype: shape?.attachment ? 'multipart/form-data' : 'application/x-www-form-urlencoded',
		invalidateAll,
		applyAction: rest.applyAction ?? true,
		resetForm: rest.resetForm ?? false,
		validators: zod(schema),
		taintedMessage,
		validationMethod: 'auto',
		onUpdated: async ({ form }) => {
			if (form.message?.redirect) {
				goto(getSecureRedirect(form.message.redirect));
			}
			if (form.valid) {
				if (parent && typeof parent.onConfirm === 'function') {
					parent.onConfirm();
				}
				createModalCache.deleteCache(model.urlModel);
			}
		}
	});
</script>

{#if missingConstraints.length > 0}
	<div class="mb-4 p-4 bg-red-100 text-red-700 rounded-lg">
		{m.missingMandatoyObjects1({ model: safeTranslate(model.localName) })}:
		{#each missingConstraints as key}
			<li class="font-bold">{safeTranslate(key)}</li>
		{/each}
		{m.missingMandatoyObjects2()}
	</div>
{/if}
<SuperForm
	class="flex flex-col space-y-3"
	dataType={shape.attachment ? 'form' : 'json'}
	enctype={shape.attachment ? 'multipart/form-data' : 'application/x-www-form-urlencoded'}
	data={form}
	{_form}
	{invalidateAll}
	validators={zod(schema)}
	onUpdated={() => createModalCache.deleteCache(model.urlModel)}
	{...rest}
>
	{#snippet children({ form, data, initialData })}
		<input type="hidden" name="urlmodel" value={model.urlModel} />
		<!--NOTE: Not the cleanest pattern, will refactor-->
		<!--TODO: Refactor-->
		{#if shape.reference_control && !duplicate}
			<AutocompleteSelect
				{form}
				optionsEndpoint="reference-controls"
				optionsExtraFields={[['folder', 'str']]}
				optionsLabelField="auto"
				optionsSuggestions={suggestions['reference_control']}
				field="reference_control"
				cacheLock={cacheLocks['reference_control']}
				bind:cachedValue={formDataCache['reference_control']}
				label={m.referenceControl()}
				helpText={m.referenceControlHelpText()}
				nullable={true}
				onChange={async (e) => {
					if (e) {
						await fetch(`/reference-controls/${e}`)
							.then((r) => r.json())
							.then((r) => {
								form.form.update((currentData) => {
									if (
										context === 'edit' &&
										currentData['reference_control'] === initialData['reference_control'] &&
										!updated_fields.has('reference_control')
									) {
										return currentData; // Keep the current values in the edit form.
									}
									updated_fields.add('reference_control');
									return { ...currentData, category: r.category, csf_function: r.csf_function };
								});
							});
					}
				}}
			/>
		{/if}
		{#if shape.name && !customNameDescription}
			<TextField
				{form}
				field="name"
				label={m.name()}
				cacheLock={cacheLocks['name']}
				bind:cachedValue={formDataCache['name']}
				data-focusindex="0"
			/>
		{/if}
		{#if shape.description && !customNameDescription}
			<MarkdownField
				{form}
				field="description"
				label={m.description()}
				cacheLock={cacheLocks['description']}
				bind:cachedValue={formDataCache['description']}
				data-focusindex="1"
			/>
		{/if}
		{#if URLModel === 'perimeters'}
			<PerimeterForm {form} {model} {cacheLocks} {formDataCache} {initialData} />
		{:else if URLModel === 'folders' || URLModel === 'folders-import'}
			<FolderForm
				{form}
				{importFolder}
				{model}
				{cacheLocks}
				{formDataCache}
				{initialData}
				{object}
			/>
		{:else if URLModel === 'risk-assessments'}
			<RiskAssessmentForm
				{form}
				{model}
				{duplicate}
				{cacheLocks}
				{formDataCache}
				{initialData}
				{object}
				{context}
				{updated_fields}
			/>
		{:else if URLModel === 'threats'}
			<ThreatForm {form} {model} {cacheLocks} {formDataCache} {initialData} />
		{:else if URLModel === 'risk-scenarios'}
			<RiskScenarioForm {form} {model} {cacheLocks} {formDataCache} {initialData} />
		{:else if URLModel === 'applied-controls' || URLModel === 'policies'}
			<AppliedControlsPoliciesForm
				{form}
				{model}
				{duplicate}
				{cacheLocks}
				{formDataCache}
				{schema}
				{initialData}
			/>
		{:else if URLModel === 'vulnerabilities'}
			<VulnerabilitiesForm {form} {model} {cacheLocks} {formDataCache} {initialData} />
		{:else if URLModel === 'risk-acceptances'}
			<RiskAcceptancesForm
				{form}
				{model}
				{cacheLocks}
				{formDataCache}
				{object}
				{initialData}
				{$page}
			/>
		{:else if URLModel === 'reference-controls'}
			<ReferenceControlsForm {form} {model} {cacheLocks} {formDataCache} {initialData} />
		{:else if URLModel === 'evidences'}
			<EvidencesForm {form} {model} {cacheLocks} {formDataCache} {initialData} {object} />
		{:else if URLModel === 'compliance-assessments'}
			<ComplianceAssessmentsForm
				{form}
				{model}
				{cacheLocks}
				{formDataCache}
				{initialData}
				{object}
				{context}
			/>
		{:else if URLModel === 'campaigns'}
			<CampaignForm {form} {model} {cacheLocks} {formDataCache} {initialData} {object} {context} />
		{:else if URLModel === 'organisation-objectives'}
			<OrganisationObjectiveForm
				{form}
				{model}
				{cacheLocks}
				{formDataCache}
				{initialData}
				{object}
				{context}
			/>
		{:else if URLModel === 'organisation-issues'}
			<OrganisationIssueForm
				{form}
				{model}
				{cacheLocks}
				{formDataCache}
				{initialData}
				{object}
				{context}
			/>
		{:else if URLModel === 'assets'}
			<AssetsForm {form} {model} {cacheLocks} {formDataCache} {initialData} {object} {data} />
		{:else if URLModel === 'requirement-assessments'}
			<RequirementAssessmentsForm {form} {model} {cacheLocks} {formDataCache} {context} />
		{:else if URLModel === 'entities'}
			<EntitiesForm {form} {model} {cacheLocks} {formDataCache} {initialData} />
		{:else if URLModel === 'entity-assessments'}
			<EntityAssessmentForm {form} {model} {cacheLocks} {formDataCache} {initialData} {data} />
		{:else if URLModel === 'solutions'}
			<SolutionsForm {form} {model} {cacheLocks} {formDataCache} {initialData} />
		{:else if URLModel === 'representatives'}
			<RepresentativesForm {form} {model} {cacheLocks} {formDataCache} {data} />
		{:else if URLModel === 'frameworks'}
			<FrameworksForm {form} {model} {cacheLocks} {formDataCache} />
		{:else if URLModel === 'users'}
			<UsersForm {form} {model} {cacheLocks} {formDataCache} {shape} {context} />
		{:else if URLModel === 'sso-settings'}
			<SsoSettingsForm {form} {model} {cacheLocks} {formDataCache} {data} />
		{:else if URLModel === 'general-settings'}
			<GeneralSettingsForm {form} {model} {cacheLocks} {formDataCache} {data} />
		{:else if URLModel === 'feature-flags'}
			<FeatureFlagsSettingForm {form} {model} {cacheLocks} {formDataCache} {data} />
		{:else if URLModel === 'filtering-labels'}
			<FilteringLabelForm {form} {model} {cacheLocks} {formDataCache} />
		{:else if URLModel === 'business-impact-analysis'}
			<BusinessImpactAnalysisForm
				{form}
				{model}
				{duplicate}
				{cacheLocks}
				{formDataCache}
				{initialData}
				{object}
				{context}
				{updated_fields}
			/>
		{:else if URLModel === 'asset-assessments'}
			<AssetAssessmentForm {form} {model} {cacheLocks} {formDataCache} {context} {initialData} />
		{:else if URLModel === 'escalation-thresholds'}
			<EscalationThresholdForm
				{form}
				{model}
				{cacheLocks}
				{formDataCache}
				{context}
				{initialData}
			/>
		{:else if URLModel === 'processings'}
			<ProcessingForm {form} {model} {cacheLocks} {formDataCache} {context} />
		{:else if URLModel === 'purposes'}
			<PurposeForm {form} {model} {cacheLocks} {formDataCache} {context} {initialData} />
		{:else if URLModel === 'personal-data'}
			<PersonalDataForm {form} {model} {cacheLocks} {formDataCache} {context} {initialData} />
		{:else if URLModel === 'data-subjects'}
			<DataSubjectForm {form} {model} {cacheLocks} {formDataCache} {context} {initialData} />
		{:else if URLModel === 'data-recipients'}
			<DataRecipientForm {form} {model} {cacheLocks} {formDataCache} {context} {initialData} />
		{:else if URLModel === 'data-contractors'}
			<DataContractorForm {form} {model} {cacheLocks} {formDataCache} {context} {initialData} />
		{:else if URLModel === 'data-transfers'}
			<DataTransferForm {form} {model} {cacheLocks} {formDataCache} {context} {initialData} />
		{:else if URLModel === 'ebios-rm'}
			<EbiosRmForm {form} {model} {cacheLocks} {formDataCache} {context} />
		{:else if URLModel === 'feared-events'}
			<FearedEventForm {form} {model} {cacheLocks} {formDataCache} {initialData} />
		{:else if URLModel === 'ro-to'}
			<RoToForm {form} {model} {cacheLocks} {formDataCache} {initialData} {context} />
		{:else if URLModel === 'stakeholders'}
			<StakeholderForm {form} {model} {cacheLocks} {formDataCache} {context} />
		{:else if URLModel === 'strategic-scenarios'}
			<StrategicScenarioForm {form} {model} {cacheLocks} {formDataCache} {initialData} {context} />
		{:else if URLModel === 'attack-paths'}
			<AttackPathForm
				{form}
				{model}
				{cacheLocks}
				{formDataCache}
				{initialData}
				{additionalInitialData}
			/>
		{:else if URLModel === 'operational-scenarios'}
			<OperationalScenarioForm
				{form}
				{model}
				{cacheLocks}
				{formDataCache}
				{initialData}
				{context}
				{object}
			/>
		{:else if URLModel === 'security-exceptions'}
			<SecurityExceptionForm {form} {model} {cacheLocks} {formDataCache} {initialData} {context} />
		{:else if URLModel === 'findings'}
			<FindingForm {form} {model} {cacheLocks} {formDataCache} {initialData} {context} />
		{:else if URLModel === 'findings-assessments'}
			<FindingsAssessmentForm {form} {model} {cacheLocks} {formDataCache} {initialData} {context} />
		{:else if URLModel === 'incidents'}
			<IncidentForm {form} {model} {cacheLocks} {formDataCache} {initialData} {context} />
		{:else if URLModel === 'timeline-entries'}
			<TimelineEntryForm
				{form}
				{model}
				{cacheLocks}
				{formDataCache}
				initialData={model.initialData}
				{context}
			/>
		{:else if URLModel === 'task-templates'}
			<TaskTemplateForm {form} {model} {cacheLocks} {formDataCache} {initialData} {context} />
		{:else if URLModel === 'task-nodes'}
			<TaskNodeForm {form} {model} {cacheLocks} {formDataCache} {context} />
		{:else if URLModel === 'elementary-actions'}
			<ElementaryActionForm {form} {model} {cacheLocks} {formDataCache} {initialData} {context} />
		{:else if URLModel === 'operating-modes'}
			<OperatingModeForm
				{form}
				{model}
				{cacheLocks}
				{formDataCache}
				initialData={model.initialData}
				{context}
			/>
		{:else if URLModel === 'kill-chains'}
			<KillChainForm
				{form}
				{model}
				{cacheLocks}
				{formDataCache}
				initialData={model.initialData}
				{context}
			/>
<<<<<<< HEAD
		{:else if URLModel === 'quantitative-risk-studies'}
			<QuantitativeRiskStudyForm
				{form}
				{model}
				{duplicate}
				{cacheLocks}
				{formDataCache}
				{initialData}
				{object}
				{context}
			/>
		{:else if URLModel === 'quantitative-risk-scenarios'}
			<QuantitativeRiskScenarioForm
				{form}
				{model}
				{duplicate}
				{cacheLocks}
				{formDataCache}
				{initialData}
				{object}
				{context}
			/>
		{:else if URLModel === 'quantitative-risk-hypotheses'}
			<QuantitativeRiskHypothesisForm
				{form}
				{model}
				{duplicate}
				{cacheLocks}
				{formDataCache}
				{initialData}
				{object}
				{context}
			/>
=======
		{:else if URLModel === 'terminologies'}
			<TerminologyForm {form} {model} {cacheLocks} {formDataCache} {initialData} {object} />
		{:else if URLModel === 'roles'}
			<RoleForm {form} {model} {cacheLocks} {formDataCache} {context} />
>>>>>>> 9a3765cc
		{/if}
		<div class="flex flex-row justify-between space-x-4">
			{#if closeModal}
				<button
					class="btn bg-gray-400 text-white font-semibold w-full"
					data-testid="cancel-button"
					type="button"
					onclick={(event) => {
						parent.onClose(event);
						createModalCache.deleteCache(model.urlModel);
					}}>{m.cancel()}</button
				>
				<button
					class="btn preset-filled-primary-500 font-semibold w-full"
					data-testid="save-button"
					type="submit">{m.save()}</button
				>
			{:else}
				{#if cancelButton}
					<button
						class="btn bg-gray-400 text-white font-semibold w-full"
						data-testid="cancel-button"
						type="button"
						onclick={cancel}>{m.cancel()}</button
					>
				{/if}
				<button
					class="btn preset-filled-primary-500 font-semibold w-full"
					data-testid="save-button"
					type="submit">{m.save()}</button
				>
			{/if}
		</div>
	{/snippet}
</SuperForm><|MERGE_RESOLUTION|>--- conflicted
+++ resolved
@@ -58,14 +58,11 @@
 	import KillChainForm from './ModelForm/KillChainForm.svelte';
 	import OrganisationIssueForm from './ModelForm/OrganisationIssueForm.svelte';
 	import OrganisationObjectiveForm from './ModelForm/OrganisationObjectiveForm.svelte';
-<<<<<<< HEAD
 	import QuantitativeRiskStudyForm from './ModelForm/QuantitativeRiskStudyForm.svelte';
 	import QuantitativeRiskScenarioForm from './ModelForm/QuantitativeRiskScenarioForm.svelte';
 	import QuantitativeRiskHypothesisForm from './ModelForm/QuantitativeRiskHypothesisForm.svelte';
-=======
 	import TerminologyForm from './ModelForm/TerminologyForm.svelte';
 	import RoleForm from './ModelForm/RoleForm.svelte';
->>>>>>> 9a3765cc
 
 	import AutocompleteSelect from './AutocompleteSelect.svelte';
 
@@ -519,7 +516,6 @@
 				initialData={model.initialData}
 				{context}
 			/>
-<<<<<<< HEAD
 		{:else if URLModel === 'quantitative-risk-studies'}
 			<QuantitativeRiskStudyForm
 				{form}
@@ -553,12 +549,10 @@
 				{object}
 				{context}
 			/>
-=======
 		{:else if URLModel === 'terminologies'}
 			<TerminologyForm {form} {model} {cacheLocks} {formDataCache} {initialData} {object} />
 		{:else if URLModel === 'roles'}
 			<RoleForm {form} {model} {cacheLocks} {formDataCache} {context} />
->>>>>>> 9a3765cc
 		{/if}
 		<div class="flex flex-row justify-between space-x-4">
 			{#if closeModal}
