--- conflicted
+++ resolved
@@ -39,7 +39,6 @@
 		optionsValueField?: string;
 		browserCache?: RequestCache;
 		optionsExtraFields?: [string, string][];
-<<<<<<< HEAD
 		optionsInfoFields?: {
 			fields: {
 				field: string; // Field name in the object
@@ -50,9 +49,7 @@
 			position?: 'suffix' | 'prefix'; // Default: 'suffix'
 			separator?: string; // Default: ' '
 		};
-=======
 		pathField?: string;
->>>>>>> 1e8cfa00
 		optionsSuggestions?: any[];
 		optionsSelf?: any;
 		optionsSelfSelect?: boolean;
@@ -86,15 +83,12 @@
 		optionsValueField = 'id',
 		browserCache = 'default',
 		optionsExtraFields = [],
-<<<<<<< HEAD
 		optionsInfoFields = {
 			fields: [],
 			position: 'suffix',
 			separator: ' '
 		},
-=======
 		pathField = '',
->>>>>>> 1e8cfa00
 		optionsSuggestions = [],
 		optionsSelf = null,
 		optionsSelfSelect = false,
@@ -214,7 +208,6 @@
 					return value !== undefined ? value.toString() : '';
 				});
 
-<<<<<<< HEAD
 				const parts = [...extraParts, mainLabel].filter(Boolean);
 				let fullLabel = $state(parts.join('/'));
 
@@ -235,7 +228,6 @@
 						}
 					}
 				}
-=======
 				const path: string[] =
 					pathField && object?.[pathField]
 						? object[pathField].map((obj: { str: string; id: string }) => {
@@ -244,7 +236,6 @@
 						: [];
 
 				const fullLabel = `${extraParts.length ? extraParts.join('/') + '/' : ''}${mainLabel}`;
->>>>>>> 1e8cfa00
 
 				return {
 					label: fullLabel,
