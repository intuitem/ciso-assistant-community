--- conflicted
+++ resolved
@@ -327,33 +327,24 @@
 			allowEmpty={true}
 			{allowUserOptions}
 		>
-<<<<<<< HEAD
 			{#snippet children(option)}
 				{#if option.option.suggested}
 					<span class="text-indigo-600">{option.option.label}</span>
 					<span class="text-sm text-gray-500"> (suggested)</span>
-				{:else if translateOptions && option.option.label}
-					{m[toCamelCase(option.option.value)]
-						? safeTranslate(option.option.value)
-						: safeTranslate(option.option.label)}
+				{:else if translateOptions && option.label}
+					{#if field === 'ro_to_couple'}
+						{safeTranslate(toCamelCase(option.label.split(' - ')[0]))} - {option.label.split(
+							'-'
+						)[1]}
+					{:else}
+						{m[toCamelCase(option.value)]
+							? safeTranslate(option.value)
+							: safeTranslate(option.label)}
+					{/if}
 				{:else}
 					{option.option.label || option.option}
 				{/if}
 			{/snippet}
-=======
-			{#if option.suggested}
-				<span class="text-indigo-600">{option.label}</span>
-				<span class="text-sm text-gray-500"> (suggested)</span>
-			{:else if translateOptions && option.label}
-				{#if field === 'ro_to_couple'}
-					{safeTranslate(toCamelCase(option.label.split(' - ')[0]))} - {option.label.split('-')[1]}
-				{:else}
-					{m[toCamelCase(option.value)] ? safeTranslate(option.value) : safeTranslate(option.label)}
-				{/if}
-			{:else}
-				{option.label || option}
-			{/if}
->>>>>>> d468cd7b
 		</MultiSelect>
 		{#if isLoading}
 			<svg
