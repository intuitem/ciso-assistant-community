<script lang="ts">
	import { page } from '$app/state';
	import Dropdown from '$lib/components/Dropdown/Dropdown.svelte';
	import Checkbox from '$lib/components/Forms/Checkbox.svelte';
	import TextField from '$lib/components/Forms/TextField.svelte';
	import { SECURITY_OBJECTIVE_SCALE_MAP } from '$lib/utils/constants';

	import { safeTranslate } from '$lib/utils/i18n';
	import type { CacheLock, ModelInfo } from '$lib/utils/types';
	import { m } from '$paraglide/messages';
	import { onMount } from 'svelte';
	import type { SuperValidated } from 'sveltekit-superforms';
	import AutocompleteSelect from '../AutocompleteSelect.svelte';
	import Duration from '../Duration.svelte';
	import RadioGroup from '../RadioGroup.svelte';
	import Select from '../Select.svelte';
	import MarkdownField from '$lib/components/Forms/MarkdownField.svelte';

	interface Props {
		form: SuperValidated<any>;
		model: ModelInfo;
		cacheLocks?: Record<string, CacheLock>;
		formDataCache?: Record<string, any>;
		initialData?: Record<string, any>;
		object?: any;
		data?: any;
	}

	let {
		form,
		model,
		cacheLocks = {},
		formDataCache = $bindable({}),
		initialData = {},
		object = {},
		data = {}
	}: Props = $props();

	type SecurityObjectiveScale = '0-3' | '1-4' | 'FIPS-199';
	const scale: SecurityObjectiveScale = page.data.settings.security_objective_scale;
	const securityObjectiveScaleMap: string[] = SECURITY_OBJECTIVE_SCALE_MAP[scale];

	async function fetchSecurityObjectives(): Promise<string[]> {
		const endpoint = '/assets/security-objectives/';
		const objectives = await fetch(endpoint).then((res) => res.json());
		return objectives;
	}

	async function fetchDisasterRecoveryObjectives() {
		const endpoint = '/assets/disaster-recovery-objectives/';
		const objectives = await fetch(endpoint).then((res) => res.json());
		return objectives;
	}

	let securityObjectives: string[] = $state([]);
	let disasterRecoveryObjectives: string[] = $state([]);

	onMount(async () => {
		securityObjectives = await fetchSecurityObjectives();
		disasterRecoveryObjectives = await fetchDisasterRecoveryObjectives();
	});

	interface Option {
		label: string;
		value: number;
		suggested?: boolean;
	}

	const createOption = (label: string, value: number): Option => ({
		label,
		value
	});

	// Helper function to filter duplicate consecutive labels
	const filterDuplicateLabels = (options: Option[]): Option[] =>
		options.map((option, index, arr) => ({
			...option,
			label: index > 0 && option.label === arr[index - 1].label ? '' : option.label
		}));

	const securityObjectiveOptions: Option[] = filterDuplicateLabels(
		securityObjectiveScaleMap.map(createOption)
	);
</script>

<AutocompleteSelect
	{form}
	optionsEndpoint="asset-class"
	optionsLabelField="full_path"
	field="asset_class"
	cacheLock={cacheLocks['asset_class']}
	bind:cachedValue={formDataCache['asset_class']}
	label={m.assetClass()}
/>
<TextField
	{form}
	field="ref_id"
	cacheLock={cacheLocks['ref_id']}
	bind:cachedValue={formDataCache['ref_id']}
	label={m.refId()}
/>

<AutocompleteSelect
	{form}
	multiple
	optionsEndpoint="users?is_third_party=false"
	optionsLabelField="email"
	field="owner"
	cacheLock={cacheLocks['owner']}
	bind:cachedValue={formDataCache['owner']}
	label={m.owner()}
/>
<AutocompleteSelect
	{form}
	optionsEndpoint="folders?content_type=DO&content_type=GL"
	pathField="path"
	field="folder"
	cacheLock={cacheLocks['folder']}
	bind:cachedValue={formDataCache['folder']}
	label={m.domain()}
	hidden={initialData.folder}
/>
<Select
	{form}
	options={model.selectOptions['type']}
	disableDoubleDash={true}
	field="type"
	label="Type"
	cacheLock={cacheLocks['type']}
	bind:cachedValue={formDataCache['type']}
/>
<AutocompleteSelect
	disabled={data.type === 'PR'}
	hidden={data.type === 'PR'}
	multiple
	{form}
	optionsEndpoint="assets"
	optionsInfoFields={{
		fields: [
			{
				field: 'type'
			}
		],
		classes: 'text-blue-500'
	}}
	optionsDetailedUrlParameters={[['exclude_children', object.id]]}
	optionsLabelField="auto"
	pathField="path"
	optionsSelf={object}
	field="parent_assets"
	cacheLock={cacheLocks['parent_assets']}
	bind:cachedValue={formDataCache['parent_assets']}
	label={m.parentAssets()}
	helpText={m.supportedAssetsHelpText()}
/>
<AutocompleteSelect
	disabled={data.type === 'PR'}
	hidden={data.type === 'PR'}
	multiple
	{form}
	optionsEndpoint="assets?type=SP"
	optionsInfoFields={{
		fields: [
			{
				field: 'type'
			}
		],
		classes: 'text-blue-500'
	}}
	optionsDetailedUrlParameters={[['exclude_parents', object.id]]}
	optionsLabelField="auto"
	pathField="path"
	optionsSelf={object}
	field="support_assets"
	cacheLock={cacheLocks['support_assets']}
	bind:cachedValue={formDataCache['support_assets']}
	label={m.supportAssets()}
	helpText={m.supportingAssetsHelpText()}
/>
{#if data.type === 'PR'}
	<Dropdown
		open={false}
		style="hover:text-primary-700"
		icon="fa-solid fa-shield-halved"
		header={m.securityObjectives()}
	>
		<div class="flex flex-col space-y-4">
			{#each securityObjectives as objective}
				<span class="flex flex-row items-end space-x-4">
					<Checkbox
						{form}
						field={objective}
						label={''}
						valuePath="security_objectives.objectives.{objective}.is_enabled"
						checkboxComponent="switch"
						class="h-full flex flex-row items-center justify-center my-1"
						classesContainer="h-full"
					/>
					<RadioGroup
						possibleOptions={securityObjectiveOptions}
						{form}
						label={safeTranslate(objective)}
						labelKey="label"
						key="value"
						field={objective}
						valuePath="security_objectives.objectives.{objective}.value"
						disabled={data.security_objectives?.objectives?.[objective]?.is_enabled === false}
					/>
				</span>
			{/each}
		</div>
	</Dropdown>
	<Dropdown
		open={false}
		style="hover:text-indigo-700"
		icon="fa-regular fa-clock"
		header={m.disasterRecoveryObjectives()}
	>
		<div class="flex flex-col space-y-4">
			{#each disasterRecoveryObjectives as objective}
				<Duration
					{form}
					field={objective}
					label={safeTranslate(objective)}
					helpText={Object.hasOwn(m, `${objective}HelpText`) ? m[`${objective}HelpText`]() : ''}
					valuePath="disaster_recovery_objectives.objectives.{objective}.value"
				/>
			{/each}
		</div>
	</Dropdown>
<<<<<<< HEAD
{:else if data.type === 'SP'}
	<Dropdown
		open={false}
		style="hover:text-primary-700"
		icon="fa-solid fa-shield-halved"
		header={m.securityCapabilities()}
	>
		<div class="flex flex-col space-y-4">
			{#each securityObjectives as objective}
				<span class="flex flex-row items-end space-x-4">
					<Checkbox
						{form}
						field={objective}
						label={''}
						valuePath="security_capabilities.objectives.{objective}.is_enabled"
						checkboxComponent="switch"
						class="h-full flex flex-row items-center justify-center my-1"
						classesContainer="h-full"
					/>
					<RadioGroup
						possibleOptions={securityObjectiveOptions}
						{form}
						label={safeTranslate(objective)}
						labelKey="label"
						key="value"
						field={objective}
						valuePath="security_capabilities.objectives.{objective}.value"
						disabled={data.security_capabilities?.objectives?.[objective]?.is_enabled === false}
					/>
				</span>
			{/each}
		</div>
	</Dropdown>
	<Dropdown
		open={false}
		style="hover:text-indigo-700"
		icon="fa-regular fa-clock"
		header={m.recoveryCapabilities()}
	>
		<div class="flex flex-col space-y-4">
			{#each disasterRecoveryObjectives as objective}
				<Duration
					{form}
					field={objective}
					label={safeTranslate(objective)}
					helpText={Object.hasOwn(m, `${objective}HelpText`) ? m[`${objective}HelpText`]() : ''}
					valuePath="recovery_capabilities.objectives.{objective}.value"
				/>
			{/each}
		</div>
	</Dropdown>
=======
	<AutocompleteSelect
		multiple
		{form}
		optionsEndpoint="assets?type=SP"
		optionsInfoFields={{
			fields: [
				{
					field: 'type'
				}
			],
			classes: 'text-blue-500'
		}}
		optionsDetailedUrlParameters={[['exclude_parents', object.id]]}
		optionsLabelField="auto"
		pathField="path"
		optionsSelf={object}
		field="support_assets"
		cacheLock={cacheLocks['support_assets']}
		bind:cachedValue={formDataCache['support_assets']}
		label={m.supportAssets()}
		helpText={m.supportingAssetsHelpText()}
	/>
>>>>>>> 1df7abe5
{/if}
<Dropdown open={false} style="hover:text-primary-700" icon="fa-solid fa-list" header={m.more()}>
	<TextField
		{form}
		field="reference_link"
		label={m.link()}
		helpText={m.linkHelpText()}
		cacheLock={cacheLocks['reference_link']}
		bind:cachedValue={formDataCache['reference_link']}
	/>
	<AutocompleteSelect
		multiple
		{form}
		createFromSelection={true}
		optionsEndpoint="filtering-labels"
		optionsLabelField="label"
		field="filtering_labels"
		helpText={m.labelsHelpText()}
		label={m.labels()}
		translateOptions={false}
		allowUserOptions="append"
	/>
	<MarkdownField
		{form}
		field="observation"
		label={m.observation()}
		helpText={m.observationHelpText()}
		cacheLock={cacheLocks['observation']}
		bind:cachedValue={formDataCache['observation']}
	/>
</Dropdown>
{#if initialData.ebios_rm_studies}
	<AutocompleteSelect
		{form}
		field="ebios_rm_studies"
		multiple
		cacheLock={cacheLocks['ebios_rm_studies']}
		bind:cachedValue={formDataCache['ebios_rm_studies']}
		label={m.ebiosRmStudies()}
		hidden
	/>
{/if}<|MERGE_RESOLUTION|>--- conflicted
+++ resolved
@@ -228,7 +228,6 @@
 			{/each}
 		</div>
 	</Dropdown>
-<<<<<<< HEAD
 {:else if data.type === 'SP'}
 	<Dropdown
 		open={false}
@@ -280,7 +279,6 @@
 			{/each}
 		</div>
 	</Dropdown>
-=======
 	<AutocompleteSelect
 		multiple
 		{form}
@@ -303,7 +301,6 @@
 		label={m.supportAssets()}
 		helpText={m.supportingAssetsHelpText()}
 	/>
->>>>>>> 1df7abe5
 {/if}
 <Dropdown open={false} style="hover:text-primary-700" icon="fa-solid fa-list" header={m.more()}>
 	<TextField
