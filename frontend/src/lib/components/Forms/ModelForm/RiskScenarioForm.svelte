<script lang="ts">
	import AutocompleteSelect from '../AutocompleteSelect.svelte';
	import TextField from '$lib/components/Forms/TextField.svelte';
	import type { SuperValidated } from 'sveltekit-superforms';
	import type { ModelInfo, CacheLock } from '$lib/utils/types';
	import { m } from '$paraglide/messages';

	interface Props {
		form: SuperValidated<any>;
		model: ModelInfo;
		cacheLocks?: Record<string, CacheLock>;
		formDataCache?: Record<string, any>;
		initialData?: Record<string, any>;
		updated_fields?: Set<string>;
<<<<<<< HEAD
		[key: string]: any;
=======
		object?: any;
>>>>>>> 6c103c38
	}

	let {
		form,
		model,
		cacheLocks = {},
		formDataCache = $bindable({}),
		initialData = {},
		updated_fields = new Set(),
<<<<<<< HEAD
		...rest
=======
		object
>>>>>>> 6c103c38
	}: Props = $props();

	let isParentLocked = $derived(object?.risk_assessment?.is_locked || false);

	async function fetchDefaultRefId(riskAssessmentId: string) {
		try {
			const response = await fetch(
				`/risk-scenarios/default-ref-id/?risk_assessment=${riskAssessmentId}`
			);
			const result = await response.json();
			if (response.ok && result.results) {
				form.form.update((currentData) => {
					updated_fields.add('ref_id');
					return { ...currentData, ref_id: result.results };
				});
			} else {
				console.error(result.error || 'Failed to fetch default ref_id');
			}
		} catch (error) {
			console.error('Error fetching default ref_id:', error);
		}
	}

	const scopeFolder = $derived(rest?.scopeFolder || { id: '' });
</script>

<AutocompleteSelect
	{form}
	optionsEndpoint="risk-assessments"
	optionsExtraFields={[['perimeter', 'str']]}
	optionsLabelField="str"
	field="risk_assessment"
	cacheLock={cacheLocks['risk_assessment']}
	bind:cachedValue={formDataCache['risk_assessment']}
	label={m.riskAssessment()}
	hidden={initialData.risk_assessment}
	onChange={async (e) => {
		if (e) {
			await fetchDefaultRefId(e);
		}
	}}
/>

<TextField
	{form}
	field="ref_id"
	label={m.refId()}
	cacheLock={cacheLocks['ref_id']}
	bind:cachedValue={formDataCache['ref_id']}
/>

<AutocompleteSelect
	{form}
	multiple
	optionsEndpoint="assets"
	optionsExtraFields={[['folder', 'str']]}
	optionsDetailedUrlParameters={[
		scopeFolder?.id ? ['scope_folder_id', scopeFolder.id] : ['', undefined]
	]}
	optionsInfoFields={{
		fields: [
			{
				field: 'type'
			}
		],
		classes: 'text-blue-500'
	}}
	optionsLabelField="auto"
	field="assets"
	cacheLock={cacheLocks['assets']}
	bind:cachedValue={formDataCache['assets']}
	label={m.assets()}
/>
<AutocompleteSelect
	{form}
	multiple
	optionsEndpoint="threats"
	optionsExtraFields={[['folder', 'str']]}
	optionsDetailedUrlParameters={[
		scopeFolder?.id ? ['scope_folder_id', scopeFolder.id] : ['', undefined]
	]}
	optionsLabelField="auto"
	field="threats"
	cacheLock={cacheLocks['threats']}
	bind:cachedValue={formDataCache['threats']}
	label={m.threats()}
/><|MERGE_RESOLUTION|>--- conflicted
+++ resolved
@@ -12,11 +12,8 @@
 		formDataCache?: Record<string, any>;
 		initialData?: Record<string, any>;
 		updated_fields?: Set<string>;
-<<<<<<< HEAD
 		[key: string]: any;
-=======
 		object?: any;
->>>>>>> 6c103c38
 	}
 
 	let {
@@ -26,11 +23,8 @@
 		formDataCache = $bindable({}),
 		initialData = {},
 		updated_fields = new Set(),
-<<<<<<< HEAD
+		object,
 		...rest
-=======
-		object
->>>>>>> 6c103c38
 	}: Props = $props();
 
 	let isParentLocked = $derived(object?.risk_assessment?.is_locked || false);
