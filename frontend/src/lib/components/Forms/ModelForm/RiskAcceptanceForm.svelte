<script lang="ts">
	import AutocompleteSelect from '../AutocompleteSelect.svelte';
	import TextField from '$lib/components/Forms/TextField.svelte';
	import TextArea from '$lib/components/Forms/TextArea.svelte';
	import type { SuperValidated } from 'sveltekit-superforms';
	import type { ModelInfo, CacheLock } from '$lib/utils/types';
	import { page } from '$app/stores';
	import * as m from '$paraglide/messages.js';

	export let form: SuperValidated<any>;
	export let model: ModelInfo;
	export let cacheLocks: Record<string, CacheLock> = {};
	export let formDataCache: Record<string, any> = {};
	export let object: Record<string, any> = {};
	export let initialData: Record<string, any> = {};
</script>

<TextField
	{form}
	type="date"
	field="expiry_date"
	label={m.expiryDate()}
	helpText={m.expiryDateHelpText()}
	cacheLock={cacheLocks['expiry_date']}
	bind:cachedValue={formDataCache['expiry_date']}
/>
{#if object.id && $page.data.user.id === object.approver}
	<TextArea
		disabled={$page.data.user.id !== object.approver}
		{form}
		field="justification"
		label={m.justification()}
		helpText={m.riskAcceptanceJusitficationHelpText()}
		cacheLock={cacheLocks['justification']}
		bind:cachedValue={formDataCache['justification']}
	/>
{/if}
<AutocompleteSelect
	{form}
	optionsEndpoint="folders?content_type=DO"
	field="folder"
	cacheLock={cacheLocks['folder']}
	bind:cachedValue={formDataCache['folder']}
	label={m.domain()}
	hidden={initialData.folder}
/>
<AutocompleteSelect
	{form}
	optionsEndpoint="users?is_approver=true"
	optionsLabelField="email"
	field="approver"
	cacheLock={cacheLocks['approver']}
	bind:cachedValue={formDataCache['approver']}
	nullable={true}
	label={m.approver()}
	helpText={m.approverHelpText()}
/>
<AutocompleteSelect
	{form}
<<<<<<< HEAD
	optionsEndpoint="risk-scenarios"
	optionsExtraFields={[
		['project', 'str'],
		['risk_assessment', 'str']
	]}
=======
	options={getOptions({
		objects: model.foreignKeys['risk_scenarios'],
		extra_fields: [
			['perimeter', 'str'],
			['risk_assessment', 'str']
		]
	})}
>>>>>>> 1bcf8318
	field="risk_scenarios"
	cacheLock={cacheLocks['risk_scenarios']}
	bind:cachedValue={formDataCache['risk_scenarios']}
	label={m.riskScenarios()}
	helpText={m.riskAcceptanceRiskScenariosHelpText()}
	multiple
/><|MERGE_RESOLUTION|>--- conflicted
+++ resolved
@@ -57,21 +57,11 @@
 />
 <AutocompleteSelect
 	{form}
-<<<<<<< HEAD
 	optionsEndpoint="risk-scenarios"
 	optionsExtraFields={[
-		['project', 'str'],
+		['perimeter', 'str'],
 		['risk_assessment', 'str']
 	]}
-=======
-	options={getOptions({
-		objects: model.foreignKeys['risk_scenarios'],
-		extra_fields: [
-			['perimeter', 'str'],
-			['risk_assessment', 'str']
-		]
-	})}
->>>>>>> 1bcf8318
 	field="risk_scenarios"
 	cacheLock={cacheLocks['risk_scenarios']}
 	bind:cachedValue={formDataCache['risk_scenarios']}
