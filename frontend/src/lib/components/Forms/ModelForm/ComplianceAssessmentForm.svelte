--- conflicted
+++ resolved
@@ -9,11 +9,8 @@
 	import Checkbox from '../Checkbox.svelte';
 	import Dropdown from '$lib/components/Dropdown/Dropdown.svelte';
 	import { page } from '$app/state';
-<<<<<<< HEAD
 	import FrameworkResultSnippet from '$lib/components/Snippets/AutocompleteSelect/FrameworkResultSnippet.svelte';
-=======
-
->>>>>>> 417beaf1
+
 	interface Props {
 		form: SuperValidated<any>;
 		model: ModelInfo;
@@ -101,7 +98,6 @@
 	label={m.perimeter()}
 	hidden={initialData.perimeter && context !== 'clone'}
 />
-<<<<<<< HEAD
 {#if context === 'fromBaseline' && initialData.baseline}
 	<AutocompleteSelect
 		{form}
@@ -140,32 +136,6 @@
 		mount={async (e) => handleFrameworkChange(e)}
 	/>
 {/if}
-{#if implementationGroupsChoices.length > 0}
-	<AutocompleteSelect
-		multiple
-		translateOptions={false}
-		{form}
-		options={implementationGroupsChoices}
-		field="selected_implementation_groups"
-		cacheLock={cacheLocks['selected_implementation_groups']}
-		bind:cachedValue={formDataCache['selected_implementation_groups']}
-		label={m.selectedImplementationGroups()}
-	/>
-=======
-<AutocompleteSelect
-	{form}
-	disabled={object.id || context === 'clone'}
-	optionsEndpoint="frameworks"
-	optionsDetailedUrlParameters={context === 'fromBaseline'
-		? [['baseline', initialData.baseline]]
-		: []}
-	field="framework"
-	cacheLock={cacheLocks['framework']}
-	bind:cachedValue={formDataCache['framework']}
-	label={context === 'clone' ? m.framework() : m.targetFramework()}
-	onChange={async (e) => handleFrameworkChange(e)}
-	mount={async (e) => handleFrameworkChange(e)}
-/>
 {#if implementationGroupsChoices.length > 0 && !is_dynamic}
 	{#key implementationGroupsChoices}
 		<AutocompleteSelect
@@ -179,7 +149,6 @@
 			label={m.selectedImplementationGroups()}
 		/>
 	{/key}
->>>>>>> 417beaf1
 {/if}
 <AutocompleteSelect
 	{form}
