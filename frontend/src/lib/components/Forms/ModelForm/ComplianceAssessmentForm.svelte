--- conflicted
+++ resolved
@@ -86,7 +86,6 @@
 	label={m.perimeter()}
 	hidden={initialData.perimeter && context !== 'clone'}
 />
-<<<<<<< HEAD
 {#if context === 'fromBaseline' && initialData.baseline}
 	<AutocompleteSelect
 		{form}
@@ -112,33 +111,19 @@
 {:else}
 	<AutocompleteSelect
 		{form}
-		disabled={object.id}
+		disabled={object.id || context === 'clone'}
 		optionsEndpoint="frameworks"
-		optionsDetailedUrlParameters={[['baseline', initialData.baseline]]}
+		optionsDetailedUrlParameters={context === 'fromBaseline'
+			? [['baseline', initialData.baseline]]
+			: []}
 		field="framework"
 		cacheLock={cacheLocks['framework']}
 		bind:cachedValue={formDataCache['framework']}
-		label={m.targetFramework()}
+		label={context === 'clone' ? m.framework() : m.targetFramework()}
 		onChange={async (e) => handleFrameworkChange(e)}
 		mount={async (e) => handleFrameworkChange(e)}
 	/>
 {/if}
-=======
-<AutocompleteSelect
-	{form}
-	disabled={object.id || context === 'clone'}
-	optionsEndpoint="frameworks"
-	optionsDetailedUrlParameters={context === 'fromBaseline'
-		? [['baseline', initialData.baseline]]
-		: []}
-	field="framework"
-	cacheLock={cacheLocks['framework']}
-	bind:cachedValue={formDataCache['framework']}
-	label={context === 'clone' ? m.framework() : m.targetFramework()}
-	onChange={async (e) => handleFrameworkChange(e)}
-	mount={async (e) => handleFrameworkChange(e)}
-/>
->>>>>>> 7ad8049e
 {#if implementationGroupsChoices.length > 0}
 	<AutocompleteSelect
 		multiple
