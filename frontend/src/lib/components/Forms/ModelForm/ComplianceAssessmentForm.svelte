--- conflicted
+++ resolved
@@ -76,26 +76,9 @@
 	field="framework"
 	cacheLock={cacheLocks['framework']}
 	bind:cachedValue={formDataCache['framework']}
-<<<<<<< HEAD
 	label={m.targetFramework()}
-	on:change={async (e) => {
-		if (e.detail) {
-			await fetch(`/frameworks/${e.detail}`)
-				.then((r) => r.json())
-				.then((r) => {
-					const implementation_groups = r['implementation_groups_definition'] || [];
-					model.selectOptions['selected_implementation_groups'] = implementation_groups.map(
-						(group) => ({ label: group.name, value: group.ref_id })
-					);
-					suggestions = r['reference_controls'].length > 0;
-				});
-		}
-	}}
-=======
-	label={m.framework()}
 	on:change={async (e) => handleFrameworkChange(e.detail)}
 	on:mount={async (e) => handleFrameworkChange(e.detail)}
->>>>>>> 9933fdcb
 />
 {#if model.selectOptions['selected_implementation_groups'] && model.selectOptions['selected_implementation_groups'].length}
 	<AutocompleteSelect
