--- conflicted
+++ resolved
@@ -25,12 +25,9 @@
 		{ field: 'privacy', label: m.privacy() },
 		{ field: 'experimental', label: m.experimental() },
 		{ field: 'inherent_risk', label: m.inherentRisk() },
-<<<<<<< HEAD
-		{ field: 'publish', label: m.publish() }
-=======
+		{ field: 'publish', label: m.publish() },
 		{ field: 'organisation_objectives', label: m.organisationObjectives() },
 		{ field: 'organisation_issues', label: m.organisationIssues() }
->>>>>>> c5679016
 	];
 </script>
 
