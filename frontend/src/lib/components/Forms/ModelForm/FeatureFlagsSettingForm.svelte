<script lang="ts">
	import type { SuperValidated } from 'sveltekit-superforms';
	import { m } from '$paraglide/messages';
	import Checkbox from '$lib/components/Forms/Checkbox.svelte';

	interface Props {
		form: SuperValidated<any>;
	}

	let { form }: Props = $props();

	// Config for feature flags
	const featureFlagFields = [
		{ field: 'xrays', label: m.xRays() },
		{ field: 'incidents', label: m.incidents() },
		{ field: 'tasks', label: m.tasks() },
		{ field: 'risk_acceptances', label: m.riskAcceptances() },
		{ field: 'exceptions', label: m.securityExceptions() },
		{ field: 'follow_up', label: m.followUp() },
		{ field: 'ebiosrm', label: m.ebiosRM() },
		{ field: 'scoring_assistant', label: m.scoringAssistant() },
		{ field: 'vulnerabilities', label: m.vulnerabilities() },
		{ field: 'compliance', label: m.compliance() },
		{ field: 'tprm', label: m.thirdParty() },
		{ field: 'privacy', label: m.privacy() },
		{ field: 'experimental', label: m.experimental() },
		{ field: 'inherent_risk', label: m.inherentRisk() },
		{ field: 'organisation_objectives', label: m.organisationObjectives() },
		{ field: 'organisation_issues', label: m.organisationIssues() },
<<<<<<< HEAD
		{ field: 'quantitative_risk_studies', label: m.quantitativeRiskStudies() }
=======
		{ field: 'terminologies', label: m.terminologies() }
>>>>>>> 2ae1bc94
	];
</script>

<div
	class="mx-auto grid grid-cols-1 sm:grid-cols-2 md:grid-cols-3 lg:grid-cols-5 xl:grid-cols-6 2xl:grid-cols-7 gap-y-2 gap-x-4"
>
	{#each featureFlagFields as { field, label }}
		<div class="ml-auto">
			<Checkbox {form} {field} {label} />
		</div>
	{/each}
</div><|MERGE_RESOLUTION|>--- conflicted
+++ resolved
@@ -27,11 +27,8 @@
 		{ field: 'inherent_risk', label: m.inherentRisk() },
 		{ field: 'organisation_objectives', label: m.organisationObjectives() },
 		{ field: 'organisation_issues', label: m.organisationIssues() },
-<<<<<<< HEAD
-		{ field: 'quantitative_risk_studies', label: m.quantitativeRiskStudies() }
-=======
+		{ field: 'quantitative_risk_studies', label: m.quantitativeRiskStudies() },
 		{ field: 'terminologies', label: m.terminologies() }
->>>>>>> 2ae1bc94
 	];
 </script>
 
