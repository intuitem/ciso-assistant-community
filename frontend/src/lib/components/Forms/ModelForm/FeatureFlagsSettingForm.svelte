<script lang="ts">
	import type { SuperValidated } from 'sveltekit-superforms';
	import { m } from '$paraglide/messages';
	import Checkbox from '$lib/components/Forms/Checkbox.svelte';

	import { page } from '$app/state';

	interface Props {
		form: SuperValidated<any>;
	}

	let { form }: Props = $props();

	// Config for feature flags
	const featureFlagFields = [
		{ field: 'xrays', label: m.xRays() },
		{ field: 'incidents', label: m.incidents() },
		{ field: 'tasks', label: m.tasks() },
		{ field: 'risk_acceptances', label: m.riskAcceptances() },
		{ field: 'exceptions', label: m.securityExceptions() },
		{ field: 'follow_up', label: m.followUp() },
		{ field: 'ebiosrm', label: m.ebiosRM() },
		{ field: 'scoring_assistant', label: m.scoringAssistant() },
		{ field: 'vulnerabilities', label: m.vulnerabilities() },
		{ field: 'compliance', label: m.compliance() },
		{ field: 'campaigns', label: m.campaigns() },
		{ field: 'tprm', label: m.thirdParty() },
		{ field: 'privacy', label: m.privacy() },
		{ field: 'experimental', label: m.experimental() },
		{ field: 'inherent_risk', label: m.inherentRisk() },
		{ field: 'organisation_objectives', label: m.organisationObjectives() },
		{ field: 'organisation_issues', label: m.organisationIssues() },
		{ field: 'quantitative_risk_studies', label: m.quantitativeRiskStudies() },
		{ field: 'terminologies', label: m.terminologies() },
		{ field: 'bia', label: m.businessImpactAnalysis() },
		{ field: 'project_management', label: m.projectManagement() },
		{ field: 'contracts', label: m.contracts() },
		{ field: 'reports', label: m.reports() },
<<<<<<< HEAD
		{ field: 'validation_flows', label: m.validationFlows() }
	].filter(({ field }) => field in page.data.featureFlagSettings);
=======
		{ field: 'validation_flows', label: m.validationFlows() },
		{ field: 'outgoing_webhooks', label: m.webhooks() }
	];
>>>>>>> 71819da1
</script>

<div
	class="mx-auto grid grid-cols-1 sm:grid-cols-2 md:grid-cols-3 lg:grid-cols-5 xl:grid-cols-6 2xl:grid-cols-7 gap-y-4 gap-x-4"
>
	{#each featureFlagFields as { field, label }}
		<div class="ml-auto">
			<Checkbox {form} {field} {label} />
		</div>
	{/each}
</div><|MERGE_RESOLUTION|>--- conflicted
+++ resolved
@@ -36,14 +36,9 @@
 		{ field: 'project_management', label: m.projectManagement() },
 		{ field: 'contracts', label: m.contracts() },
 		{ field: 'reports', label: m.reports() },
-<<<<<<< HEAD
-		{ field: 'validation_flows', label: m.validationFlows() }
-	].filter(({ field }) => field in page.data.featureFlagSettings);
-=======
 		{ field: 'validation_flows', label: m.validationFlows() },
 		{ field: 'outgoing_webhooks', label: m.webhooks() }
-	];
->>>>>>> 71819da1
+	].filter(({ field }) => field in page.data.featureFlagSettings);
 </script>
 
 <div
