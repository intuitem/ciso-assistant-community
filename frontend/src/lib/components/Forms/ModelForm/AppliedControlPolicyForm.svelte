<script lang="ts">
	import AutocompleteSelect from '../AutocompleteSelect.svelte';
	import Select from '../Select.svelte';
	import Checkbox from '$lib/components/Forms/Checkbox.svelte';
	import TextField from '$lib/components/Forms/TextField.svelte';
	import NumberField from '$lib/components/Forms/NumberField.svelte';
	import { getOptions } from '$lib/utils/crud';
	import type { SuperValidated } from 'sveltekit-superforms';
	import type { ModelInfo, CacheLock } from '$lib/utils/types';
	import * as m from '$paraglide/messages.js';

	export let form: SuperValidated<any>;
	export let model: ModelInfo;
	export let duplicate: boolean = false;
	export let cacheLocks: Record<string, CacheLock> = {};
	export let formDataCache: Record<string, any> = {};
	export let schema: any = {};
	export let initialData: Record<string, any> = {};

	if (model.selectOptions && 'priority' in model.selectOptions) {
		model.selectOptions['priority'].forEach((element) => {
			element.value = parseInt(element.value);
		});
	}
</script>

<<<<<<< HEAD
{#if !duplicate}
	{#if schema.shape.category}
		<Select
			{form}
			options={model.selectOptions['category']}
			field="category"
			label={m.category()}
			cacheLock={cacheLocks['category']}
			bind:cachedValue={formDataCache['category']}
		/>
	{/if}
=======
<TextField
	{form}
	field="ref_id"
	label={m.refId()}
	cacheLock={cacheLocks['ref_id']}
	bind:cachedValue={formDataCache['ref_id']}
/>
{#if schema.shape.category}
>>>>>>> 4b803b3b
	<Select
		{form}
		options={model.selectOptions['csf_function']}
		field="csf_function"
		label={m.csfFunction()}
		cacheLock={cacheLocks['csf_function']}
		bind:cachedValue={formDataCache['csf_function']}
	/>
	<Select
		{form}
		options={model.selectOptions['priority']}
		field="priority"
		label={m.priority()}
		cacheLock={cacheLocks['priority']}
		bind:cachedValue={formDataCache['priority']}
	/>
	<AutocompleteSelect
		{form}
		multiple
		options={getOptions({ objects: model.foreignKeys['owner'], label: 'email' })}
		field="owner"
		cacheLock={cacheLocks['owner']}
		bind:cachedValue={formDataCache['owner']}
		label={m.owner()}
	/>
	<Select
		{form}
		options={model.selectOptions['status']}
		field="status"
		label={m.status()}
		cacheLock={cacheLocks['status']}
		bind:cachedValue={formDataCache['status']}
	/>
	<AutocompleteSelect
		{form}
		multiple
		options={getOptions({
			objects: model.foreignKeys['evidences'],
			extra_fields: [['folder', 'str']]
		})}
		field="evidences"
		cacheLock={cacheLocks['evidences']}
		bind:cachedValue={formDataCache['evidences']}
		label={m.evidences()}
	/>
	<TextField
		type="date"
		{form}
		field="start_date"
		label={m.startDate()}
		helpText={m.startDateHelpText()}
		cacheLock={cacheLocks['start_date']}
		bind:cachedValue={formDataCache['start_date']}
	/>
	<TextField
		type="date"
		{form}
		field="eta"
		label={m.eta()}
		helpText={m.etaHelpText()}
		cacheLock={cacheLocks['eta']}
		bind:cachedValue={formDataCache['eta']}
	/>
	<TextField
		type="date"
		{form}
		field="expiry_date"
		label={m.expiryDate()}
		helpText={m.expiryDateHelpText()}
		cacheLock={cacheLocks['expiry_date']}
		bind:cachedValue={formDataCache['expiry_date']}
	/>
	<TextField
		{form}
		field="link"
		label={m.link()}
		helpText={m.linkHelpText()}
		cacheLock={cacheLocks['link']}
		bind:cachedValue={formDataCache['link']}
	/>
	<Select
		{form}
		options={model.selectOptions['effort']}
		field="effort"
		label={m.effort()}
		helpText={m.effortHelpText()}
		cacheLock={cacheLocks['effort']}
		bind:cachedValue={formDataCache['effort']}
	/>
	<NumberField
		{form}
		field="cost"
		label={m.cost()}
		helpText={m.costHelpText()}
		cacheLock={cacheLocks['cost']}
		bind:cachedValue={formDataCache['cost']}
	/>
{/if}

{#if duplicate}
	<Checkbox
		{form}
		field="duplicate_evidences"
		label={m.bringTheEvidences()}
		helpText={m.bringTheEvidencesHelpText()}
	/>
{/if}

<AutocompleteSelect
	{form}
	options={getOptions({ objects: model.foreignKeys['folder'] })}
	field="folder"
	cacheLock={cacheLocks['folder']}
	bind:cachedValue={formDataCache['folder']}
	label={m.domain()}
	hidden={initialData.folder}
/><|MERGE_RESOLUTION|>--- conflicted
+++ resolved
@@ -24,8 +24,14 @@
 	}
 </script>
 
-<<<<<<< HEAD
 {#if !duplicate}
+	<TextField
+		{form}
+		field="ref_id"
+		label={m.refId()}
+		cacheLock={cacheLocks['ref_id']}
+		bind:cachedValue={formDataCache['ref_id']}
+	/>
 	{#if schema.shape.category}
 		<Select
 			{form}
@@ -36,16 +42,6 @@
 			bind:cachedValue={formDataCache['category']}
 		/>
 	{/if}
-=======
-<TextField
-	{form}
-	field="ref_id"
-	label={m.refId()}
-	cacheLock={cacheLocks['ref_id']}
-	bind:cachedValue={formDataCache['ref_id']}
-/>
-{#if schema.shape.category}
->>>>>>> 4b803b3b
 	<Select
 		{form}
 		options={model.selectOptions['csf_function']}
