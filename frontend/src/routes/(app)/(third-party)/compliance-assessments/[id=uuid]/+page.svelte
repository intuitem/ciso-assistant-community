<script lang="ts">
	import { run } from 'svelte/legacy';

	import { page } from '$app/state';
	import RecursiveTreeView from '$lib/components/TreeView/RecursiveTreeView.svelte';

	import { onMount } from 'svelte';

	import type { ModalComponent, ModalSettings, TreeViewNode } from '@skeletonlabs/skeleton-svelte';

	import { Switch, ProgressRing, Popover } from '@skeletonlabs/skeleton-svelte';

	import { goto } from '$app/navigation';

	import {} from '@skeletonlabs/skeleton-svelte';
	import type { ActionData, PageData } from './$types';
	import TreeViewItemContent from './TreeViewItemContent.svelte';
	import TreeViewItemLead from './TreeViewItemLead.svelte';

	import Anchor from '$lib/components/Anchor/Anchor.svelte';
	import CreateModal from '$lib/components/Modals/CreateModal.svelte';

	import { complianceResultColorMap, complianceStatusColorMap } from '$lib/utils/constants';

	import DonutChart from '$lib/components/Chart/DonutChart.svelte';
	import FrameworkEquivalence from '$lib/components/FrameworkEquivalence/FrameworlEquivalence.svelte';
	import { URL_MODEL_MAP } from '$lib/utils/crud';
	import type { Node } from './types';

	import { safeTranslate } from '$lib/utils/i18n';
	import { m } from '$paraglide/messages';
	import { formatDateOrDateTime } from '$lib/utils/datetime';
	import { getLocale } from '$paraglide/runtime.js';

	import List from '$lib/components/List/List.svelte';
	import ConfirmModal from '$lib/components/Modals/ConfirmModal.svelte';
	import { displayScoreColor, darkenColor } from '$lib/utils/helpers';
	import { auditFiltersStore, expandedNodesState } from '$lib/utils/stores';
	import { derived } from 'svelte/store';
	import { canPerformAction } from '$lib/utils/access-control';
	import MarkdownRenderer from '$lib/components/MarkdownRenderer.svelte';
	import FrameworkMappingsChart from '$lib/components/FrameworkMappingsChart/FrameworkMappingsChart.svelte';

	interface Props {
		data: PageData;
		form: ActionData;
	}

	let { data, form }: Props = $props();

	const user = page.data.user;
	const model = URL_MODEL_MAP['compliance-assessments'];
	const canEditObject: boolean = canPerformAction({
		user,
		action: 'change',
		model: model.name,
		domain: data.compliance_assessment.folder.id
	});
	const requirementAssessmentModel = URL_MODEL_MAP['requirement-assessments'];
	const canEditRequirementAssessment: boolean =
		!data.compliance_assessment.is_locked &&
		canPerformAction({
			user,
			action: 'change',
			model: requirementAssessmentModel.name,
			domain: data.compliance_assessment.folder.id
		});

	const has_threats = data.threats.total_unique_threats > 0;

	let threatDialogOpen = $state(false);
	let dialogElement = $state();

	function openThreatsDialog() {
		threatDialogOpen = true;
		// Need to use the next tick to ensure the dialog is in the DOM
		setTimeout(() => {
			if (dialogElement) dialogElement.showModal();
		}, 0);
	}

	function closeThreatsDialog() {
		threatDialogOpen = false;
		if (dialogElement) dialogElement.close();
	}

	import ForceCirclePacking from '$lib/components/DataViz/ForceCirclePacking.svelte';
	import { getModalStore, type ModalStore } from '$lib/components/Modals/stores';
	import FrameworlEquivalence from '$lib/components/FrameworkEquivalence/FrameworlEquivalence.svelte';
	import Dropdown from '$lib/components/Dropdown/Dropdown.svelte';

	function handleKeydown(event: KeyboardEvent) {
		if (event.metaKey || event.ctrlKey) return;
		if (document.activeElement?.tagName !== 'BODY') return; // otherwise it will interfere with input fields
		if (event.key === 'f') {
			event.preventDefault();
			goto(`${page.url.pathname}/flash-mode`);
		}
		if (event.key === 't') {
			event.preventDefault();
			goto(`${page.url.pathname}/table-mode`);
		}
	}

	onMount(() => {
		// Add event listener to the document
		document.addEventListener('keydown', handleKeydown);

		// Cleanup function to remove event listener
		return () => {
			document.removeEventListener('keydown', handleKeydown);
		};
	});

	const countResults = (
		node: Node,
		resultCounts: Record<string, number> = {}
	): Record<string, number> => {
		if (node.result && node.assessable) {
			resultCounts[node.result] = (resultCounts[node.result] || 0) + 1;
		}
		if (node.status && node.assessable) {
			resultCounts[node.status] = (resultCounts[node.status] || 0) + 1;
		}
		if (node.is_scored && node.assessable && node.result !== 'not_applicable') {
			resultCounts['scored'] = (resultCounts['scored'] || 0) + 1;
			const nodeDocumentationScore = data.compliance_assessment.show_documentation_score
				? node.documentation_score
				: 0;
			resultCounts['total_documentation_score'] =
				(resultCounts['total_documentation_score'] || 0) + nodeDocumentationScore;
			resultCounts['total_score'] = (resultCounts['total_score'] || 0) + node.score;
		}

		if (node.children && Object.keys(node.children).length > 0) {
			for (const childId in node.children) {
				if (Object.prototype.hasOwnProperty.call(node.children, childId)) {
					const childNode = node.children[childId];
					countResults(childNode, resultCounts);
				}
			}
		}
		return resultCounts;
	};

	let id = $state(page.params.id);
	// derive the current filters for this audit ID
	const currentFilters = derived(auditFiltersStore, ($f) => $f[id] ?? {});
	// reactive values that update whenever auditFiltersStore changes
	let selectedStatus = $state([]);
	let selectedResults = $state([]);
	let displayOnlyAssessableNodes = $state(false);
	$effect(
		() =>
			({
				selectedStatus = [],
				selectedResults = [],
				displayOnlyAssessableNodes = false
			} = $currentFilters)
	);

	function toggleItem(item, selectedItems) {
		if (selectedItems.includes(item)) {
			return selectedItems.filter((s) => s !== item);
		} else {
			return [...selectedItems, item];
		}
	}

	function toggleStatus(status) {
		selectedStatus = toggleItem(status, selectedStatus);
		auditFiltersStore.setStatus(page.params.id, selectedStatus);
	}

	function toggleResult(result) {
		selectedResults = toggleItem(result, selectedResults);
		auditFiltersStore.setResults(page.params.id, selectedResults);
	}

	function isNodeHidden(node: Node, displayOnlyAssessableNodes: boolean): boolean {
		const hasAssessableChildren = Object.keys(node.children || {}).length > 0;
		return (
			(displayOnlyAssessableNodes && !node.assessable && !hasAssessableChildren) ||
			(node.assessable &&
				((selectedStatus.length > 0 && !selectedStatus.includes(node.status)) ||
					(selectedResults.length > 0 && !selectedResults.includes(node.result))))
		);
	}
	function transformToTreeView(nodes: Node[], hasParentNode: boolean = false) {
		return nodes.map(([id, node]) => {
			node.resultCounts = countResults(node);
			const hidden = isNodeHidden(node, displayOnlyAssessableNodes);

			return {
				id: id,
				content: TreeViewItemContent,
				contentProps: {
					...node,
					canEditRequirementAssessment,
					hasParentNode,
					showDocumentationScore: data.compliance_assessment.show_documentation_score,
					hidden,
					selectedStatus
				},
				lead: TreeViewItemLead,
				leadProps: {
					statusI18n: node.status_i18n,
					resultI18n: node.result_i18n,
					assessable: node.assessable,
					statusColor: complianceStatusColorMap[node.status],
					resultColor: complianceResultColorMap[node.result],
					score: node.score,
					documentationScore: node.documentation_score,
					isScored: node.is_scored,
					showDocumentationScore: data.compliance_assessment.show_documentation_score,
					max_score: node.max_score
				},
				children: node.children ? transformToTreeView(Object.entries(node.children), true) : []
			};
		});
	}
	let treeViewNodes: TreeViewNode[] = $state();

	function assessableNodesCount(nodes: TreeViewNode[]): number {
		let count = 0;
		for (const node of nodes) {
			if (node.contentProps.assessable) {
				count++;
			}
			if (node.children) {
				count += assessableNodesCount(node.children);
			}
		}
		return count;
	}

	let expandedNodes: TreeViewNode[] = $state([]);

	expandedNodes = $expandedNodesState;

	const modalStore: ModalStore = getModalStore();

	function modalCreateForm(): void {
		const modalComponent: ModalComponent = {
			ref: CreateModal,
			props: {
				form: data.auditCreateForm,
				context: 'fromBaseline',
				model: data.auditModel,
				debug: false
			}
		};
		const modal: ModalSettings = {
			type: 'component',
			component: modalComponent,
			// Data
			title: m.createAuditFromBaseline()
		};
		modalStore.trigger(modal);
	}

	function modalCreateCloneForm(): void {
		const modalComponent: ModalComponent = {
			ref: CreateModal,
			props: {
				form: data.auditCloneForm,
				context: 'clone',
				model: data.auditModel,
				debug: false
			}
		};
		const modal: ModalSettings = {
			type: 'component',
			component: modalComponent,
			// Data
			title: m.cloneAudit()
		};
		modalStore.trigger(modal);
	}
	let syncingToActionsIsLoading = $state(false);
	async function modalConfirmSyncToActions(
		id: string,
		name: string,
		action: string
	): Promise<void> {
		const requirementAssessmentsSync = await fetch(
			`/compliance-assessments/${page.params.id}/sync-to-actions`,
			{ method: 'POST' }
		).then((response) => {
			if (response.ok) {
				return response.json();
			} else {
				throw new Error('Failed to fetch requirement assessments sync data');
			}
		});
		const modalComponent: ModalComponent = {
			ref: ConfirmModal,
			props: {
				_form: data.form,
				id: id,
				debug: false,
				URLModel: 'compliance-assessments',
				formAction: action,
				bodyComponent: List,
				bodyProps: {
					items: Object.values(requirementAssessmentsSync.changes).map(
						(req) => `${req.str}, ${safeTranslate(req.current)} -> ${safeTranslate(req.new)}`
					),
					message: m.theFollowingChangesWillBeApplied()
				}
			}
		};
		const modal: ModalSettings = {
			type: 'component',
			component: modalComponent,
			// Data
			title: m.syncToAppliedControls(),
			body: m.syncToAppliedControlsMessage({
				count: data.compliance_assessment.framework.reference_controls.length //change this
			}),
			response: (r: boolean) => {
				syncingToActionsIsLoading = r;
			}
		};
		modalStore.trigger(modal);
	}
	let createAppliedControlsLoading = $state(false);

	function modalConfirmCreateSuggestedControls(id: string, name: string, action: string): void {
		const modalComponent: ModalComponent = {
			ref: ConfirmModal,
			props: {
				_form: data.form,
				id: id,
				debug: false,
				URLModel: 'compliance-assessments',
				formAction: action,
				bodyComponent: List,
				bodyProps: {
					items: data.compliance_assessment.framework.reference_controls,
					message: m.theFollowingControlsWillBeAddedColon()
				}
			}
		};
		const modal: ModalSettings = {
			type: 'component',
			component: modalComponent,
			// Data
			title: m.suggestControls(),
			body: m.createAppliedControlsFromSuggestionsConfirmMessage({
				count: data.compliance_assessment.framework.reference_controls.length
			}),
			response: (r: boolean) => {
				createAppliedControlsLoading = r;
			}
		};
		modalStore.trigger(modal);
	}

	let tree = $derived(data.tree);
	let compliance_assessment_donut_values = $derived(data.compliance_assessment_donut_values);

	let exportPopupOpen = $state(false);
	let filterPopupOpen = $state(false);

	run(() => {
		if (tree) {
			treeViewNodes = transformToTreeView(Object.entries(tree));
		}
	});
	run(() => {
		expandedNodesState.set(expandedNodes);
	});
	run(() => {
		if (syncingToActionsIsLoading === true && (form || form?.error))
			syncingToActionsIsLoading = false;
	});
	run(() => {
		if (createAppliedControlsLoading === true && (form || form?.error))
			createAppliedControlsLoading = false;
	});
	run(() => {
		if (form?.message?.requirementAssessmentsSync) console.log(form);
	});

	let filterCount = $derived(
		(selectedStatus.length > 0 ? 1 : 0) +
			(selectedResults.length > 0 ? 1 : 0) +
			(displayOnlyAssessableNodes ? 1 : 0)
	);
</script>

<div class="flex flex-col space-y-4 whitespace-pre-line">
	{#if data.compliance_assessment.is_locked}
		<div
			class="alert bg-yellow-100 border border-yellow-300 text-yellow-800 px-4 py-3 rounded-lg shadow-sm"
		>
			<div class="flex items-center">
				<i class="fa-solid fa-lock text-yellow-600 mr-2"></i>
				<span class="font-medium">{m.lockedAssessment()}</span>
				<span class="ml-2 text-sm">{m.lockedAssessmentMessage()}</span>
			</div>
		</div>
	{/if}
	<div class="flex flex-col card px-6 py-4 bg-white shadow-lg w-full">
		<div class="flex flex-row justify-between">
			<div class="flex flex-col space-y-2 whitespace-pre-line w-1/5 pr-1">
				{#each Object.entries(data.compliance_assessment).filter(([key, value]) => {
					const fieldsToShow = ['ref_id', 'name', 'description', 'perimeter', 'framework', 'authors', 'reviewers', 'status', 'selected_implementation_groups', 'assets', 'evidences', 'campaign'];
					if (!fieldsToShow.includes(key)) return false;
					// Hide selected_implementation_groups if framework doesn't support implementation groups
					if (key === 'selected_implementation_groups' && (!data.compliance_assessment.framework.implementation_groups_definition || !Array.isArray(data.compliance_assessment.framework.implementation_groups_definition) || data.compliance_assessment.framework.implementation_groups_definition.length === 0)) return false;
					return true;
				}) as [key, value]}
					<div class="flex flex-col">
						<div
							class="text-sm font-medium text-gray-800 capitalize-first"
							data-testid={key.replaceAll('_', '-') + '-field-title'}
						>
							{safeTranslate(key)}
						</div>
						<ul class="text-sm">
							<li
								class="text-gray-600 list-none"
								data-testid={key.replaceAll('_', '-') + '-field-value'}
							>
								{#if value}
									{#if Array.isArray(value)}
										<ul>
											{#each value as val}
												<li>
													{#if val.str && val.id}
														{@const itemHref = `/${
															URL_MODEL_MAP[data.URLModel]['foreignKeyFields']?.find(
																(item) => item.field === key
															)?.urlModel
														}/${val.id}`}
														{#if !page.data.user.is_third_party}
															<Anchor href={itemHref} class="anchor">{val.str}</Anchor>
														{:else}
															{val.str}
														{/if}
													{:else}
														{val}
													{/if}
												</li>
											{/each}
										</ul>
									{:else if value.str && value.id}
										{@const itemHref = `/${
											URL_MODEL_MAP['compliance-assessments']['foreignKeyFields']?.find(
												(item) => item.field === key
											)?.urlModel
										}/${value.id}`}
										{#if !page.data.user.is_third_party}
											<Anchor href={itemHref} class="anchor">{value.str}</Anchor>
										{:else}
											{value.str}
										{/if}
									{:else if key === 'description'}
										<MarkdownRenderer content={value} />
									{:else}
										{safeTranslate(value.str ?? value)}
									{/if}
								{:else}
									--
								{/if}
							</li>
						</ul>
					</div>
				{/each}
				<div>
					<div class="font-medium">{m.createdAt()}</div>
					{formatDateOrDateTime(data.compliance_assessment.created_at, getLocale())}
				</div>
			</div>
			{#key compliance_assessment_donut_values}
				<div class="flex w-1/3 relative">
					{#if data.global_score.score >= 0}
						<div class="absolute font-bold text-sm">{m.maturity()}</div>
						<div class="flex justify-center items-center w-full">
							<ProgressRing
								strokeWidth="20px"
								meterStroke={displayScoreColor(
									data.global_score.score,
									data.global_score.max_score
								)}
								value={(data.global_score.score * 100) / data.global_score.max_score}
								size="size-52"
							>
								<p class="font-semibold text-4xl">{data.global_score.score}</p>
							</ProgressRing>
						</div>
					{/if}
				</div>
				<div class="w-1/3">
					<DonutChart
						s_label="Result"
						name="compliance_result"
						title={m.compliance()}
						orientation="horizontal"
						values={compliance_assessment_donut_values.result.values}
						colors={compliance_assessment_donut_values.result.values.map(
							(object) => object.itemStyle.color
						)}
					/>
				</div>
				<div class="w-1/3">
					<DonutChart
						s_label="Status"
						name="compliance_status"
						title={m.progress()}
						orientation="horizontal"
						values={compliance_assessment_donut_values.status.values}
						colors={compliance_assessment_donut_values.status.values.map(
							(object) => object.itemStyle.color
						)}
					/>
				</div>
			{/key}
			<div class="flex flex-col space-y-2 ml-4">
				<div class="flex flex-row space-x-2">
					<Popover
						open={exportPopupOpen}
						onOpenChange={(e) => (exportPopupOpen = e.open)}
						positioning={{ placement: 'bottom' }}
						triggerBase="btn preset-filled-primary-500 w-full"
						contentBase="card whitespace-nowrap bg-white py-2 w-fit shadow-lg space-y-1"
						zIndex="1000"
					>
						{#snippet trigger()}
							<span data-testid="export-button">
								<i class="fa-solid fa-download mr-2"></i>{m.exportButton()}
							</span>
						{/snippet}
						{#snippet content()}
							<div>
								<p class="block px-4 py-2 text-sm text-gray-800">{m.complianceAssessment()}</p>
								{#if !page.data.user.is_third_party}
									<a
										href="/compliance-assessments/{data.compliance_assessment.id}/export/csv"
										class="block px-4 py-2 text-sm text-gray-800 hover:bg-gray-200"
										>... {m.asCSV()}</a
									>
									<a
										href="/compliance-assessments/{data.compliance_assessment.id}/export/xlsx"
										class="block px-4 py-2 text-sm text-gray-800 hover:bg-gray-200"
										>... {m.asXLSX()}</a
									>
									<a
										href="/compliance-assessments/{data.compliance_assessment.id}/export/word"
										class="block px-4 py-2 text-sm text-gray-800 hover:bg-gray-200"
										>... {m.asWord()}</a
									>
								{/if}
								<a
									href="/compliance-assessments/{data.compliance_assessment.id}/export"
									class="block px-4 py-2 text-sm text-gray-800 hover:bg-gray-200">... {m.asZIP()}</a
								>
								{#if !page.data.user.is_third_party}
									<p class="block px-4 py-2 text-sm text-gray-800">{m.actionPlan()}</p>
									<a
										href="/compliance-assessments/{data.compliance_assessment
											.id}/action-plan/export/csv"
										class="block px-4 py-2 text-sm text-gray-800 hover:bg-gray-200"
										>... {m.asCSV()}</a
									>
									<a
										href="/compliance-assessments/{data.compliance_assessment
											.id}/action-plan/export/pdf"
										class="block px-4 py-2 text-sm text-gray-800 hover:bg-gray-200"
										>... {m.asPDF()}</a
									>
								{/if}
							</div>
						{/snippet}
					</Popover>
					{#if canEditObject}
						<Anchor
							breadcrumbAction="push"
							href={`${page.url.pathname}/edit?next=${page.url.pathname}`}
							class="btn preset-filled-primary-500 h-fit"
							data-testid="edit-button"
							><i class="fa-solid fa-pen-to-square mr-2"></i> {m.edit()}</Anchor
						>
					{/if}
				</div>
				{#if !page.data.user.is_third_party}
					<Anchor
						href={`${page.url.pathname}/action-plan`}
						class="btn preset-filled-primary-500 h-fit"
						breadcrumbAction="push"
						><i class="fa-solid fa-heart-pulse mr-2"></i>{m.actionPlan()}</Anchor
					>
					<Anchor
						href={`${page.url.pathname}/evidences-list`}
						class="btn preset-filled-secondary-500 h-fit"
						breadcrumbAction="push"
						><i class="fa-solid fa-file-lines mr-2"></i>{m.evidences()}</Anchor
					>
				{/if}
				<span class="pt-4 text-sm">{m.powerUps()}</span>
				{#if !page.data.user.is_third_party && !data.compliance_assessment.is_locked}
					<Anchor
						breadcrumbAction="push"
						href={`${page.url.pathname}/flash-mode`}
						class="btn text-gray-100 bg-linear-to-r from-indigo-500 to-violet-500 h-fit"
						><i class="fa-solid fa-bolt mr-2"></i> {m.flashMode()}</Anchor
					>
				{/if}
				{#if !data.compliance_assessment.is_locked}
					<Anchor
						breadcrumbAction="push"
						href={`${page.url.pathname}/table-mode`}
						class="btn text-gray-100 bg-linear-to-r from-blue-500 to-sky-500 h-fit"
						><i class="fa-solid fa-table-list mr-2"></i> {m.tableMode()}</Anchor
					>
				{/if}
				{#if !page.data.user.is_third_party}
					<button
						class="btn text-gray-100 bg-linear-to-r from-teal-500 to-emerald-500 h-fit"
						onclick={() => modalCreateForm()}
						data-testid="apply-mapping-button"
						><i class="fa-solid fa-diagram-project mr-2"></i> {m.applyMapping()}
					</button>
				{/if}

				{#if !page.data.user.is_third_party && !data.compliance_assessment.is_locked}
					<button
						class="btn text-gray-100 bg-linear-to-r from-cyan-500 to-blue-500 h-fit"
						onclick={async () => {
							await modalConfirmSyncToActions(
								data.compliance_assessment.id,
								data.compliance_assessment.name,
								'?/syncToActions'
							);
						}}
					>
						<span class="mr-2">
							{#if syncingToActionsIsLoading}
								<ProgressRing
									strokeWidth="16px"
									meterStroke="stroke-white"
									size="size-6"
									classes="-ml-2"
								/>
							{:else}
								<i class="fa-solid fa-arrows-rotate mr-2"></i>
							{/if}
						</span>
						{m.syncToAppliedControls()}
					</button>
				{/if}

				{#if Object.hasOwn(page.data.user.permissions, 'add_appliedcontrol') && data.compliance_assessment.framework.reference_controls.length > 0 && !data.compliance_assessment.is_locked}
					<button
						class="btn text-gray-100 bg-linear-to-r from-purple-500 to-fuchsia-500 h-fit"
						onclick={() => {
							modalConfirmCreateSuggestedControls(
								data.compliance_assessment.id,
								data.compliance_assessment.name,
								'?/createSuggestedControls'
							);
						}}
					>
						<span class="mr-2">
							{#if createAppliedControlsLoading}
								<ProgressRing
									strokeWidth="16px"
									meterStroke="stroke-white"
									classes="-ml-2"
									size="size-6"
								/>
							{:else}
								<i class="fa-solid fa-wand-magic-sparkles"></i>
							{/if}
						</span>
						{m.suggestControls()}
					</button>
				{/if}
				{#if has_threats && !page.data.user.is_third_party}
					<button
						class="btn text-gray-100 bg-linear-to-r from-amber-500 to-orange-500 h-fit"
						onclick={openThreatsDialog}
					>
						<div class="flex items-center space-x-2">
							<i class="fa-solid fa-triangle-exclamation text-red-700"></i>
							<span class="text-red-700 font-bold">{data.threats.total_unique_threats}</span>
							<span>{m.potentialThreats()}</span>
						</div>
					</button>
				{/if}
			</div>
<<<<<<< HEAD
		</div>
		<div class="m-5 bg-gray-100 rounded-md hover:shadow-md transition-all">
			<Dropdown
				open={false}
				header="Show equivalences with other frameworks"
				class="bg-gray-100 hover:bg-gray-200 shadow-sm hover:shadow-md transition-all"
			>
				<div class="h-80">
					<FrameworkMappingsChart frameworksMappings={data.frameworksMappings}
					></FrameworkMappingsChart>
				</div>
			</Dropdown>
=======
			{#if !page.data.user.is_third_party}
				<Anchor
					href={`${page.url.pathname}/action-plan`}
					class="btn preset-filled-primary-500 h-fit"
					breadcrumbAction="push"
					><i class="fa-solid fa-heart-pulse mr-2"></i>{m.actionPlan()}</Anchor
				>
				<Anchor
					href={`${page.url.pathname}/evidences-list`}
					class="btn preset-filled-secondary-500 h-fit"
					breadcrumbAction="push"><i class="fa-solid fa-file-lines mr-2"></i>{m.evidences()}</Anchor
				>
			{/if}
			<span class="pt-4 text-sm">{m.powerUps()}</span>
			{#if !page.data.user.is_third_party && !data.compliance_assessment.is_locked}
				<Anchor
					breadcrumbAction="push"
					href={`${page.url.pathname}/flash-mode`}
					class="btn text-gray-100 bg-linear-to-r from-indigo-500 to-violet-500 h-fit"
					><i class="fa-solid fa-bolt mr-2"></i> {m.flashMode()}</Anchor
				>
			{/if}
			{#if !data.compliance_assessment.is_locked}
				<Anchor
					breadcrumbAction="push"
					href={`${page.url.pathname}/table-mode`}
					class="btn text-gray-100 bg-linear-to-r from-blue-500 to-sky-500 h-fit"
					><i class="fa-solid fa-table-list mr-2"></i> {m.tableMode()}</Anchor
				>
			{/if}
			{#if !page.data.user.is_third_party}
				<button
					class="btn text-gray-100 bg-linear-to-r from-teal-500 to-emerald-500 h-fit"
					onclick={() => modalCreateForm()}
					data-testid="apply-mapping-button"
					><i class="fa-solid fa-diagram-project mr-2"></i> {m.applyMapping()}
				</button>
				<button
					class="btn text-gray-100 bg-linear-to-r from-purple-500 to-pink-500 h-fit"
					onclick={() => modalCreateCloneForm()}
					data-testid="clone-audit-button"
					><i class="fa-solid fa-copy mr-2"></i> {m.cloneAudit()}
				</button>
			{/if}

			{#if !page.data.user.is_third_party && !data.compliance_assessment.is_locked}
				<button
					class="btn text-gray-100 bg-linear-to-r from-cyan-500 to-blue-500 h-fit"
					onclick={async () => {
						await modalConfirmSyncToActions(
							data.compliance_assessment.id,
							data.compliance_assessment.name,
							'?/syncToActions'
						);
					}}
				>
					<span class="mr-2">
						{#if syncingToActionsIsLoading}
							<ProgressRing
								strokeWidth="16px"
								meterStroke="stroke-white"
								size="size-6"
								classes="-ml-2"
							/>
						{:else}
							<i class="fa-solid fa-arrows-rotate mr-2"></i>
						{/if}
					</span>
					{m.syncToAppliedControls()}
				</button>
			{/if}

			{#if Object.hasOwn(page.data.user.permissions, 'add_appliedcontrol') && data.compliance_assessment.framework.reference_controls.length > 0 && !data.compliance_assessment.is_locked}
				<button
					class="btn text-gray-100 bg-linear-to-r from-purple-500 to-fuchsia-500 h-fit"
					onclick={() => {
						modalConfirmCreateSuggestedControls(
							data.compliance_assessment.id,
							data.compliance_assessment.name,
							'?/createSuggestedControls'
						);
					}}
				>
					<span class="mr-2">
						{#if createAppliedControlsLoading}
							<ProgressRing
								strokeWidth="16px"
								meterStroke="stroke-white"
								classes="-ml-2"
								size="size-6"
							/>
						{:else}
							<i class="fa-solid fa-wand-magic-sparkles"></i>
						{/if}
					</span>
					{m.suggestControls()}
				</button>
			{/if}
			{#if has_threats && !page.data.user.is_third_party}
				<button
					class="btn text-gray-100 bg-linear-to-r from-amber-500 to-orange-500 h-fit"
					onclick={openThreatsDialog}
				>
					<div class="flex items-center space-x-2">
						<i class="fa-solid fa-triangle-exclamation text-red-700"></i>
						<span class="text-red-700 font-bold">{data.threats.total_unique_threats}</span>
						<span>{m.potentialThreats()}</span>
					</div>
				</button>
			{/if}
>>>>>>> 7ad8049e
		</div>
	</div>
	<div class="card px-6 py-4 bg-white flex flex-col shadow-lg">
		<div class="flex flex-row items-center font-semibold justify-between">
			<div>
				<span class="h4">{m.associatedRequirements()}</span>
				<span class="badge bg-violet-400 text-white ml-1 rounded-xl">
					{#if treeViewNodes}
						{assessableNodesCount(treeViewNodes)}
					{/if}
				</span>
			</div>
			<Popover
				open={filterPopupOpen}
				onOpenChange={(e) => (filterPopupOpen = e.open)}
				positioning={{ placement: 'bottom-start' }}
				triggerBase="btn preset-filled-primary-500 w-fit"
				contentBase="card p-2 bg-white w-fit shadow-lg space-y-2 border border-surface-200 z-10"
				zIndex="1000"
				autoFocus={false}
				onPointerDownOutside={() => (filterPopupOpen = false)}
				closeOnInteractOutside={false}
			>
				{#snippet trigger()}
					<i class="fa-solid fa-filter mr-2"></i>
					{m.filters()}
					{#if filterCount}
						<span class="text-xs">{filterCount}</span>
					{/if}
				{/snippet}
				{#snippet content()}
					<div>
						<span class="text-sm font-bold">{m.result()}</span>
						<div class="flex flex-wrap gap-2 text-xs bg-gray-100 border-2 p-1 rounded-md">
							{#each Object.entries(complianceResultColorMap) as [result, color]}
								<button
									type="button"
									onclick={() => toggleResult(result)}
									class="px-2 py-1 rounded-md font-bold"
									style="background-color: {selectedResults.includes(result)
										? color
										: 'grey'}; color: {selectedResults.includes(result)
										? result === 'not_applicable'
											? 'white'
											: 'black'
										: 'black'}; opacity: {selectedResults.includes(result) ? 1 : 0.3};"
								>
									{safeTranslate(result)}
								</button>
							{/each}
						</div>
					</div>
					<div>
						<span class="text-sm font-bold">{m.status()}</span>
						<div class="flex flex-wrap w-fit gap-2 text-xs bg-gray-100 border-2 p-1 rounded-md">
							{#each Object.entries(complianceStatusColorMap) as [status, color]}
								<button
									type="button"
									onclick={() => toggleStatus(status)}
									class="px-2 py-1 rounded-md font-bold"
									style="background-color: {selectedStatus.includes(status)
										? color + '44'
										: 'grey'}; color: {selectedStatus.includes(status)
										? darkenColor(color, 0.3)
										: 'black'}; opacity: {selectedStatus.includes(status) ? 1 : 0.3};"
								>
									{safeTranslate(status)}
								</button>
							{/each}
						</div>
					</div>
					<div>
						<span class="text-sm font-bold">{m.ShowOnlyAssessable()}</span>
						<div id="toggle" class="flex items-center space-x-4 text-xs ml-auto mr-4">
							<Switch
								name="questionnaireToggle"
								class="flex flex-row items-center justify-center"
								active="bg-primary-500"
								onCheckedChange={(e) => (displayOnlyAssessableNodes = e.checked)}
								onclick={() => {
									displayOnlyAssessableNodes = !displayOnlyAssessableNodes;
									auditFiltersStore.setDisplayOnlyAssessableNodes(id, displayOnlyAssessableNodes);
								}}
							>
								{#if displayOnlyAssessableNodes}
									<span class="font-bold text-xs text-primary-500">{m.yes()}</span>
								{:else}
									<span class="font-bold text-xs text-gray-500">{m.no()}</span>
								{/if}
							</Switch>
						</div>
					</div>
				{/snippet}
			</Popover>
		</div>

		<div class="flex items-center my-2 text-xs space-x-2 text-gray-500">
			<i class="fa-solid fa-diagram-project"></i>
			<p>{m.mappingInferenceTip()}</p>
		</div>
		{#key data}
			{#key displayOnlyAssessableNodes || selectedStatus || selectedResults}
				<RecursiveTreeView
					nodes={transformToTreeView(Object.entries(tree))}
					bind:expandedNodes
					hover="hover:bg-initial"
				/>
			{/key}
		{/key}
	</div>
</div>
<div>
	<Dropdown open={false}>
		<div class="h-80 w-100">
			<FrameworkMappingsChart frameworksMappings={data.frameworksMappings}></FrameworkMappingsChart>
		</div>
	</Dropdown>
</div>
{#if threatDialogOpen}
	<dialog
		bind:this={dialogElement}
		class="card p-4 bg-white shadow-2xl w-2/3 max-h-3/4 overflow-auto rounded-lg"
		onclose={() => (threatDialogOpen = false)}
	>
		<div class="flex justify-between items-center mb-4">
			<h3 class="h3 font-bold capitalize">{m.potentialThreats()}</h3>
			<button class="btn btn-sm preset-filled-error-500" onclick={closeThreatsDialog}>
				<i class="fa-solid fa-times"></i>
			</button>
		</div>

		<div class="threats-content">
			<ForceCirclePacking data={data.threats.graph} name="threats_graph" height="h-[600px]" />
		</div>
	</dialog>
{/if}<|MERGE_RESOLUTION|>--- conflicted
+++ resolved
@@ -623,6 +623,12 @@
 						data-testid="apply-mapping-button"
 						><i class="fa-solid fa-diagram-project mr-2"></i> {m.applyMapping()}
 					</button>
+					<button
+						class="btn text-gray-100 bg-linear-to-r from-purple-500 to-pink-500 h-fit"
+						onclick={() => modalCreateCloneForm()}
+						data-testid="clone-audit-button"
+						><i class="fa-solid fa-copy mr-2"></i> {m.cloneAudit()}
+					</button>
 				{/if}
 
 				{#if !page.data.user.is_third_party && !data.compliance_assessment.is_locked}
@@ -691,7 +697,6 @@
 					</button>
 				{/if}
 			</div>
-<<<<<<< HEAD
 		</div>
 		<div class="m-5 bg-gray-100 rounded-md hover:shadow-md transition-all">
 			<Dropdown
@@ -704,118 +709,6 @@
 					></FrameworkMappingsChart>
 				</div>
 			</Dropdown>
-=======
-			{#if !page.data.user.is_third_party}
-				<Anchor
-					href={`${page.url.pathname}/action-plan`}
-					class="btn preset-filled-primary-500 h-fit"
-					breadcrumbAction="push"
-					><i class="fa-solid fa-heart-pulse mr-2"></i>{m.actionPlan()}</Anchor
-				>
-				<Anchor
-					href={`${page.url.pathname}/evidences-list`}
-					class="btn preset-filled-secondary-500 h-fit"
-					breadcrumbAction="push"><i class="fa-solid fa-file-lines mr-2"></i>{m.evidences()}</Anchor
-				>
-			{/if}
-			<span class="pt-4 text-sm">{m.powerUps()}</span>
-			{#if !page.data.user.is_third_party && !data.compliance_assessment.is_locked}
-				<Anchor
-					breadcrumbAction="push"
-					href={`${page.url.pathname}/flash-mode`}
-					class="btn text-gray-100 bg-linear-to-r from-indigo-500 to-violet-500 h-fit"
-					><i class="fa-solid fa-bolt mr-2"></i> {m.flashMode()}</Anchor
-				>
-			{/if}
-			{#if !data.compliance_assessment.is_locked}
-				<Anchor
-					breadcrumbAction="push"
-					href={`${page.url.pathname}/table-mode`}
-					class="btn text-gray-100 bg-linear-to-r from-blue-500 to-sky-500 h-fit"
-					><i class="fa-solid fa-table-list mr-2"></i> {m.tableMode()}</Anchor
-				>
-			{/if}
-			{#if !page.data.user.is_third_party}
-				<button
-					class="btn text-gray-100 bg-linear-to-r from-teal-500 to-emerald-500 h-fit"
-					onclick={() => modalCreateForm()}
-					data-testid="apply-mapping-button"
-					><i class="fa-solid fa-diagram-project mr-2"></i> {m.applyMapping()}
-				</button>
-				<button
-					class="btn text-gray-100 bg-linear-to-r from-purple-500 to-pink-500 h-fit"
-					onclick={() => modalCreateCloneForm()}
-					data-testid="clone-audit-button"
-					><i class="fa-solid fa-copy mr-2"></i> {m.cloneAudit()}
-				</button>
-			{/if}
-
-			{#if !page.data.user.is_third_party && !data.compliance_assessment.is_locked}
-				<button
-					class="btn text-gray-100 bg-linear-to-r from-cyan-500 to-blue-500 h-fit"
-					onclick={async () => {
-						await modalConfirmSyncToActions(
-							data.compliance_assessment.id,
-							data.compliance_assessment.name,
-							'?/syncToActions'
-						);
-					}}
-				>
-					<span class="mr-2">
-						{#if syncingToActionsIsLoading}
-							<ProgressRing
-								strokeWidth="16px"
-								meterStroke="stroke-white"
-								size="size-6"
-								classes="-ml-2"
-							/>
-						{:else}
-							<i class="fa-solid fa-arrows-rotate mr-2"></i>
-						{/if}
-					</span>
-					{m.syncToAppliedControls()}
-				</button>
-			{/if}
-
-			{#if Object.hasOwn(page.data.user.permissions, 'add_appliedcontrol') && data.compliance_assessment.framework.reference_controls.length > 0 && !data.compliance_assessment.is_locked}
-				<button
-					class="btn text-gray-100 bg-linear-to-r from-purple-500 to-fuchsia-500 h-fit"
-					onclick={() => {
-						modalConfirmCreateSuggestedControls(
-							data.compliance_assessment.id,
-							data.compliance_assessment.name,
-							'?/createSuggestedControls'
-						);
-					}}
-				>
-					<span class="mr-2">
-						{#if createAppliedControlsLoading}
-							<ProgressRing
-								strokeWidth="16px"
-								meterStroke="stroke-white"
-								classes="-ml-2"
-								size="size-6"
-							/>
-						{:else}
-							<i class="fa-solid fa-wand-magic-sparkles"></i>
-						{/if}
-					</span>
-					{m.suggestControls()}
-				</button>
-			{/if}
-			{#if has_threats && !page.data.user.is_third_party}
-				<button
-					class="btn text-gray-100 bg-linear-to-r from-amber-500 to-orange-500 h-fit"
-					onclick={openThreatsDialog}
-				>
-					<div class="flex items-center space-x-2">
-						<i class="fa-solid fa-triangle-exclamation text-red-700"></i>
-						<span class="text-red-700 font-bold">{data.threats.total_unique_threats}</span>
-						<span>{m.potentialThreats()}</span>
-					</div>
-				</button>
-			{/if}
->>>>>>> 7ad8049e
 		</div>
 	</div>
 	<div class="card px-6 py-4 bg-white flex flex-col shadow-lg">
