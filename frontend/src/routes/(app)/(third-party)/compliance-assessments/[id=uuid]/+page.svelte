<script lang="ts">
	import { run } from 'svelte/legacy';

	import { page } from '$app/state';
	import RecursiveTreeView from '$lib/components/TreeView/RecursiveTreeView.svelte';

	import { onMount } from 'svelte';

	import type { ModalComponent, ModalSettings, TreeViewNode } from '@skeletonlabs/skeleton-svelte';

	import { Switch, ProgressRing, Popover } from '@skeletonlabs/skeleton-svelte';

	import { goto } from '$app/navigation';

	import {} from '@skeletonlabs/skeleton-svelte';
	import type { ActionData, PageData } from './$types';
	import TreeViewItemContent from './TreeViewItemContent.svelte';
	import TreeViewItemLead from './TreeViewItemLead.svelte';

	import Anchor from '$lib/components/Anchor/Anchor.svelte';
	import CreateModal from '$lib/components/Modals/CreateModal.svelte';

	import { complianceResultColorMap, complianceStatusColorMap } from '$lib/utils/constants';

	import DonutChart from '$lib/components/Chart/DonutChart.svelte';
	import { URL_MODEL_MAP } from '$lib/utils/crud';
	import type { Node } from './types';

	import { safeTranslate } from '$lib/utils/i18n';
	import { m } from '$paraglide/messages';

	import List from '$lib/components/List/List.svelte';
	import ConfirmModal from '$lib/components/Modals/ConfirmModal.svelte';
	import { displayScoreColor, darkenColor } from '$lib/utils/helpers';
<<<<<<< HEAD
	import { expandedNodesState } from '$lib/utils/stores';
	import {} from '@skeletonlabs/skeleton-svelte';
=======
	import { auditFiltersStore, expandedNodesState } from '$lib/utils/stores';
	import { derived } from 'svelte/store';
	import { ProgressRadial } from '@skeletonlabs/skeleton';
>>>>>>> 875e5c2c
	import { canPerformAction } from '$lib/utils/access-control';

	interface Props {
		data: PageData;
		form: ActionData;
	}

	let { data, form }: Props = $props();

	const user = page.data.user;
	const model = URL_MODEL_MAP['compliance-assessments'];
	const canEditObject: boolean = canPerformAction({
		user,
		action: 'change',
		model: model.name,
		domain: data.compliance_assessment.folder.id
	});
	const requirementAssessmentModel = URL_MODEL_MAP['requirement-assessments'];
	const canEditRequirementAssessment: boolean = canPerformAction({
		user,
		action: 'change',
		model: requirementAssessmentModel.name,
		domain: data.compliance_assessment.folder.id
	});

	const has_threats = data.threats.total_unique_threats > 0;

	let threatDialogOpen = $state(false);
	let dialogElement = $state();

	function openThreatsDialog() {
		threatDialogOpen = true;
		// Need to use the next tick to ensure the dialog is in the DOM
		setTimeout(() => {
			if (dialogElement) dialogElement.showModal();
		}, 0);
	}

	function closeThreatsDialog() {
		threatDialogOpen = false;
		if (dialogElement) dialogElement.close();
	}

	import ForceCirclePacking from '$lib/components/DataViz/ForceCirclePacking.svelte';
	import { getModalStore, type ModalStore } from '$lib/components/Modals/stores';

	function handleKeydown(event: KeyboardEvent) {
		if (event.metaKey || event.ctrlKey) return;
		if (document.activeElement?.tagName !== 'BODY') return; // otherwise it will interfere with input fields
		if (event.key === 'f') {
			event.preventDefault();
			goto(`${page.url.pathname}/flash-mode`);
		}
		if (event.key === 't') {
			event.preventDefault();
			goto(`${page.url.pathname}/table-mode`);
		}
	}

	onMount(() => {
		// Add event listener to the document
		document.addEventListener('keydown', handleKeydown);

		// Cleanup function to remove event listener
		return () => {
			document.removeEventListener('keydown', handleKeydown);
		};
	});

	const countResults = (
		node: Node,
		resultCounts: Record<string, number> = {}
	): Record<string, number> => {
		if (node.result && node.assessable) {
			resultCounts[node.result] = (resultCounts[node.result] || 0) + 1;
		}
		if (node.status && node.assessable) {
			resultCounts[node.status] = (resultCounts[node.status] || 0) + 1;
		}
		if (node.is_scored && node.assessable && node.result !== 'not_applicable') {
			resultCounts['scored'] = (resultCounts['scored'] || 0) + 1;
			const nodeMeanScore = data.compliance_assessment.show_documentation_score
				? (node.score + node.documentation_score) / 2
				: node.score;
			resultCounts['total_score'] = (resultCounts['total_score'] || 0) + nodeMeanScore;
		}

		if (node.children && Object.keys(node.children).length > 0) {
			for (const childId in node.children) {
				if (Object.prototype.hasOwnProperty.call(node.children, childId)) {
					const childNode = node.children[childId];
					countResults(childNode, resultCounts);
				}
			}
		}
		return resultCounts;
	};

<<<<<<< HEAD
	let selectedStatus = $state(['done', 'to_do', 'in_progress', 'in_review']);
	let selectedResults = $state([
		'compliant',
		'non_compliant',
		'partially_compliant',
		'not_assessed',
		'not_applicable'
	]);
=======
	let id = $page.params.id;

	// derive the current filters for this audit ID
	const currentFilters = derived(auditFiltersStore, ($f) => $f[id] ?? {});

	// reactive values that update whenever auditFiltersStore changes
	let selectedStatus = [];
	let selectedResults = [];
	let displayOnlyAssessableNodes = false;

	$: ({
		selectedStatus = [],
		selectedResults = [],
		displayOnlyAssessableNodes = false
	} = $currentFilters);

>>>>>>> 875e5c2c
	function toggleItem(item, selectedItems) {
		if (selectedItems.includes(item)) {
			return selectedItems.filter((s) => s !== item);
		} else {
			return [...selectedItems, item];
		}
	}

	function toggleStatus(status) {
		selectedStatus = toggleItem(status, selectedStatus);
		auditFiltersStore.setStatus(id, selectedStatus);
	}

	function toggleResult(result) {
		selectedResults = toggleItem(result, selectedResults);
		auditFiltersStore.setResults(id, selectedResults);
	}

	function isNodeHidden(node: Node, displayOnlyAssessableNodes: boolean): boolean {
		const hasAssessableChildren = Object.keys(node.children || {}).length > 0;
		return (
			(displayOnlyAssessableNodes && !node.assessable && !hasAssessableChildren) ||
			(node.assessable &&
				((selectedStatus.length > 0 && !selectedStatus.includes(node.status)) ||
					(selectedResults.length > 0 && !selectedResults.includes(node.result))))
		);
	}
	function transformToTreeView(nodes: Node[]) {
		return nodes.map(([id, node]) => {
			node.resultCounts = countResults(node);
			const hidden = isNodeHidden(node, displayOnlyAssessableNodes);

			return {
				id: id,
				content: TreeViewItemContent,
				contentProps: {
					...node,
					canEditRequirementAssessment,
					hidden,
					selectedStatus
				},
				lead: TreeViewItemLead,
				leadProps: {
					statusI18n: node.status_i18n,
					resultI18n: node.result_i18n,
					assessable: node.assessable,
					statusColor: complianceStatusColorMap[node.status],
					resultColor: complianceResultColorMap[node.result],
					score: node.score,
					documentationScore: node.documentation_score,
					isScored: node.is_scored,
					showDocumentationScore: data.compliance_assessment.show_documentation_score,
					max_score: node.max_score
				},
				children: node.children ? transformToTreeView(Object.entries(node.children)) : []
			};
		});
	}
	let treeViewNodes: TreeViewNode[] = $state();

	function assessableNodesCount(nodes: TreeViewNode[]): number {
		let count = 0;
		for (const node of nodes) {
			if (node.contentProps.assessable) {
				count++;
			}
			if (node.children) {
				count += assessableNodesCount(node.children);
			}
		}
		return count;
	}

	let expandedNodes: TreeViewNode[] = $state([]);

	expandedNodes = $expandedNodesState;

	const modalStore: ModalStore = getModalStore();

	function modalCreateForm(): void {
		const modalComponent: ModalComponent = {
			ref: CreateModal,
			props: {
				form: data.auditCreateForm,
				context: 'fromBaseline',
				model: data.auditModel,
				debug: false
			}
		};
		const modal: ModalSettings = {
			type: 'component',
			component: modalComponent,
			// Data
			title: m.createAuditFromBaseline()
		};
		modalStore.trigger(modal);
	}
	let syncingToActionsIsLoading = $state(false);
	async function modalConfirmSyncToActions(
		id: string,
		name: string,
		action: string
	): Promise<void> {
		const requirementAssessmentsSync = await fetch(
			`/compliance-assessments/${page.params.id}/sync-to-actions`,
			{ method: 'POST' }
		).then((response) => {
			if (response.ok) {
				return response.json();
			} else {
				throw new Error('Failed to fetch requirement assessments sync data');
			}
		});
		const modalComponent: ModalComponent = {
			ref: ConfirmModal,
			props: {
				_form: data.form,
				id: id,
				debug: false,
				URLModel: 'compliance-assessments',
				formAction: action,
				bodyComponent: List,
				bodyProps: {
					items: Object.values(requirementAssessmentsSync.changes).map(
						(req) => `${req.str}, ${safeTranslate(req.current)} -> ${safeTranslate(req.new)}`
					),
					message: m.theFollowingChangesWillBeApplied()
				}
			}
		};
		const modal: ModalSettings = {
			type: 'component',
			component: modalComponent,
			// Data
			title: m.syncToAppliedControls(),
			body: m.syncToAppliedControlsMessage({
				count: data.compliance_assessment.framework.reference_controls.length //change this
			}),
			response: (r: boolean) => {
				syncingToActionsIsLoading = r;
			}
		};
		modalStore.trigger(modal);
	}
	let createAppliedControlsLoading = $state(false);

	function modalConfirmCreateSuggestedControls(id: string, name: string, action: string): void {
		const modalComponent: ModalComponent = {
			ref: ConfirmModal,
			props: {
				_form: data.form,
				id: id,
				debug: false,
				URLModel: 'compliance-assessments',
				formAction: action,
				bodyComponent: List,
				bodyProps: {
					items: data.compliance_assessment.framework.reference_controls,
					message: m.theFollowingControlsWillBeAddedColon()
				}
			}
		};
		const modal: ModalSettings = {
			type: 'component',
			component: modalComponent,
			// Data
			title: m.suggestControls(),
			body: m.createAppliedControlsFromSuggestionsConfirmMessage({
				count: data.compliance_assessment.framework.reference_controls.length
			}),
			response: (r: boolean) => {
				createAppliedControlsLoading = r;
			}
		};
		modalStore.trigger(modal);
	}

<<<<<<< HEAD
	let tree = $derived(data.tree);
	let compliance_assessment_donut_values = $derived(data.compliance_assessment_donut_values);

	let exportPopupOpen = $state(false);

	run(() => {
		if (tree) {
			treeViewNodes = transformToTreeView(Object.entries(tree));
		}
	});
	run(() => {
		expandedNodesState.set(expandedNodes);
	});
	run(() => {
		if (syncingToActionsIsLoading === true && (form || form?.error))
			syncingToActionsIsLoading = false;
	});
	run(() => {
		if (createAppliedControlsLoading === true && (form || form?.error))
			createAppliedControlsLoading = false;
	});
	run(() => {
		if (form?.message?.requirementAssessmentsSync) console.log(form);
	});
=======
	$: if (syncingToActionsIsLoading === true && (form || form?.error))
		syncingToActionsIsLoading = false;
	$: if (createAppliedControlsLoading === true && (form || form?.error))
		createAppliedControlsLoading = false;
	$: if (form?.message?.requirementAssessmentsSync) console.log(form);

	const popupFilter: PopupSettings = {
		event: 'click',
		target: 'popupFilter',
		placement: 'bottom-end',
		closeQuery: '#will-close'
	};

	$: filterCount =
		(selectedStatus.length > 0 ? 1 : 0) +
		(selectedResults.length > 0 ? 1 : 0) +
		(displayOnlyAssessableNodes ? 1 : 0);
>>>>>>> 875e5c2c
</script>

<div class="flex flex-col space-y-4 whitespace-pre-line">
	<div class="card px-6 py-4 bg-white flex flex-row justify-between shadow-lg w-full">
		<div class="flex flex-col space-y-2 whitespace-pre-line w-1/5 pr-1">
			{#each Object.entries(data.compliance_assessment).filter( ([key, _]) => ['ref_id', 'name', 'description', 'perimeter', 'framework', 'authors', 'reviewers', 'status', 'selected_implementation_groups', 'assets', 'evidences'].includes(key) ) as [key, value]}
				<div class="flex flex-col">
					<div
						class="text-sm font-medium text-gray-800 capitalize-first"
						data-testid={key.replaceAll('_', '-') + '-field-title'}
					>
						{safeTranslate(key)}
					</div>
					<ul class="text-sm">
						<li
							class="text-gray-600 list-none"
							data-testid={key.replaceAll('_', '-') + '-field-value'}
						>
							{#if value}
								{#if Array.isArray(value)}
									<ul>
										{#each value as val}
											<li>
												{#if val.str && val.id}
													{@const itemHref = `/${
														URL_MODEL_MAP[data.URLModel]['foreignKeyFields']?.find(
															(item) => item.field === key
														)?.urlModel
													}/${val.id}`}
													{#if !page.data.user.is_third_party}
														<Anchor href={itemHref} class="anchor">{val.str}</Anchor>
													{:else}
														{val.str}
													{/if}
												{:else}
													{val}
												{/if}
											</li>
										{/each}
									</ul>
								{:else if value.str && value.id}
									{@const itemHref = `/${
										URL_MODEL_MAP['compliance-assessments']['foreignKeyFields']?.find(
											(item) => item.field === key
										)?.urlModel
									}/${value.id}`}
									{#if !page.data.user.is_third_party}
										<Anchor href={itemHref} class="anchor">{value.str}</Anchor>
									{:else}
										{value.str}
									{/if}
								{:else}
									{safeTranslate(value.str ?? value)}
								{/if}
							{:else}
								--
							{/if}
						</li>
					</ul>
				</div>
			{/each}
		</div>
		{#key compliance_assessment_donut_values}
			<div class="flex w-1/3 relative">
				{#if data.global_score.score >= 0}
					<div class="absolute font-bold text-sm">{m.maturity()}</div>
					<div class="flex justify-center items-center w-full">
						<ProgressRing
							stroke={100}
							meter={displayScoreColor(data.global_score.score, data.global_score.max_score)}
							font={125}
							value={(data.global_score.score * 100) / data.global_score.max_score}
							width={'w-52'}
						>
							{data.global_score.score}
						</ProgressRing>
					</div>
				{/if}
			</div>
			<div class="w-1/3">
				<DonutChart
					s_label="Result"
					name="compliance_result"
					title={m.compliance()}
					orientation="horizontal"
					values={compliance_assessment_donut_values.result.values}
					colors={compliance_assessment_donut_values.result.values.map(
						(object) => object.itemStyle.color
					)}
				/>
			</div>
			<div class="w-1/3">
				<DonutChart
					s_label="Status"
					name="compliance_status"
					title={m.progress()}
					orientation="horizontal"
					values={compliance_assessment_donut_values.status.values}
					colors={compliance_assessment_donut_values.status.values.map(
						(object) => object.itemStyle.color
					)}
				/>
			</div>
		{/key}
		<div class="flex flex-col space-y-2 ml-4">
			<div class="flex flex-row space-x-2">
				<Popover
					open={exportPopupOpen}
					onOpenChange={(e) => (exportPopupOpen = e.open)}
					positioning={{ placement: 'bottom' }}
					triggerBase="btn preset-filled-primary-500 w-full"
					contentBase="card whitespace-nowrap bg-white py-2 w-fit shadow-lg space-y-1"
					zIndex="1000"
				>
<<<<<<< HEAD
					{#snippet trigger()}
						<i class="fa-solid fa-download mr-2"></i>{m.exportButton()}
					{/snippet}
					{#snippet content()}
						<div>
							<p class="block px-4 py-2 text-sm text-gray-800">{m.complianceAssessment()}</p>
							{#if !page.data.user.is_third_party}
								<a
									href="/compliance-assessments/{data.compliance_assessment.id}/export/csv"
									class="block px-4 py-2 text-sm text-gray-800 hover:bg-gray-200">... {m.asCSV()}</a
								>
								<a
									href="/compliance-assessments/{data.compliance_assessment.id}/export/word"
									class="block px-4 py-2 text-sm text-gray-800 hover:bg-gray-200"
									>... {m.asWord()}</a
								>
							{/if}
							<a
								href="/compliance-assessments/{data.compliance_assessment.id}/export"
								class="block px-4 py-2 text-sm text-gray-800 hover:bg-gray-200">... {m.asZIP()}</a
							>
							{#if !page.data.user.is_third_party}
								<p class="block px-4 py-2 text-sm text-gray-800">{m.actionPlan()}</p>
								<a
									href="/compliance-assessments/{data.compliance_assessment
										.id}/action-plan/export/csv"
									class="block px-4 py-2 text-sm text-gray-800 hover:bg-gray-200">... {m.asCSV()}</a
								>
								<a
									href="/compliance-assessments/{data.compliance_assessment
										.id}/action-plan/export/pdf"
									class="block px-4 py-2 text-sm text-gray-800 hover:bg-gray-200">... {m.asPDF()}</a
								>
							{/if}
						</div>
					{/snippet}
				</Popover>
=======
					<p class="block px-4 py-2 text-sm text-gray-800">{m.complianceAssessment()}</p>
					{#if !$page.data.user.is_third_party}
						<a
							href="/compliance-assessments/{data.compliance_assessment.id}/export/csv"
							class="block px-4 py-2 text-sm text-gray-800 hover:bg-gray-200">... {m.asCSV()}</a
						>
						<a
							href="/compliance-assessments/{data.compliance_assessment.id}/export/xlsx"
							class="block px-4 py-2 text-sm text-gray-800 hover:bg-gray-200">... {m.asXLSX()}</a
						>
						<a
							href="/compliance-assessments/{data.compliance_assessment.id}/export/word"
							class="block px-4 py-2 text-sm text-gray-800 hover:bg-gray-200">... {m.asWord()}</a
						>
					{/if}
					<a
						href="/compliance-assessments/{data.compliance_assessment.id}/export"
						class="block px-4 py-2 text-sm text-gray-800 hover:bg-gray-200">... {m.asZIP()}</a
					>
					{#if !$page.data.user.is_third_party}
						<p class="block px-4 py-2 text-sm text-gray-800">{m.actionPlan()}</p>
						<a
							href="/compliance-assessments/{data.compliance_assessment.id}/action-plan/export/csv"
							class="block px-4 py-2 text-sm text-gray-800 hover:bg-gray-200">... {m.asCSV()}</a
						>
						<a
							href="/compliance-assessments/{data.compliance_assessment.id}/action-plan/export/pdf"
							class="block px-4 py-2 text-sm text-gray-800 hover:bg-gray-200">... {m.asPDF()}</a
						>
					{/if}
				</div>
>>>>>>> 875e5c2c
				{#if canEditObject}
					<Anchor
						breadcrumbAction="push"
						href={`${page.url.pathname}/edit?next=${page.url.pathname}`}
						class="btn preset-filled-primary-500 h-fit"
						data-testid="edit-button"
						><i class="fa-solid fa-pen-to-square mr-2"></i> {m.edit()}</Anchor
					>
				{/if}
			</div>
			{#if !page.data.user.is_third_party}
				<Anchor
					href={`${page.url.pathname}/action-plan`}
					class="btn preset-filled-primary-500 h-fit"
					breadcrumbAction="push"
					><i class="fa-solid fa-heart-pulse mr-2"></i>{m.actionPlan()}</Anchor
				>
			{/if}
			<span class="pt-4 text-sm">{m.powerUps()}</span>
			{#if !page.data.user.is_third_party}
				<Anchor
					breadcrumbAction="push"
					href={`${page.url.pathname}/flash-mode`}
					class="btn text-gray-100 bg-linear-to-r from-indigo-500 to-violet-500 h-fit"
					><i class="fa-solid fa-bolt mr-2"></i> {m.flashMode()}</Anchor
				>
			{/if}
			<Anchor
				breadcrumbAction="push"
				href={`${page.url.pathname}/table-mode`}
				class="btn text-gray-100 bg-linear-to-r from-blue-500 to-sky-500 h-fit"
				><i class="fa-solid fa-table-list mr-2"></i> {m.tableMode()}</Anchor
			>
			{#if !page.data.user.is_third_party}
				<button
					class="btn text-gray-100 bg-linear-to-r from-teal-500 to-emerald-500 h-fit"
					onclick={() => modalCreateForm()}
					><i class="fa-solid fa-diagram-project mr-2"></i> {m.applyMapping()}
				</button>
			{/if}

			<button
				class="btn text-gray-100 bg-linear-to-r from-cyan-500 to-blue-500 h-fit"
				onclick={async () => {
					await modalConfirmSyncToActions(
						data.compliance_assessment.id,
						data.compliance_assessment.name,
						'?/syncToActions'
					);
				}}
			>
				<span class="mr-2">
					{#if syncingToActionsIsLoading}
						<ProgressRing class="-ml-2" width="w-6" meter="stroke-white" stroke={80} />
					{:else}
						<i class="fa-solid fa-arrows-rotate mr-2"></i>
					{/if}
				</span>
				{m.syncToAppliedControls()}
			</button>

			{#if Object.hasOwn(page.data.user.permissions, 'add_appliedcontrol') && data.compliance_assessment.framework.reference_controls.length > 0}
				<button
					class="btn text-gray-100 bg-linear-to-r from-purple-500 to-fuchsia-500 h-fit"
					onclick={() => {
						modalConfirmCreateSuggestedControls(
							data.compliance_assessment.id,
							data.compliance_assessment.name,
							'?/createSuggestedControls'
						);
					}}
				>
					<span class="mr-2">
						{#if createAppliedControlsLoading}
							<ProgressRing class="-ml-2" width="w-6" meter="stroke-white" stroke={80} />
						{:else}
							<i class="fa-solid fa-wand-magic-sparkles"></i>
						{/if}
					</span>
					{m.suggestControls()}
				</button>
			{/if}
			{#if has_threats}
				<button
					class="btn text-gray-100 bg-linear-to-r from-amber-500 to-orange-500 h-fit"
					onclick={openThreatsDialog}
				>
					<div class="flex items-center space-x-2">
						<i class="fa-solid fa-triangle-exclamation text-red-700"></i>
						<span class="text-red-700 font-bold">{data.threats.total_unique_threats}</span>
						<span>{m.potentialThreats()}</span>
					</div>
				</button>
			{/if}
		</div>
	</div>
	<div class="card px-6 py-4 bg-white flex flex-col shadow-lg">
<<<<<<< HEAD
		<div class=" flex items-center font-semibold">
			<span class="h4">{m.associatedRequirements()}</span>
			<span class="badge preset-tonal-primary ml-1">
				{#if treeViewNodes}
					{assessableNodesCount(treeViewNodes)}
				{/if}
			</span>
			<span class="text-xs ml-2 text-gray-500">{m.filterBy()}</span>
			<div class="flex flex-wrap gap-2 ml-2 text-xs bg-gray-100 border-2 p-1 rounded-md">
				{#each Object.entries(complianceStatusColorMap) as [status, color]}
					<button
						type="button"
						onclick={() => toggleStatus(status)}
						class="px-2 py-1 rounded-md font-bold"
						style="background-color: {selectedStatus.includes(status)
							? color + '44'
							: 'grey'}; color: {selectedStatus.includes(status)
							? darkenColor(color, 0.3)
							: 'black'}; opacity: {selectedStatus.includes(status) ? 1 : 0.5};"
					>
						{safeTranslate(status)}
					</button>
				{/each}
			</div>
			<div class="flex flex-wrap gap-2 ml-2 text-xs bg-gray-100 border-2 p-1 rounded-md">
				{#each Object.entries(complianceResultColorMap) as [result, color]}
					<button
						type="button"
						onclick={() => toggleResult(result)}
						class="px-2 py-1 rounded-md font-bold"
						style="background-color: {selectedResults.includes(result)
							? color + '44'
							: 'grey'}; color: {selectedResults.includes(result)
							? darkenColor(color, 0.3)
							: 'black'}; opacity: {selectedResults.includes(result) ? 1 : 0.5};"
					>
						{safeTranslate(result)}
					</button>
				{/each}
=======
		<div class="flex flex-row items-center font-semibold justify-between">
			<div>
				<span class="h4">{m.associatedRequirements()}</span>
				<span class="badge variant-soft-primary ml-1">
					{#if treeViewNodes}
						{assessableNodesCount(treeViewNodes)}
					{/if}
				</span>
>>>>>>> 875e5c2c
			</div>
			<button
				use:popup={popupFilter}
				class="btn variant-filled-primary self-end relative"
				id="filters"
			>
				<i class="fa-solid fa-filter mr-2" />
				{m.filters()}
				{#if filterCount}
					<span class="badge absolute -top-0 -right-0 z-10">{filterCount}</span>
				{/if}
<<<<<<< HEAD
				<Switch
					name="questionnaireToggle"
					class="flex flex-row items-center justify-center"
					active="bg-primary-500"
					background="bg-green-500"
					bind:checked={$displayOnlyAssessableNodes}
					on:click={() => ($displayOnlyAssessableNodes = !$displayOnlyAssessableNodes)}
				>
					{#if $displayOnlyAssessableNodes}
						<p class="font-bold text-primary-500">{m.ShowOnlyAssessable()}</p>
					{:else}
						<p class="font-bold">{m.ShowOnlyAssessable()}</p>
					{/if}
				</Switch>
=======
			</button>
			<div
				class="card p-2 bg-white w-fit shadow-lg space-y-2 border border-surface-200 z-10"
				data-popup="popupFilter"
			>
				<div>
					<span class="text-sm font-bold">{m.result()}</span>
					<div class="flex flex-wrap gap-2 text-xs bg-gray-100 border-2 p-1 rounded-md">
						{#each Object.entries(complianceResultColorMap) as [result, color]}
							<button
								type="button"
								on:click={() => toggleResult(result)}
								class="px-2 py-1 rounded-md font-bold"
								style="background-color: {selectedResults.includes(result)
									? color
									: 'grey'}; color: {selectedResults.includes(result)
									? result === 'not_applicable'
										? 'white'
										: 'black'
									: 'black'}; opacity: {selectedResults.includes(result) ? 1 : 0.3};"
							>
								{safeTranslate(result)}
							</button>
						{/each}
					</div>
				</div>
				<div>
					<span class="text-sm font-bold">{m.status()}</span>
					<div class="flex flex-wrap w-fit gap-2 text-xs bg-gray-100 border-2 p-1 rounded-md">
						{#each Object.entries(complianceStatusColorMap) as [status, color]}
							<button
								type="button"
								on:click={() => toggleStatus(status)}
								class="px-2 py-1 rounded-md font-bold"
								style="background-color: {selectedStatus.includes(status)
									? color + '44'
									: 'grey'}; color: {selectedStatus.includes(status)
									? darkenColor(color, 0.3)
									: 'black'}; opacity: {selectedStatus.includes(status) ? 1 : 0.3};"
							>
								{safeTranslate(status)}
							</button>
						{/each}
					</div>
				</div>
				<div>
					<span class="text-sm font-bold">{m.ShowOnlyAssessable()}</span>
					<div id="toggle" class="flex items-center space-x-4 text-xs ml-auto mr-4">
						<SlideToggle
							name="questionnaireToggle"
							class="flex flex-row items-center justify-center"
							active="bg-primary-500"
							bind:checked={displayOnlyAssessableNodes}
							on:click={() => {
								displayOnlyAssessableNodes = !displayOnlyAssessableNodes;
								auditFiltersStore.setDisplayOnlyAssessableNodes(id, displayOnlyAssessableNodes);
							}}
						>
							{#if displayOnlyAssessableNodes}
								<span class="font-bold text-xs text-primary-500">{m.yes()}</span>
							{:else}
								<span class="font-bold text-xs text-gray-500">{m.no()}</span>
							{/if}
						</SlideToggle>
					</div>
				</div>
>>>>>>> 875e5c2c
			</div>
		</div>

		<div class="flex items-center my-2 text-xs space-x-2 text-gray-500">
			<i class="fa-solid fa-diagram-project"></i>
			<p>{m.mappingInferenceTip()}</p>
		</div>
		{#key data}
			{#key displayOnlyAssessableNodes || selectedStatus || selectedResults}
				<RecursiveTreeView
					nodes={transformToTreeView(Object.entries(tree))}
					bind:expandedNodes
					hover="hover:bg-initial"
				/>
			{/key}
		{/key}
	</div>
</div>
{#if threatDialogOpen}
	<dialog
		bind:this={dialogElement}
		class="card p-4 bg-white shadow-2xl w-2/3 max-h-3/4 overflow-auto rounded-lg"
		onclose={() => (threatDialogOpen = false)}
	>
		<div class="flex justify-between items-center mb-4">
			<h3 class="h3 font-bold capitalize">{m.potentialThreats()}</h3>
			<button class="btn btn-sm preset-filled-error-500" onclick={closeThreatsDialog}>
				<i class="fa-solid fa-times"></i>
			</button>
		</div>

		<div class="threats-content">
			<ForceCirclePacking data={data.threats.graph} name="threats_graph" height="h-[600px]" />
		</div>
	</dialog>
{/if}<|MERGE_RESOLUTION|>--- conflicted
+++ resolved
@@ -32,14 +32,8 @@
 	import List from '$lib/components/List/List.svelte';
 	import ConfirmModal from '$lib/components/Modals/ConfirmModal.svelte';
 	import { displayScoreColor, darkenColor } from '$lib/utils/helpers';
-<<<<<<< HEAD
-	import { expandedNodesState } from '$lib/utils/stores';
-	import {} from '@skeletonlabs/skeleton-svelte';
-=======
 	import { auditFiltersStore, expandedNodesState } from '$lib/utils/stores';
 	import { derived } from 'svelte/store';
-	import { ProgressRadial } from '@skeletonlabs/skeleton';
->>>>>>> 875e5c2c
 	import { canPerformAction } from '$lib/utils/access-control';
 
 	interface Props {
@@ -138,7 +132,6 @@
 		return resultCounts;
 	};
 
-<<<<<<< HEAD
 	let selectedStatus = $state(['done', 'to_do', 'in_progress', 'in_review']);
 	let selectedResults = $state([
 		'compliant',
@@ -147,24 +140,11 @@
 		'not_assessed',
 		'not_applicable'
 	]);
-=======
-	let id = $page.params.id;
+	let displayOnlyAssessableNodes = $state(false);
 
 	// derive the current filters for this audit ID
-	const currentFilters = derived(auditFiltersStore, ($f) => $f[id] ?? {});
-
-	// reactive values that update whenever auditFiltersStore changes
-	let selectedStatus = [];
-	let selectedResults = [];
-	let displayOnlyAssessableNodes = false;
-
-	$: ({
-		selectedStatus = [],
-		selectedResults = [],
-		displayOnlyAssessableNodes = false
-	} = $currentFilters);
-
->>>>>>> 875e5c2c
+	const currentFilters = derived(auditFiltersStore, ($f) => $f[page.params.id] ?? {});
+
 	function toggleItem(item, selectedItems) {
 		if (selectedItems.includes(item)) {
 			return selectedItems.filter((s) => s !== item);
@@ -175,12 +155,12 @@
 
 	function toggleStatus(status) {
 		selectedStatus = toggleItem(status, selectedStatus);
-		auditFiltersStore.setStatus(id, selectedStatus);
+		auditFiltersStore.setStatus(page.params.id, selectedStatus);
 	}
 
 	function toggleResult(result) {
 		selectedResults = toggleItem(result, selectedResults);
-		auditFiltersStore.setResults(id, selectedResults);
+		auditFiltersStore.setResults(page.params.id, selectedResults);
 	}
 
 	function isNodeHidden(node: Node, displayOnlyAssessableNodes: boolean): boolean {
@@ -342,7 +322,6 @@
 		modalStore.trigger(modal);
 	}
 
-<<<<<<< HEAD
 	let tree = $derived(data.tree);
 	let compliance_assessment_donut_values = $derived(data.compliance_assessment_donut_values);
 
@@ -367,25 +346,6 @@
 	run(() => {
 		if (form?.message?.requirementAssessmentsSync) console.log(form);
 	});
-=======
-	$: if (syncingToActionsIsLoading === true && (form || form?.error))
-		syncingToActionsIsLoading = false;
-	$: if (createAppliedControlsLoading === true && (form || form?.error))
-		createAppliedControlsLoading = false;
-	$: if (form?.message?.requirementAssessmentsSync) console.log(form);
-
-	const popupFilter: PopupSettings = {
-		event: 'click',
-		target: 'popupFilter',
-		placement: 'bottom-end',
-		closeQuery: '#will-close'
-	};
-
-	$: filterCount =
-		(selectedStatus.length > 0 ? 1 : 0) +
-		(selectedResults.length > 0 ? 1 : 0) +
-		(displayOnlyAssessableNodes ? 1 : 0);
->>>>>>> 875e5c2c
 </script>
 
 <div class="flex flex-col space-y-4 whitespace-pre-line">
@@ -500,7 +460,6 @@
 					contentBase="card whitespace-nowrap bg-white py-2 w-fit shadow-lg space-y-1"
 					zIndex="1000"
 				>
-<<<<<<< HEAD
 					{#snippet trigger()}
 						<i class="fa-solid fa-download mr-2"></i>{m.exportButton()}
 					{/snippet}
@@ -511,6 +470,11 @@
 								<a
 									href="/compliance-assessments/{data.compliance_assessment.id}/export/csv"
 									class="block px-4 py-2 text-sm text-gray-800 hover:bg-gray-200">... {m.asCSV()}</a
+								>
+								<a
+									href="/compliance-assessments/{data.compliance_assessment.id}/export/xlsx"
+									class="block px-4 py-2 text-sm text-gray-800 hover:bg-gray-200"
+									>... {m.asXLSX()}</a
 								>
 								<a
 									href="/compliance-assessments/{data.compliance_assessment.id}/export/word"
@@ -538,39 +502,6 @@
 						</div>
 					{/snippet}
 				</Popover>
-=======
-					<p class="block px-4 py-2 text-sm text-gray-800">{m.complianceAssessment()}</p>
-					{#if !$page.data.user.is_third_party}
-						<a
-							href="/compliance-assessments/{data.compliance_assessment.id}/export/csv"
-							class="block px-4 py-2 text-sm text-gray-800 hover:bg-gray-200">... {m.asCSV()}</a
-						>
-						<a
-							href="/compliance-assessments/{data.compliance_assessment.id}/export/xlsx"
-							class="block px-4 py-2 text-sm text-gray-800 hover:bg-gray-200">... {m.asXLSX()}</a
-						>
-						<a
-							href="/compliance-assessments/{data.compliance_assessment.id}/export/word"
-							class="block px-4 py-2 text-sm text-gray-800 hover:bg-gray-200">... {m.asWord()}</a
-						>
-					{/if}
-					<a
-						href="/compliance-assessments/{data.compliance_assessment.id}/export"
-						class="block px-4 py-2 text-sm text-gray-800 hover:bg-gray-200">... {m.asZIP()}</a
-					>
-					{#if !$page.data.user.is_third_party}
-						<p class="block px-4 py-2 text-sm text-gray-800">{m.actionPlan()}</p>
-						<a
-							href="/compliance-assessments/{data.compliance_assessment.id}/action-plan/export/csv"
-							class="block px-4 py-2 text-sm text-gray-800 hover:bg-gray-200">... {m.asCSV()}</a
-						>
-						<a
-							href="/compliance-assessments/{data.compliance_assessment.id}/action-plan/export/pdf"
-							class="block px-4 py-2 text-sm text-gray-800 hover:bg-gray-200">... {m.asPDF()}</a
-						>
-					{/if}
-				</div>
->>>>>>> 875e5c2c
 				{#if canEditObject}
 					<Anchor
 						breadcrumbAction="push"
@@ -668,7 +599,6 @@
 		</div>
 	</div>
 	<div class="card px-6 py-4 bg-white flex flex-col shadow-lg">
-<<<<<<< HEAD
 		<div class=" flex items-center font-semibold">
 			<span class="h4">{m.associatedRequirements()}</span>
 			<span class="badge preset-tonal-primary ml-1">
@@ -708,28 +638,13 @@
 						{safeTranslate(result)}
 					</button>
 				{/each}
-=======
-		<div class="flex flex-row items-center font-semibold justify-between">
-			<div>
-				<span class="h4">{m.associatedRequirements()}</span>
-				<span class="badge variant-soft-primary ml-1">
-					{#if treeViewNodes}
-						{assessableNodesCount(treeViewNodes)}
-					{/if}
-				</span>
->>>>>>> 875e5c2c
 			</div>
-			<button
-				use:popup={popupFilter}
-				class="btn variant-filled-primary self-end relative"
-				id="filters"
-			>
-				<i class="fa-solid fa-filter mr-2" />
-				{m.filters()}
-				{#if filterCount}
-					<span class="badge absolute -top-0 -right-0 z-10">{filterCount}</span>
+			<div id="toggle" class="flex items-center justify-center space-x-4 text-xs ml-auto mr-4">
+				{#if $displayOnlyAssessableNodes}
+					<p class="font-bold">{m.ShowAllNodesMessage()}</p>
+				{:else}
+					<p class="font-bold text-green-500">{m.ShowAllNodesMessage()}</p>
 				{/if}
-<<<<<<< HEAD
 				<Switch
 					name="questionnaireToggle"
 					class="flex flex-row items-center justify-center"
@@ -744,74 +659,6 @@
 						<p class="font-bold">{m.ShowOnlyAssessable()}</p>
 					{/if}
 				</Switch>
-=======
-			</button>
-			<div
-				class="card p-2 bg-white w-fit shadow-lg space-y-2 border border-surface-200 z-10"
-				data-popup="popupFilter"
-			>
-				<div>
-					<span class="text-sm font-bold">{m.result()}</span>
-					<div class="flex flex-wrap gap-2 text-xs bg-gray-100 border-2 p-1 rounded-md">
-						{#each Object.entries(complianceResultColorMap) as [result, color]}
-							<button
-								type="button"
-								on:click={() => toggleResult(result)}
-								class="px-2 py-1 rounded-md font-bold"
-								style="background-color: {selectedResults.includes(result)
-									? color
-									: 'grey'}; color: {selectedResults.includes(result)
-									? result === 'not_applicable'
-										? 'white'
-										: 'black'
-									: 'black'}; opacity: {selectedResults.includes(result) ? 1 : 0.3};"
-							>
-								{safeTranslate(result)}
-							</button>
-						{/each}
-					</div>
-				</div>
-				<div>
-					<span class="text-sm font-bold">{m.status()}</span>
-					<div class="flex flex-wrap w-fit gap-2 text-xs bg-gray-100 border-2 p-1 rounded-md">
-						{#each Object.entries(complianceStatusColorMap) as [status, color]}
-							<button
-								type="button"
-								on:click={() => toggleStatus(status)}
-								class="px-2 py-1 rounded-md font-bold"
-								style="background-color: {selectedStatus.includes(status)
-									? color + '44'
-									: 'grey'}; color: {selectedStatus.includes(status)
-									? darkenColor(color, 0.3)
-									: 'black'}; opacity: {selectedStatus.includes(status) ? 1 : 0.3};"
-							>
-								{safeTranslate(status)}
-							</button>
-						{/each}
-					</div>
-				</div>
-				<div>
-					<span class="text-sm font-bold">{m.ShowOnlyAssessable()}</span>
-					<div id="toggle" class="flex items-center space-x-4 text-xs ml-auto mr-4">
-						<SlideToggle
-							name="questionnaireToggle"
-							class="flex flex-row items-center justify-center"
-							active="bg-primary-500"
-							bind:checked={displayOnlyAssessableNodes}
-							on:click={() => {
-								displayOnlyAssessableNodes = !displayOnlyAssessableNodes;
-								auditFiltersStore.setDisplayOnlyAssessableNodes(id, displayOnlyAssessableNodes);
-							}}
-						>
-							{#if displayOnlyAssessableNodes}
-								<span class="font-bold text-xs text-primary-500">{m.yes()}</span>
-							{:else}
-								<span class="font-bold text-xs text-gray-500">{m.no()}</span>
-							{/if}
-						</SlideToggle>
-					</div>
-				</div>
->>>>>>> 875e5c2c
 			</div>
 		</div>
 
