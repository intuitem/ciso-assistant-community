--- conflicted
+++ resolved
@@ -359,11 +359,7 @@
 <div class="flex flex-col space-y-4 whitespace-pre-line">
 	<div class="card px-6 py-4 bg-white flex flex-row justify-between shadow-lg w-full">
 		<div class="flex flex-col space-y-2 whitespace-pre-line w-1/5 pr-1">
-<<<<<<< HEAD
-			{#each Object.entries(data.compliance_assessment).filter( ([key, _]) => ['ref_id', 'name', 'description', 'perimeter', 'framework', 'authors', 'reviewers', 'status', 'selected_implementation_groups', 'assets', 'campaign'].includes(key) ) as [key, value]}
-=======
-			{#each Object.entries(data.compliance_assessment).filter( ([key, _]) => ['ref_id', 'name', 'description', 'perimeter', 'framework', 'authors', 'reviewers', 'status', 'selected_implementation_groups', 'assets', 'evidences'].includes(key) ) as [key, value]}
->>>>>>> bbbeb7aa
+			{#each Object.entries(data.compliance_assessment).filter( ([key, _]) => ['ref_id', 'name', 'description', 'perimeter', 'framework', 'authors', 'reviewers', 'status', 'selected_implementation_groups', 'assets', 'evidences', 'campaign'].includes(key) ) as [key, value]}
 				<div class="flex flex-col">
 					<div
 						class="text-sm font-medium text-gray-800 capitalize-first"
