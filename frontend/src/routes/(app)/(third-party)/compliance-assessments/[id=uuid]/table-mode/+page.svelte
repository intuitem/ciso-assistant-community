<script lang="ts">
	import { page } from '$app/stores';
	import Checkbox from '$lib/components/Forms/Checkbox.svelte';
	import Score from '$lib/components/Forms/Score.svelte';
	import CreateModal from '$lib/components/Modals/CreateModal.svelte';
	import DeleteConfirmModal from '$lib/components/Modals/DeleteConfirmModal.svelte';
	import {
		complianceResultTailwindColorMap,
		complianceStatusTailwindColorMap
	} from '$lib/utils/constants';
	import { getModelInfo } from '$lib/utils/crud';
	import { safeTranslate } from '$lib/utils/i18n';
	import * as m from '$paraglide/messages';
	import {
		Accordion,
		AccordionItem,
		getModalStore,
		RadioGroup,
		RadioItem,
		SlideToggle,
		type ModalComponent,
		type ModalSettings,
		type ModalStore
	} from '@skeletonlabs/skeleton';
	import { superForm } from 'sveltekit-superforms';
	import type { Actions, PageData } from './$types';
	import { ProgressRadial } from '@skeletonlabs/skeleton';
	import { displayScoreColor } from '$lib/utils/helpers';

	export let data: PageData;
	export let form: Actions;

	/** Is the page used for shallow routing? */
	export let shallow = false;

	export let actionPath: string = '';
	export let questionnaireOnly: boolean = false;
	export let assessmentOnly: boolean = false;
	export let invalidateAll: boolean = true;

	const result_options = [
		{ id: 'not_assessed', label: m.notAssessed() },
		{ id: 'non_compliant', label: m.nonCompliant() },
		{ id: 'partially_compliant', label: m.partiallyCompliant() },
		{ id: 'compliant', label: m.compliant() },
		{ id: 'not_applicable', label: m.notApplicable() }
	];
	const status_options = [
		{ id: 'to_do', label: m.toDo() },
		{ id: 'in_progress', label: m.inProgress() },
		{ id: 'in_review', label: m.inReview() },
		{ id: 'done', label: m.done() }
	];

	const requirementHashmap = Object.fromEntries(
		data.requirements.map((requirement) => [requirement.id, requirement])
	);

	$: createdEvidence = form?.createdEvidence;

	function title(requirementAssessment) {
		const requirement =
			requirementHashmap[requirementAssessment.requirement] ?? requirementAssessment;
		return requirement.display_short ? requirement.display_short : (requirement.name ?? '');
	}

	// Function to update requirement assessments, the data argument contain fields as keys and the associated values as values.
	async function updateBulk(
		requirementAssessment,
		data: { [key: string]: string | number | boolean | null }
	) {
		const form = document.getElementById(`tableModeForm-${requirementAssessment.id}`);
		const formData = {
			...data,
			id: requirementAssessment.id
		};
		const res = await fetch(form.action, {
			method: 'POST',
			body: JSON.stringify(formData)
		});
		return res;
	}

	// Function to update requirement assessments
	async function update(
		requirementAssessment,
		field: string,
		question: {
			urn: string;
			answer: string;
		} | null = null
	) {
		if (question) {
			const questionIndex = requirementAssessment.answer.questions.findIndex(
				(q) => q.urn === question.urn
			);
			requirementAssessment.answer.questions[questionIndex].answer = question.answer;
		}
		const value = question ? requirementAssessment.answer : requirementAssessment[field];
		await updateBulk(requirementAssessment, {
			[field]: value
		});
	}

	function addColor(result: string, map: Record<string, string>) {
		return map[result];
	}

	let questionnaireMode = questionnaireOnly
		? true
		: assessmentOnly
			? false
			: $page.data.user.is_third_party
				? true
				: false;

	const modalStore: ModalStore = getModalStore();

	function modalEvidenceCreateForm(createform): void {
		const modalComponent: ModalComponent = {
			ref: CreateModal,
			props: {
				form: createform,
				formAction: `${actionPath}?/createEvidence`,
				invalidateAll: invalidateAll,
				model: data.evidenceModel,
				debug: false
			}
		};
		const modal: ModalSettings = {
			type: 'component',
			component: modalComponent,
			title: safeTranslate('add-' + data.evidenceModel.localName)
		};
		modalStore.trigger(modal);
	}

	let addedEvidence = 0;

	$: if (createdEvidence && shallow) {
		data.requirements
			.find((requirementAssessment) => requirementAssessment.id === createdEvidence.requirements[0])
			.evidences.push({
				str: createdEvidence.name,
				id: createdEvidence.id
			});
		createdEvidence = undefined;
		addedEvidence = +1;
	}

	function modalConfirmDelete(id: string, name: string): void {
		const modalComponent: ModalComponent = {
			ref: DeleteConfirmModal,
			props: {
				_form: data.deleteForm,
				formAction: `/evidences?/delete`,
				id: id,
				invalidateAll: invalidateAll,
				debug: false,
				URLModel: getModelInfo('evidences').urlModel
			}
		};
		const modal: ModalSettings = {
			type: 'component',
			component: modalComponent,
			// Data
			title: m.deleteModalTitle(),
			body: `${m.deleteModalMessage({ name })}`
		};
		modalStore.trigger(modal);
		data.requirements.forEach((requirementAssessment) => {
			console.log(requirementAssessment.evidences);
			requirementAssessment.evidences = requirementAssessment.evidences.filter(
				(evidence) => evidence.id !== id
			);
		});
	}

	const requirementAssessmentScores = Object.fromEntries(
		data.requirement_assessments.map((requirement) => {
			return [requirement.id, [requirement.is_scored, requirement.score]];
		})
	);

	async function updateScore(requirementAssessment) {
		const isScored = requirementAssessment.is_scored;
		const score = requirementAssessment.score;
		const documentationScore = requirementAssessment.documentation_score;
		requirementAssessmentScores[requirementAssessment.id] = [isScored, score, documentationScore];
		setTimeout(async () => {
			const currentScoreValue = requirementAssessmentScores[requirementAssessment.id];
			if (
				isScored === currentScoreValue[0] &&
				score === currentScoreValue[1] &&
				documentationScore === currentScoreValue[2]
			) {
				await updateBulk(requirementAssessment, {
					is_scored: isScored,
					score: score,
					documentation_score: documentationScore
				});
			}
		}, 500); // There must be 500ms without a score change for a request to be sent and modify the score of the RequirementAsessment in the backend
	}
</script>

<div class="flex flex-col space-y-4 whitespace-pre-line">
	<div
		class="card px-6 py-4 bg-white flex flex-col justify-evenly shadow-lg w-full h-full space-y-2"
	>
		{#if !(questionnaireOnly ? !assessmentOnly : assessmentOnly)}
			<div
				class="sticky top-0 p-2 z-10 card bg-white items-center justify-evenly flex flex-row w-full"
			>
				<a
					href="/compliance-assessments/{data.compliance_assessment.id}"
					class="flex items-center space-x-2 text-primary-800 hover:text-primary-600"
				>
					<i class="fa-solid fa-arrow-left" />
					<p class="">{m.goBackToAudit()} {data.compliance_assessment.name}</p>
				</a>
				<div class="flex items-center justify-center space-x-4">
					{#if questionnaireMode}
						<p class="font-bold text-sm">{m.assessmentMode()}</p>
					{:else}
						<p class="font-bold text-sm text-green-500">{m.assessmentMode()}</p>
					{/if}
					<SlideToggle
						name="questionnaireToggle"
						class="flex flex-row items-center justify-center"
						active="bg-primary-500"
						background="bg-green-500"
						bind:checked={questionnaireMode}
						on:click={() => (questionnaireMode = !questionnaireMode)}
					>
						{#if questionnaireMode}
							<p class="font-bold text-sm text-primary-500">{m.questionnaireMode()}</p>
						{:else}
							<p class="font-bold text-sm">{m.questionnaireMode()}</p>
						{/if}
					</SlideToggle>
				</div>
			</div>
		{/if}
		{#each data.requirement_assessments as requirementAssessment}
			<div class="w-2"></div>

			<span class="relative flex justify-center py-4">
				<div
					class="absolute inset-x-0 top-1/2 h-px -translate-y-1/2 bg-transparent bg-gradient-to-r from-transparent via-gray-500 to-transparent opacity-75"
				></div>

				<span class="relative z-10 bg-white px-6 text-orange-600 font-semibold text-xl z-auto">
					{title(requirementAssessment)}
				</span>
			</span>
			<div class="h-2"></div>
			<div
				class="flex flex-col items-center justify-center border px-4 py-2 shadow rounded-xl space-y-2"
			>
				{#if requirementAssessment.description}
					<div class="flex w-full font-semibold">
						{requirementAssessment.description}
					</div>
				{/if}
				{#if requirementAssessment.assessable}
					<form
						class="flex flex-col space-y-2 items-center justify-evenly w-full"
						id="tableModeForm-{requirementAssessment.id}"
						action="{actionPath}?/updateRequirementAssessment"
						method="post"
					>
						{#if !questionnaireMode}
							<div class="flex flex-row w-full space-x-2 my-4">
								<div class="flex flex-col items-center w-1/2">
									<p class="flex items-center font-semibold text-blue-600 italic">{m.status()}</p>
									<RadioGroup class="w-full flex-wrap items-center">
										{#each status_options as option}
											<RadioItem
												class="h-full"
												id={option.id}
												active={addColor(
													requirementAssessment.status,
													complianceStatusTailwindColorMap
												)}
												value={option.id}
												bind:group={requirementAssessment.status}
												name="status"
												on:click={async () => {
													const newStatus =
														requirementAssessment.status === option.id ? 'to_do' : option.id;
													requirementAssessment.status = newStatus;
													await update(requirementAssessment, 'status');
												}}>{option.label}</RadioItem
											>
										{/each}
									</RadioGroup>
								</div>
								<div class="flex flex-col items-center w-1/2">
									<p class="flex items-center font-semibold text-purple-600 italic">
										{m.result()}
									</p>
									<RadioGroup class="w-full flex-wrap items-center">
										{#each result_options as option}
											<RadioItem
												class="h-full"
												active={addColor(
													requirementAssessment.result,
													complianceResultTailwindColorMap
												)}
												id={option.id}
												value={option.id}
												bind:group={requirementAssessment.result}
												name="result"
												on:click={async () => {
													const newResult =
														requirementAssessment.result === option.id ? 'not_assessed' : option.id;
													requirementAssessment.result = newResult;
													await update(requirementAssessment, 'result'); // Update result for both select and deselect
												}}
												>{option.label}
											</RadioItem>
										{/each}
									</RadioGroup>
								</div>
							</div>
						{/if}
						{#if requirementAssessment.answer != null && Object.keys(requirementAssessment.answer).length !== 0}
							<div class="flex flex-col w-full space-y-2">
								{#each requirementAssessment.answer.questions as question}
									<li class="flex flex-col space-y-2 rounded-xl">
										<p>{question.text}</p>
										{#if shallow}
											{#if question.answer}
												<p class="text-primary-500 font-semibold">{question.answer}</p>
											{:else}
												<p class="text-gray-400 italic">{m.noAnswer()}</p>
											{/if}
										{:else if question.type === 'unique_choice'}
											<RadioGroup
												class="flex-col"
												active="variant-filled-primary"
												hover="hover:variant-soft-primary"
											>
												{#each question.options as option}
													<RadioItem
														class="shadow-md flex"
														bind:group={question.answer}
														name="question"
														value={option}
														on:click={async () => {
															const newAnswer = question.answer === option ? null : option;
															question.answer = newAnswer;
															await update(requirementAssessment, 'answer', question);
														}}
														><span class="text-left">{option}</span>
													</RadioItem>
												{/each}
											</RadioGroup>
										{:else if question.type === 'date'}
											<input
												type="date"
												placeholder=""
												class="input w-fit"
												bind:value={question.answer}
												on:change={async () =>
													await update(requirementAssessment, 'answer', question)}
												{...$$restProps}
											/>
										{:else}
											<textarea
												placeholder=""
												class="input w-full"
												bind:value={question.answer}
												on:keydown={(event) => event.key === 'Enter' && event.preventDefault()}
												on:change={async () =>
													await update(requirementAssessment, 'answer', question)}
												{...$$restProps}
											/>
										{/if}
									</li>
								{/each}
							</div>
						{/if}
						<div class="flex flex-col w-full place-items-center">
<<<<<<< HEAD
							{#if !shallow}
=======
							<Score
								form={superForm(requirementAssessment.scoreForm, {
									id: `requirement-score-${requirementAssessment.id}`
								})}
								min_score={data.compliance_assessment.min_score}
								max_score={data.compliance_assessment.max_score}
								scores_definition={data.compliance_assessment.scores_definition}
								field="score"
								label={data.compliance_assessment.show_documentation_score
									? m.implementationScore()
									: m.score()}
								styles="w-full p-1"
								bind:score={requirementAssessment.score}
								on:change={async () => await updateScore(requirementAssessment)}
								disabled={!requirementAssessment.is_scored ||
									requirementAssessment.result === 'not_applicable'}
							>
								<div slot="left">
									<Checkbox
										form={superForm(requirementAssessment.scoreForm, {
											id: `requirement-is-scored-${requirementAssessment.id}`
										})}
										field="is_scored"
										label={''}
										helpText={m.scoringHelpText()}
										checkboxComponent="switch"
										class="h-full flex flex-row items-center justify-center my-1"
										classesContainer="h-full flex flex-row items-center space-x-4"
										on:change={async () => {
											requirementAssessment.is_scored = !requirementAssessment.is_scored;
											await update(requirementAssessment, 'is_scored');
										}}
									/>
								</div>
							</Score>
							{#if data.compliance_assessment.show_documentation_score}
>>>>>>> fe8dc70e
								<Score
									form={superForm(requirementAssessment.scoreForm, {
										id: `requirement-documentation-score-${requirementAssessment.id}`
									})}
									min_score={data.compliance_assessment.min_score}
									max_score={data.compliance_assessment.max_score}
									scores_definition={data.compliance_assessment.scores_definition}
									field="score"
									label={data.compliance_assessment.show_documentation_score
										? m.implementationScore()
										: m.score()}
									styles="w-full p-1"
									bind:score={requirementAssessment.score}
									on:change={async () => await updateScore(requirementAssessment)}
									disabled={!requirementAssessment.is_scored ||
										requirementAssessment.result === 'not_applicable'}
								>
									<div slot="left">
										<Checkbox
											form={superForm(requirementAssessment.scoreForm, {
												id: requirementAssessment.id
											})}
											field="is_scored"
											label={''}
											helpText={m.scoringHelpText()}
											checkboxComponent="switch"
											class="h-full flex flex-row items-center justify-center my-1"
											classesContainer="h-full flex flex-row items-center space-x-4"
											on:change={async () => {
												requirementAssessment.is_scored = !requirementAssessment.is_scored;
												await update(requirementAssessment, 'is_scored');
											}}
										/>
									</div>
								</Score>
							{:else if data.compliance_assessment.show_documentation_score}
								<div class="flex flex-row items-center justify-between space-x-4 w-2/4">
									<div class="flex flex-col items-center space-y-2">
										{m.documentationScoreResult()}
										<ProgressRadial
											stroke={100}
											meter={displayScoreColor(
												requirementAssessment.documentation_score,
												data.compliance_assessment.max_score
											)}
											font={125}
											value={(requirementAssessment.documentation_score * 100) /
												data.compliance_assessment.max_score}
											width="w-12"
										>
											{requirementAssessment.documentation_score ?? 0}
										</ProgressRadial>
									</div>

									<div class="flex flex-col items-center space-y-2">
										{m.implementationScoreResult()}
										<ProgressRadial
											stroke={100}
											meter={displayScoreColor(
												requirementAssessment.score,
												data.compliance_assessment.max_score
											)}
											font={125}
											value={(requirementAssessment.score * 100) /
												data.compliance_assessment.max_score}
											width="w-12"
										>
											{requirementAssessment.score ?? 0}
										</ProgressRadial>
									</div>
								</div>
							{:else}
								<div class="flex flex-col items-center">
									{m.scoreResult()}
									<ProgressRadial
										stroke={100}
										meter={displayScoreColor(
											requirementAssessment.score,
											data.compliance_assessment.max_score
										)}
										font={125}
										value={(requirementAssessment.score * 100) /
											data.compliance_assessment.max_score}
										width="w-12"
									>
										{requirementAssessment.score ?? 0}
									</ProgressRadial>
								</div>
							{/if}
							{#if data.compliance_assessment.show_documentation_score}
								{#if !shallow}
									<Score
										form={superForm(requirementAssessment.scoreForm, {
											id: requirementAssessment.id
										})}
										min_score={data.compliance_assessment.min_score}
										max_score={data.compliance_assessment.max_score}
										field="documentation_score"
										label={m.documentationScore()}
										styles="w-full p-1"
										bind:score={requirementAssessment.documentation_score}
										on:change={async () => await updateScore(requirementAssessment)}
										disabled={!requirementAssessment.is_scored ||
											requirementAssessment.result === 'not_applicable'}
									/>
								{/if}
							{/if}
							<Accordion regionCaret="flex">
								{#if shallow}
									{#if requirementAssessment.observation}
										<p class="text-primary-500">{requirementAssessment.observation}</p>
									{:else}
										<p class="text-gray-400 italic">{m.noObservation()}</p>
									{/if}
								{:else}
									<AccordionItem caretOpen="rotate-0" caretClosed="-rotate-90">
										<svelte:fragment slot="summary"
											><p class="flex">{m.observation()}</p></svelte:fragment
										>
										<svelte:fragment slot="content">
											<div>
												<textarea
													placeholder=""
													class="input w-full"
													bind:value={requirementAssessment.observation}
													on:keydown={(event) => event.key === 'Enter' && event.preventDefault()}
												/>
												{#if requirementAssessment.observationBuffer !== requirementAssessment.observation}
													<button
														class="rounded-md w-8 h-8 border shadow-lg hover:bg-green-300 hover:text-green-500 duration-300"
														on:click={async () => {
															await update(requirementAssessment, 'observation');
															requirementAssessment.observationBuffer =
																requirementAssessment.observation;
														}}
														type="button"
													>
														<i class="fa-solid fa-check opacity-70"></i>
													</button>
													<button
														class="rounded-md w-8 h-8 border shadow-lg hover:bg-red-300 hover:text-red-500 duration-300"
														on:click={() =>
															(requirementAssessment.observation =
																requirementAssessment.observationBuffer)}
														type="button"
													>
														<i class="fa-solid fa-xmark opacity-70"></i>
													</button>
												{/if}
											</div>
										</svelte:fragment>
									</AccordionItem>
								{/if}
								{#if requirementAssessment.evidences.length === 0}
									<p class="text-gray-400 italic">{m.noEvidences()}</p>
								{:else}
									<AccordionItem caretOpen="rotate-0" caretClosed="-rotate-90">
										<svelte:fragment slot="summary"
											><p class="flex items-center space-x-2">
												<span>{m.evidence()}</span>
												{#key addedEvidence}
													{#if requirementAssessment.evidences != null}
														<span class="badge variant-soft-primary"
															>{requirementAssessment.evidences.length}</span
														>
													{/if}
												{/key}
											</p></svelte:fragment
										>
										<svelte:fragment slot="content">
											<div class="flex flex-row space-x-2 items-center">
												{#if !shallow}
													<button
														class="btn variant-filled-primary self-start"
														on:click={() =>
															modalEvidenceCreateForm(requirementAssessment.evidenceCreateForm)}
														type="button"
														><i class="fa-solid fa-plus mr-2" />{m.addEvidence()}</button
													>
												{/if}
												{#key addedEvidence}
													{#each requirementAssessment.evidences as evidence}
														<p class="card p-2">
															<a class="hover:text-primary-500" href="/evidences/{evidence.id}"
																><i class="fa-solid fa-file mr-2"></i>{evidence.str}</a
															>
															{#if !shallow}
																<button
																	class="cursor-pointer"
																	on:click={(_) => modalConfirmDelete(evidence.id, evidence.str)}
																	type="button"
																>
																	<i class="fa-solid fa-xmark ml-2 text-red-500"></i>
																</button>
															{/if}
														</p>
													{/each}
												{/key}
											</div>
										</svelte:fragment>
									</AccordionItem>
								{/if}
							</Accordion>
						</div>
					</form>
				{/if}
			</div>
		{/each}
	</div>
</div><|MERGE_RESOLUTION|>--- conflicted
+++ resolved
@@ -383,46 +383,7 @@
 							</div>
 						{/if}
 						<div class="flex flex-col w-full place-items-center">
-<<<<<<< HEAD
 							{#if !shallow}
-=======
-							<Score
-								form={superForm(requirementAssessment.scoreForm, {
-									id: `requirement-score-${requirementAssessment.id}`
-								})}
-								min_score={data.compliance_assessment.min_score}
-								max_score={data.compliance_assessment.max_score}
-								scores_definition={data.compliance_assessment.scores_definition}
-								field="score"
-								label={data.compliance_assessment.show_documentation_score
-									? m.implementationScore()
-									: m.score()}
-								styles="w-full p-1"
-								bind:score={requirementAssessment.score}
-								on:change={async () => await updateScore(requirementAssessment)}
-								disabled={!requirementAssessment.is_scored ||
-									requirementAssessment.result === 'not_applicable'}
-							>
-								<div slot="left">
-									<Checkbox
-										form={superForm(requirementAssessment.scoreForm, {
-											id: `requirement-is-scored-${requirementAssessment.id}`
-										})}
-										field="is_scored"
-										label={''}
-										helpText={m.scoringHelpText()}
-										checkboxComponent="switch"
-										class="h-full flex flex-row items-center justify-center my-1"
-										classesContainer="h-full flex flex-row items-center space-x-4"
-										on:change={async () => {
-											requirementAssessment.is_scored = !requirementAssessment.is_scored;
-											await update(requirementAssessment, 'is_scored');
-										}}
-									/>
-								</div>
-							</Score>
-							{#if data.compliance_assessment.show_documentation_score}
->>>>>>> fe8dc70e
 								<Score
 									form={superForm(requirementAssessment.scoreForm, {
 										id: `requirement-documentation-score-${requirementAssessment.id}`
