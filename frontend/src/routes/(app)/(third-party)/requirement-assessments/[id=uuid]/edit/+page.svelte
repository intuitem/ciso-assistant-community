<script lang="ts">
	import { run } from 'svelte/legacy';

	import { safeTranslate } from '$lib/utils/i18n';
	import { RequirementAssessmentSchema } from '$lib/utils/schemas';
	import type { ActionData, PageData } from './$types';

	import { page } from '$app/state';
	import AutocompleteSelect from '$lib/components/Forms/AutocompleteSelect.svelte';
	import SuperForm from '$lib/components/Forms/Form.svelte';
	import HiddenInput from '$lib/components/Forms/HiddenInput.svelte';
	import Score from '$lib/components/Forms/Score.svelte';
	import Select from '$lib/components/Forms/Select.svelte';
	import TextArea from '$lib/components/Forms/TextArea.svelte';
	import CreateModal from '$lib/components/Modals/CreateModal.svelte';
	import ModelTable from '$lib/components/ModelTable/ModelTable.svelte';
	import { getSecureRedirect } from '$lib/utils/helpers';
	import { ProgressRing, Tabs } from '@skeletonlabs/skeleton-svelte';

	import { complianceResultColorMap } from '$lib/utils/constants';
	import { hideSuggestions } from '$lib/utils/stores';
	import { m } from '$paraglide/messages';

	import Question from '$lib/components/Forms/Question.svelte';
	import List from '$lib/components/List/List.svelte';
	import ConfirmModal from '$lib/components/Modals/ConfirmModal.svelte';
	import { zod } from 'sveltekit-superforms/adapters';
	import Checkbox from '$lib/components/Forms/Checkbox.svelte';
	import { superForm } from 'sveltekit-superforms';
	import {
		getModalStore,
		type ModalComponent,
		type ModalSettings,
		type ModalStore
	} from '$lib/components/Modals/stores';

	interface Props {
		data: PageData;
		form: ActionData;
		[key: string]: any;
	}

	let { data, form, ...rest }: Props = $props();

	const threats = data.requirementAssessment.requirement.associated_threats ?? [];
	const reference_controls =
		data.requirementAssessment.requirement.associated_reference_controls ?? [];
	const annotation = data.requirement.annotation;
	const typical_evidence = data.requirement.typical_evidence;

	const has_threats = threats.length > 0;
	const has_reference_controls = reference_controls.length > 0;

	function cancel(): void {
		var currentUrl = window.location.href;
		var url = new URL(currentUrl);
		var nextValue = getSecureRedirect(url.searchParams.get('next'));
		if (nextValue) window.location.href = nextValue;
	}

	const complianceAssessmentURL = `/compliance-assessments/${data.requirementAssessment.compliance_assessment.id}`;
	const schema = RequirementAssessmentSchema;

	const modalStore: ModalStore = getModalStore();

	function modalMeasureCreateForm(): void {
		const modalComponent: ModalComponent = {
			ref: CreateModal,
			props: {
				form: data.measureCreateForm,
				formAction: '?/createAppliedControl',
				model: data.measureModel,
				debug: false,
				invalidateAll: false,
				suggestions: { reference_control: reference_controls }
			}
		};
		const modal: ModalSettings = {
			type: 'component',
			component: modalComponent,
			// Data
			title: safeTranslate('add-' + data.measureModel.localName)
		};
		modalStore.trigger(modal);
	}

	function modalEvidenceCreateForm(): void {
		const modalComponent: ModalComponent = {
			ref: CreateModal,
			props: {
				form: data.evidenceCreateForm,
				formAction: '?/createEvidence',
				model: data.evidenceModel,
				debug: false
			}
		};
		const modal: ModalSettings = {
			type: 'component',
			component: modalComponent,
			// Data
			title: safeTranslate('add-' + data.evidenceModel.localName)
		};
		modalStore.trigger(modal);
	}

	function modalSecurityExceptionCreateForm(): void {
		const modalComponent: ModalComponent = {
			ref: CreateModal,
			props: {
				form: data.securityExceptionCreateForm,
				formAction: '?/createSecurityException',
				model: data.securityExceptionModel,
				debug: false
			}
		};
		const modal: ModalSettings = {
			type: 'component',
			component: modalComponent,
			// Data
			title: safeTranslate('add-' + data.securityExceptionModel.localName)
		};
		modalStore.trigger(modal);
	}

	let createAppliedControlsLoading = $state(false);

	function modalConfirmCreateSuggestedControls(id: string, name: string, action: string): void {
		const modalComponent: ModalComponent = {
			ref: ConfirmModal,
			props: {
				_form: data.form,
				id: id,
				debug: false,
				URLModel: 'requirement-assessments',
				formAction: action,
				bodyComponent: List,
				bodyProps: {
					items: reference_controls,
					message: m.theFollowingControlsWillBeAddedColon()
				}
			}
		};
		const modal: ModalSettings = {
			type: 'component',
			component: modalComponent,
			// Data
			title: m.suggestControls(),
			body: m.createAppliedControlsFromSuggestionsConfirmMessage({
				count: reference_controls.length,
				message: m.theFollowingControlsWillBeAddedColon()
			}),
			response: (r: boolean) => {
				createAppliedControlsLoading = r;
			}
		};
		modalStore.trigger(modal);
	}

	const requirementAssessmentForm = superForm(data.form, {
		dataType: 'json',
		invalidateAll: true,
		applyAction: true,
		resetForm: false,
		validators: zod(schema),
		taintedMessage: false,
		validationMethod: 'auto'
	});

	run(() => {
		if (createAppliedControlsLoading === true && form) createAppliedControlsLoading = false;
	});

	let mappingInference = $derived({
		sourceRequirementAssessment:
			data.requirementAssessment.mapping_inference.source_requirement_assessment,
		result: data.requirementAssessment.mapping_inference.result,
		annotation: ''
	});

	let requirementAssessmentsList: string[] = $hideSuggestions;

	let hideSuggestion = $state(
		requirementAssessmentsList.includes(data.requirementAssessment.id) ? true : false
	);

	function toggleSuggestions() {
		if (!requirementAssessmentsList.includes(data.requirementAssessment.id)) {
			requirementAssessmentsList.push(data.requirementAssessment.id);
		} else {
			requirementAssessmentsList = requirementAssessmentsList.filter(
				(item) => item !== data.requirementAssessment.id
			);
		}
		hideSuggestion = !hideSuggestion;
		hideSuggestions.set(requirementAssessmentsList);
	}

	let classesText = $derived(
		complianceResultColorMap[mappingInference.result] === '#000000' ? 'text-white' : ''
	);

	let group = $state(page.data.user.is_third_party ? 'evidences' : 'applied_controls');

	// Refresh AutompleteSelect to assign created applied control/evidence
	let refreshKey = $state(false);

	let formStore = $derived(requirementAssessmentForm.form);

	run(() => {
		if (form?.newControls) {
			refreshKey = !refreshKey;
			requirementAssessmentForm.form.update(
				(current: Record<string, any>) => ({
					...current,
					applied_controls: [...current.applied_controls, ...form?.newControls]
				}),
				{ taint: false }
			);
			console.debug('formStore', $formStore);
		}
	});

	run(() => {
		if (form?.newEvidence) {
			refreshKey = !refreshKey;
			requirementAssessmentForm.form.update(
				(current: Record<string, any>) => ({
					...current,
					evidences: [...current.evidences, form?.newEvidence]
				}),
				{ taint: false }
			);
			console.debug('formStore', $formStore);
		}
	});

	run(() => {
		if (form?.newSecurityException) {
			refreshKey = !refreshKey;
			requirementAssessmentForm.form.update(
				(current: Record<string, any>) => ({
					...current,
					security_exceptions: [...current.security_exceptions, form?.newSecurityException]
				}),
				{ taint: false }
			);
			console.debug('formStore', $formStore);
		}
	});
</script>

<div class="card space-y-2 p-4 bg-white shadow-sm">
	<div class="flex justify-between">
		<span class="code left h-min">{data.requirement.urn}</span>
		<a class="text-pink-500 hover:text-pink-400" href={complianceAssessmentURL}
			><i class="fa-solid fa-turn-up"></i></a
		>
	</div>
	{#if data.requirement.description}
		<p class="whitespace-pre-line p-2 font-light text-lg">
			👉 {data.requirement.description}
		</p>
	{/if}
	{#if has_threats || has_reference_controls || annotation || mappingInference.result}
		<div class="card p-4 preset-tonal-primary text-sm flex flex-col justify-evenly cursor-auto">
			<h2 class="font-semibold text-lg flex flex-row justify-between">
				<div>
					<i class="fa-solid fa-circle-info mr-2"></i>{m.additionalInformation()}
				</div>
				<button onclick={toggleSuggestions}>
					{#if !hideSuggestion}
						<i class="fa-solid fa-eye"></i>
					{:else}
						<i class="fa-solid fa-eye-slash"></i>
					{/if}
				</button>
			</h2>
			{#if !hideSuggestion}
				{#if has_threats || has_reference_controls}
					<div class="my-2 flex flex-col">
						<div class="flex-1">
							{#if reference_controls.length > 0}
								<p class="font-medium">
									<i class="fa-solid fa-gears"></i>
									{m.suggestedReferenceControls()}
								</p>
								<ul class="list-disc ml-4">
									{#each reference_controls as func}
										<li>
											{#if func.id}
												<a class="anchor" href="/reference-controls/{func.id}">
													{func.str}
												</a>
											{:else}
												<p>{func.str}</p>
											{/if}
										</li>
									{/each}
								</ul>
							{/if}
						</div>
						<div class="flex-1">
							{#if threats.length > 0}
								<p class="font-medium">
									<i class="fa-solid fa-gears"></i>
									{m.threatsCovered()}
								</p>
								<ul class="list-disc ml-4">
									{#each threats as threat}
										<li>
											{#if threat.id}
												<a class="anchor" href="/threats/{threat.id}">
													{threat.str}
												</a>
											{:else}
												<p>{threat.str}</p>
											{/if}
										</li>
									{/each}
								</ul>
							{/if}
						</div>
					</div>
				{/if}
				{#if annotation}
					<div class="my-2">
						<p class="font-medium">
							<i class="fa-solid fa-pencil"></i>
							{m.annotation()}
						</p>
						<p class="whitespace-pre-line py-1">
							{annotation}
						</p>
					</div>
				{/if}
				{#if typical_evidence}
					<div class="my-2">
						<p class="font-medium">
							<i class="fa-solid fa-pencil"></i>
							{m.typicalEvidence()}
						</p>
						<p class="whitespace-pre-line py-1">
							{typical_evidence}
						</p>
					</div>
				{/if}
				{#if mappingInference.result}
					<div class="my-2">
						<p class="font-medium">
							<i class="fa-solid fa-link"></i>
							{m.mappingInference()}
						</p>
						<span class="text-xs text-gray-500"
							><i class="fa-solid fa-circle-info"></i> {m.mappingInferenceHelpText()}</span
						>
						<ul class="list-disc ml-4">
							<li>
								<p>
									<a
										class="anchor"
										href="/requirement-assessments/{mappingInference.sourceRequirementAssessment
											.id}"
									>
										{mappingInference.sourceRequirementAssessment.str}
									</a>
								</p>
								<p class="whitespace-pre-line py-1">
									<span class="italic">{m.coverageColon()}</span>
									<span class="badge h-fit">
										{safeTranslate(mappingInference.sourceRequirementAssessment.coverage)}
									</span>
								</p>
								{#if mappingInference.sourceRequirementAssessment.is_scored}
									<p class="whitespace-pre-line py-1">
										<span class="italic">{m.scoreSemiColon()}</span>
										<span class="badge h-fit">
											{safeTranslate(mappingInference.sourceRequirementAssessment.score)}
										</span>
									</p>
								{/if}
								<p class="whitespace-pre-line py-1">
									<span class="italic">{m.suggestionColon()}</span>
									<span
										class="badge {classesText} h-fit"
										style="background-color: {complianceResultColorMap[mappingInference.result]};"
									>
										{safeTranslate(mappingInference.result)}
									</span>
								</p>
								{#if mappingInference.annotation}
									<p class="whitespace-pre-line py-1">
										<span class="italic">{m.annotationColon()}</span>
										{mappingInference.annotation}
									</p>
								{/if}
							</li>
						</ul>
					</div>
				{/if}
			{/if}
		</div>
	{/if}
	<div class="mt-4">
		<SuperForm
			class="flex flex-col"
			_form={requirementAssessmentForm}
			data={data.form}
			action="?/updateRequirementAssessment"
			{...rest}
		>
			{#snippet children({ form, data })}
				<div class="card shadow-lg bg-white">
					<Tabs
						value={group}
						onValueChange={(e) => {
							group = e.value;
						}}
					>
						{#snippet list()}
							{#if !page.data.user.is_third_party}
								<Tabs.Control value="applied_controls">{m.appliedControls()}</Tabs.Control>
							{/if}
							<Tabs.Control value="evidences">{m.evidences()}</Tabs.Control>
							<Tabs.Control value="security_exceptions">{m.securityExceptions()}</Tabs.Control>
						{/snippet}
						{#snippet content()}
							<Tabs.Panel value="applied_controls">
								<div class="flex items-center mb-2 px-2 text-xs space-x-2">
									<i class="fa-solid fa-info-circle"></i>
									<p>{m.requirementAppliedControlHelpText()}</p>
								</div>
								<div
									class="h-full flex flex-col space-y-2 variant-outline-surface rounded-container p-4"
								>
									<span class="flex flex-row justify-end items-center space-x-2">
										{#if Object.hasOwn(page.data.user.permissions, 'add_appliedcontrol') && reference_controls.length > 0}
											<button
												class="btn text-gray-100 bg-linear-to-r from-fuchsia-500 to-pink-500 h-fit whitespace-normal"
												type="button"
												onclick={() => {
													modalConfirmCreateSuggestedControls(
														page.data.requirementAssessment.id,
														page.data.requirementAssessment.name,
														'?/createSuggestedControls'
													);
												}}
											>
												<span class="mr-2">
													{#if createAppliedControlsLoading}
														<ProgressRing
															class="-ml-2"
															width="w-6"
															meter="stroke-white"
															stroke={80}
														/>
													{:else}
														<i class="fa-solid fa-fire-extinguisher"></i>
													{/if}
												</span>
												{m.suggestControls()}
											</button>
										{/if}
										<button
											class="btn preset-filled-primary-500 self-end"
											onclick={modalMeasureCreateForm}
											type="button"
											><i class="fa-solid fa-plus mr-2"></i>{m.addAppliedControl()}</button
										>
									</span>
									{#key refreshKey}
										<AutocompleteSelect
											multiple
											{form}
											optionsEndpoint="applied-controls"
											optionsDetailedUrlParameters={[
												['scope_folder_id', page.data.requirementAssessment.folder.id]
											]}
											optionsExtraFields={[['folder', 'str']]}
											field="applied_controls"
										/>
									{/key}
									<ModelTable
										baseEndpoint="/applied-controls?requirement_assessments={page.data
											.requirementAssessment.id}"
										source={page.data.tables['applied-controls']}
										hideFilters={true}
										URLModel="applied-controls"
									/>
								</div>
							</Tabs.Panel>
							<Tabs.Panel value="evidences">
								<div class="flex items-center mb-2 px-2 text-xs space-x-2">
									<i class="fa-solid fa-info-circle"></i>
									<p>{m.requirementEvidenceHelpText()}</p>
								</div>
								<div
									class="h-full flex flex-col space-y-2 variant-outline-surface rounded-container p-4"
								>
									<span class="flex flex-row justify-end items-center">
										<button
											class="btn preset-filled-primary-500 self-end"
											onclick={modalEvidenceCreateForm}
											type="button"><i class="fa-solid fa-plus mr-2"></i>{m.addEvidence()}</button
										>
									</span>
									{#key refreshKey}
										<AutocompleteSelect
											multiple
											{form}
											optionsEndpoint="evidences"
											optionsExtraFields={[['folder', 'str']]}
											optionsDetailedUrlParameters={[
												['scope_folder_id', page.data.requirementAssessment.folder.id]
											]}
											field="evidences"
										/>
									{/key}
									<ModelTable
										source={page.data.tables['evidences']}
										hideFilters={true}
										URLModel="evidences"
										baseEndpoint="/evidences?requirement_assessments={page.data
											.requirementAssessment.id}"
									/>
								</div>
							</Tabs.Panel>
							<Tabs.Panel value="security_exceptions">
								<div
									class="h-full flex flex-col space-y-2 variant-outline-surface rounded-container p-4"
								>
									<span class="flex flex-row justify-end items-center">
										<button
											class="btn preset-filled-primary-500 self-end"
											onclick={modalSecurityExceptionCreateForm}
											type="button"
											><i class="fa-solid fa-plus mr-2"></i>{m.addSecurityException()}</button
										>
									</span>
									{#key refreshKey}
										<AutocompleteSelect
											multiple
											{form}
											optionsEndpoint="security-exceptions"
											optionsExtraFields={[['folder', 'str']]}
											field="security_exceptions"
										/>
									{/key}
									<ModelTable
										source={page.data.tables['security-exceptions']}
										hideFilters={true}
										URLModel="security-exceptions"
										baseEndpoint="/security-exceptions?requirement_assessments={page.data
											.requirementAssessment.id}"
									/>
								</div>
							</Tabs.Panel>
						{/snippet}
					</Tabs>
				</div>
				<HiddenInput {form} field="folder" />
				<HiddenInput {form} field="requirement" />
				<HiddenInput {form} field="compliance_assessment" />
				<div class="flex flex-col my-8 space-y-6">
					{#if page.data.requirementAssessment.requirement.questions != null && Object.keys(page.data.requirementAssessment.requirement.questions).length !== 0}
						<Question
							{form}
							field="answers"
							questions={page.data.requirementAssessment.requirement.questions}
							label={m.question()}
						/>
					{/if}
					<Select
						{form}
<<<<<<< HEAD
						options={page.data.model.selectOptions['status']}
						field="status"
						label={m.status()}
=======
						field="answers"
						questions={$page.data.requirementAssessment.requirement.questions}
						label={m.questions()}
>>>>>>> 875e5c2c
					/>
					<Select
						{form}
						options={page.data.model.selectOptions['result']}
						field="result"
						label={m.result()}
					/>
					<div class="flex flex-col">
						<Score
							{form}
							min_score={page.data.compliance_assessment_score.min_score}
							max_score={page.data.compliance_assessment_score.max_score}
							scores_definition={page.data.compliance_assessment_score.scores_definition}
							field="score"
							label={page.data.compliance_assessment_score.show_documentation_score
								? m.implementationScore()
								: m.score()}
							disabled={!data.is_scored || data.result === 'not_applicable'}
						>
							{#snippet left()}
								<div>
									<Checkbox
										{form}
										field="is_scored"
										label={''}
										helpText={m.scoringHelpText()}
										checkboxComponent="switch"
										class="h-full flex flex-row items-center justify-center my-1"
										classesContainer="h-full flex flex-row items-center space-x-4"
									/>
								</div>
							{/snippet}
						</Score>
					</div>
					{#if page.data.compliance_assessment_score.show_documentation_score}
						<Score
							{form}
							min_score={page.data.compliance_assessment_score.min_score}
							max_score={page.data.compliance_assessment_score.max_score}
							scores_definition={page.data.compliance_assessment_score.scores_definition}
							field="documentation_score"
							label={m.documentationScore()}
							isDoc={true}
							disabled={!data.is_scored || data.result === 'not_applicable'}
						/>
					{/if}

					<TextArea {form} field="observation" label="Observation" />
					<div class="flex flex-row justify-between space-x-4">
						<button
							class="btn bg-gray-400 text-white font-semibold w-full"
							type="button"
							onclick={cancel}>{m.cancel()}</button
						>
						<button
							class="btn preset-filled-primary-500 font-semibold w-full"
							data-testid="save-button"
							type="submit">{m.save()}</button
						>
					</div>
				</div>
			{/snippet}
		</SuperForm>
	</div>
</div><|MERGE_RESOLUTION|>--- conflicted
+++ resolved
@@ -566,20 +566,14 @@
 							{form}
 							field="answers"
 							questions={page.data.requirementAssessment.requirement.questions}
-							label={m.question()}
+							label={m.questionSingular()}
 						/>
 					{/if}
 					<Select
 						{form}
-<<<<<<< HEAD
 						options={page.data.model.selectOptions['status']}
 						field="status"
 						label={m.status()}
-=======
-						field="answers"
-						questions={$page.data.requirementAssessment.requirement.questions}
-						label={m.questions()}
->>>>>>> 875e5c2c
 					/>
 					<Select
 						{form}
