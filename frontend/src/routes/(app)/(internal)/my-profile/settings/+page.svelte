--- conflicted
+++ resolved
@@ -13,16 +13,13 @@
 	import { z } from 'zod';
 	import ListRecoveryCodesModal from './mfa/components/ListRecoveryCodesModal.svelte';
 	import { recoveryCodes } from './mfa/utils/stores';
-<<<<<<< HEAD
 	import {
 		getModalStore,
 		type ModalComponent,
 		type ModalSettings,
 		type ModalStore
 	} from '$lib/components/Modals/stores';
-=======
 	import CreatePatModal from './pat/components/CreatePATModal.svelte';
->>>>>>> 875e5c2c
 
 	interface Props {
 		data: PageData;
@@ -84,9 +81,7 @@
 		modalStore.trigger(recoveryCodesModal);
 	}
 
-<<<<<<< HEAD
 	let group = $state('security');
-=======
 	function modalPATCreateForm(): void {
 		const modalComponent: ModalComponent = {
 			ref: CreatePatModal,
@@ -123,9 +118,6 @@
 		};
 		modalStore.trigger(modal);
 	}
-
-	let tabSet = 0;
->>>>>>> 875e5c2c
 
 	let hasTOTP = $derived(data.authenticators.some((auth) => auth.type === 'totp'));
 	run(() => {
@@ -198,73 +190,67 @@
 							</dd>
 						</div>
 					</dl>
+					<dl class="-my-3 divide-y divide-surface-100 text-sm">
+						<div class="grid grid-cols-1 gap-1 py-3 sm:grid-cols-3 sm:gap-4">
+							<dt class="font-medium">{m.personalAccessTokens()}</dt>
+							<dd class="text-surface-900 sm:col-span-2">
+								<div class="card p-4 bg-inherit w-fit flex flex-col space-y-3">
+									<div class="flex flex-col space-y-2">
+										<span class="flex flex-row justify-between text-xl">
+											<i class="fa-solid fa-key"></i>
+											{#if hasTOTP}
+												<i class="fa-solid fa-circle-check text-success-500-400-token"></i>
+											{/if}
+										</span>
+										<span class="flex flex-row space-x-2">
+											<h6 class="h6 text-token">{m.personalAccessTokens()}</h6>
+										</span>
+										<p class="text-sm text-surface-800 max-w-[65ch]">
+											{m.personalAccessTokensDescription()}
+										</p>
+										<div class="card p-4 variant-ghost-warning max-w-[65ch]">
+											<i class="fa-solid fa-warning mr-2 text-warning-900" />
+											{m.personalAccessTokenCreateWarning()}
+										</div>
+									</div>
+									<div class="flex flex-col gap-2">
+										<ul class="max-h-72 overflow-y-scroll">
+											{#each data.personalAccessTokens as pat}
+												<li class="flex flex-row justify-between card p-4 bg-inherit">
+													<span class="grid grid-rows-1 grid-cols-2 w-full">
+														<p>
+															{pat.name}
+														</p>
+														<p>
+															{m.expiresOn({
+																date: new Date(pat.expiry).toLocaleDateString(getLocale())
+															})}
+														</p>
+													</span>
+													<button
+														onclick={(_) => {
+															modalConfirmPATDelete(pat.digest);
+														}}
+														onkeydown={() => modalConfirmPATDelete(pat.digest)}
+														class="cursor-pointer hover:text-primary-500"
+														data-testid="tablerow-delete-button"
+														><i class="fa-solid fa-trash" /></button
+													>
+												</li>
+											{/each}
+										</ul>
+										<button
+											class="btn variant-ringed-surface w-fit"
+											onclick={(_) => modalPATCreateForm()}
+											>{m.generateNewPersonalAccessToken()}</button
+										>
+									</div>
+								</div>
+							</dd>
+						</div>
+					</dl>
 				</div>
-<<<<<<< HEAD
 			</div>
 		</Tabs.Panel>
 	{/snippet}
-</Tabs>
-=======
-			</dl>
-			<dl class="-my-3 divide-y divide-surface-100 text-sm">
-				<div class="grid grid-cols-1 gap-1 py-3 sm:grid-cols-3 sm:gap-4">
-					<dt class="font-medium">{m.personalAccessTokens()}</dt>
-					<dd class="text-surface-900 sm:col-span-2">
-						<div class="card p-4 bg-inherit w-fit flex flex-col space-y-3">
-							<div class="flex flex-col space-y-2">
-								<span class="flex flex-row justify-between text-xl">
-									<i class="fa-solid fa-key"></i>
-									{#if hasTOTP}
-										<i class="fa-solid fa-circle-check text-success-500-400-token"></i>
-									{/if}
-								</span>
-								<span class="flex flex-row space-x-2">
-									<h6 class="h6 text-token">{m.personalAccessTokens()}</h6>
-								</span>
-								<p class="text-sm text-surface-800 max-w-[65ch]">
-									{m.personalAccessTokensDescription()}
-								</p>
-								<div class="card p-4 variant-ghost-warning max-w-[65ch]">
-									<i class="fa-solid fa-warning mr-2 text-warning-900" />
-									{m.personalAccessTokenCreateWarning()}
-								</div>
-							</div>
-							<div class="flex flex-col gap-2">
-								<ul class="max-h-72 overflow-y-scroll">
-									{#each data.personalAccessTokens as pat}
-										<li class="flex flex-row justify-between card p-4 bg-inherit">
-											<span class="grid grid-rows-1 grid-cols-2 w-full">
-												<p>
-													{pat.name}
-												</p>
-												<p>
-													{m.expiresOn({
-														date: new Date(pat.expiry).toLocaleDateString(getLocale())
-													})}
-												</p>
-											</span>
-											<button
-												on:click={(_) => {
-													modalConfirmPATDelete(pat.digest);
-												}}
-												on:keydown={() => modalConfirmPATDelete(pat.digest)}
-												class="cursor-pointer hover:text-primary-500"
-												data-testid="tablerow-delete-button"><i class="fa-solid fa-trash" /></button
-											>
-										</li>
-									{/each}
-								</ul>
-								<button
-									class="btn variant-ringed-surface w-fit"
-									on:click={(_) => modalPATCreateForm()}
-									>{m.generateNewPersonalAccessToken()}</button
-								>
-							</div>
-						</div>
-					</dd>
-				</div>
-			</dl>
-		</div>
-	</div>
-{/if}
->>>>>>> 875e5c2c
+</Tabs>