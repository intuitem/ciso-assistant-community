<script lang="ts">
	import { run } from 'svelte/legacy';

	import { Tabs } from '@skeletonlabs/skeleton-svelte';
	import type { ActionData, PageData } from './$types';
	import ActivateTOTPModal from './mfa/components/ActivateTOTPModal.svelte';

	import ConfirmModal from '$lib/components/Modals/ConfirmModal.svelte';
	import { m } from '$paraglide/messages';
	import { getLocale } from '$paraglide/runtime';
	import { defaults } from 'sveltekit-superforms';
	import { zod } from 'sveltekit-superforms/adapters';
	import { z } from 'zod';
	import ListRecoveryCodesModal from './mfa/components/ListRecoveryCodesModal.svelte';
	import { recoveryCodes } from './mfa/utils/stores';
	import {
		getModalStore,
		type ModalComponent,
		type ModalSettings,
		type ModalStore
	} from '$lib/components/Modals/stores';
	import CreatePatModal from './pat/components/CreatePATModal.svelte';
	import { page } from '$app/stores';

	interface Props {
		data: PageData;
		form: ActionData;
	}

	let { data, form }: Props = $props();

	const modalStore: ModalStore = getModalStore();

	function modalActivateTOTP(totp: Record<string, any>): void {
		const modalComponent: ModalComponent = {
			ref: ActivateTOTPModal,
			props: {
				_form: data.activateTOTPForm,
				formAction: '?/activateTOTP',
				totp
			}
		};
		const modal: ModalSettings = {
			type: 'component',
			component: modalComponent,
			// Data
			title: m.activateTOTPTitle(),
			body: m.activateTOTPMessage()
		};
		modalStore.trigger(modal);
	}

	function modalConfirm(action: string): void {
		const modalComponent: ModalComponent = {
			ref: ConfirmModal,
			props: {
				debug: false,
				formAction: action
			}
		};
		const modal: ModalSettings = {
			type: 'component',
			component: modalComponent,
			// Data
			title: m.confirmModalTitle(),
			body: m.disableTOTPConfirm()
		};
		modalStore.trigger(modal);
	}

	function modalListRecoveryCodes(): void {
		const recoveryCodesModalComponent: ModalComponent = {
			ref: ListRecoveryCodesModal
		};
		const recoveryCodesModal: ModalSettings = {
			type: 'component',
			component: recoveryCodesModalComponent,
			// Data
			title: m.recoveryCodes(),
			body: m.listRecoveryCodesHelpText()
		};
		modalStore.trigger(recoveryCodesModal);
	}

	let group = $state('security');
	function modalPATCreateForm(): void {
		const modalComponent: ModalComponent = {
			ref: CreatePatModal,
			props: {
				form: data.personalAccessTokenCreateForm
			}
		};
		const modal: ModalSettings = {
			type: 'component',
			component: modalComponent,
			// Data
			title: m.generateNewPersonalAccessToken()
		};
		modalStore.trigger(modal);
	}

	function modalConfirmPATDelete(id: string): void {
		const modalComponent: ModalComponent = {
			ref: ConfirmModal,
			props: {
				_form: defaults({ id }, zod(z.object({ id: z.string() }))),
				schema: zod(z.object({ id: z.string() })),
				id: id,
				debug: false,
				formAction: '?/deletePAT'
			}
		};
		const modal: ModalSettings = {
			type: 'component',
			component: modalComponent,
			// Data
			title: m.confirmModalTitle(),
			body: m.personalAccessTokenDeleteConfirm()
		};
		modalStore.trigger(modal);
	}

	let hasTOTP = $derived(data.authenticators.some((auth) => auth.type === 'totp'));
	run(() => {
		$recoveryCodes =
			form && Object.hasOwn(form, 'recoveryCodes') ? form.recoveryCodes : data.recoveryCodes;
	});
</script>

<Tabs
	value={group}
	onValueChange={(e) => {
		group = e.value;
	}}
	active="bg-primary-100 text-primary-800 border-b border-primary-800"
>
	{#snippet list()}
		<Tabs.Control value="security"
			><i class="fa-solid fa-shield-halved mr-2"></i>{m.securitySettings()}</Tabs.Control
		>
	{/snippet}
	{#snippet content()}
		<Tabs.Panel value="security">
			<div class="p-4 flex flex-col space-y-4">
				<div class="flex flex-col">
					<h3 class="h3 font-medium">{m.securitySettings()}</h3>
					<p class="text-sm text-surface-800">{m.securitySettingsDescription()}</p>
				</div>
				<hr />
				<div class="flow-root">
					<dl class="-my-3 divide-y divide-surface-100 text-sm">
						<div class="grid grid-cols-1 gap-1 py-3 sm:grid-cols-3 sm:gap-4">
							<dt class="font-medium">{m.multiFactorAuthentication()}</dt>
							<dd class="text-surface-900 sm:col-span-2">
								<div class="card p-4 bg-inherit w-fit flex flex-col space-y-3">
									<div class="flex flex-col space-y-2">
										<span class="flex flex-row justify-between text-xl">
											<i class="fa-solid fa-mobile-screen-button"></i>
											{#if hasTOTP}
												<i class="fa-solid fa-circle-check text-success-600-400"></i>
											{/if}
										</span>
										<span class="flex flex-row space-x-2">
											<h6 class="h6 base-font-color">{m.authenticatorApp()}</h6>
											<p class="badge h-fit preset-tonal-secondary">{m.recommended()}</p>
										</span>
										<p class="text-sm text-surface-800 max-w-[50ch]">
											{m.authenticatorAppDescription()}
										</p>
									</div>
									<div class="flex flex-wrap justify-between gap-2">
										{#if hasTOTP}
											<button
												class="btn preset-outlined-surface-500 w-fit"
												onclick={(_) => modalConfirm('?/deactivateTOTP')}>{m.disableTOTP()}</button
											>
											{#if data.recoveryCodes}
												<button
													class="btn preset-outlined-surface-500 w-fit"
													onclick={(_) => modalListRecoveryCodes()}>{m.listRecoveryCodes()}</button
												>
											{/if}
										{:else}
											<button
												class="btn preset-outlined-surface-500 w-fit"
												onclick={(_) => modalActivateTOTP(data.totp)}>{m.enableTOTP()}</button
											>
										{/if}
									</div>
								</div>
							</dd>
						</div>
					</dl>
					<dl class="-my-3 divide-y divide-surface-100 text-sm">
						<div class="grid grid-cols-1 gap-1 py-3 sm:grid-cols-3 sm:gap-4">
							<dt class="font-medium">{m.personalAccessTokens()}</dt>
							<dd class="text-surface-900 sm:col-span-2">
								<div class="card p-4 bg-inherit w-fit flex flex-col space-y-3">
									<div class="flex flex-col space-y-2">
										<span class="flex flex-row justify-between text-xl">
											<i class="fa-solid fa-key"></i>
											{#if hasTOTP}
												<i class="fa-solid fa-circle-check text-success-500-400-token"></i>
											{/if}
										</span>
										<span class="flex flex-row space-x-2">
											<h6 class="h6 text-token">{m.personalAccessTokens()}</h6>
										</span>
										<p class="text-sm text-surface-800 max-w-[65ch]">
											{m.personalAccessTokensDescription()}
										</p>
										<div class="card p-4 variant-ghost-warning max-w-[65ch]">
											<i class="fa-solid fa-warning mr-2 text-warning-900"></i>
											{m.personalAccessTokenCreateWarning()}
										</div>
									</div>
									<div class="flex flex-col gap-2">
										<ul class="max-h-72 overflow-y-scroll">
											{#each data.personalAccessTokens as pat}
												<li class="flex flex-row justify-between card p-4 bg-inherit">
													<span class="grid grid-rows-1 grid-cols-2 w-full">
														<p>
															{pat.name}
														</p>
														<p>
															{m.expiresOn({
																date: new Date(pat.expiry).toLocaleDateString(getLocale())
															})}
														</p>
													</span>
													<button
														onclick={(_) => {
															modalConfirmPATDelete(pat.digest);
														}}
														onkeydown={() => modalConfirmPATDelete(pat.digest)}
														class="cursor-pointer hover:text-primary-500"
														data-testid="tablerow-delete-button"
														><i class="fa-solid fa-trash"></i></button
													>
												</li>
											{/each}
										</ul>
										<button
											class="btn variant-ringed-surface w-fit"
											onclick={(_) => modalPATCreateForm()}
											>{m.generateNewPersonalAccessToken()}</button
										>
<<<<<<< HEAD
									{/if}
								{:else}
									<button
										class="btn variant-ringed-surface w-fit"
										on:click={(_) => modalActivateTOTP(data.totp)}>{m.enableTOTP()}</button
									>
								{/if}
							</div>
						</div>
					</dd>
				</div>
			</dl>
			{#if $page.data.user.allow_pat}
				<dl class="-my-3 divide-y divide-surface-100 text-sm">
					<div class="grid grid-cols-1 gap-1 py-3 sm:grid-cols-3 sm:gap-4">
						<dt class="font-medium">{m.personalAccessTokens()}</dt>
						<dd class="text-surface-900 sm:col-span-2">
							<div class="card p-4 bg-inherit w-fit flex flex-col space-y-3">
								<div class="flex flex-col space-y-2">
									<span class="flex flex-row justify-between text-xl">
										<i class="fa-solid fa-key"></i>
										{#if hasTOTP}
											<i class="fa-solid fa-circle-check text-success-500-400-token"></i>
										{/if}
									</span>
									<span class="flex flex-row space-x-2">
										<h6 class="h6 text-token">{m.personalAccessTokens()}</h6>
									</span>
									<p class="text-sm text-surface-800 max-w-[65ch]">
										{m.personalAccessTokensDescription()}
									</p>
									<div class="card p-4 variant-ghost-warning max-w-[65ch]">
										<i class="fa-solid fa-warning mr-2 text-warning-900" />
										{m.personalAccessTokenCreateWarning()}
									</div>
								</div>
								<div class="flex flex-col gap-2">
									<ul class="max-h-72 overflow-y-scroll">
										{#each data.personalAccessTokens as pat}
											<li class="flex flex-row justify-between card p-4 bg-inherit">
												<span class="grid grid-rows-1 grid-cols-2 w-full">
													<p>
														{pat.name}
													</p>
													<p>
														{m.expiresOn({
															date: new Date(pat.expiry).toLocaleDateString(getLocale())
														})}
													</p>
												</span>
												<button
													on:click={(_) => {
														modalConfirmPATDelete(pat.digest);
													}}
													on:keydown={() => modalConfirmPATDelete(pat.digest)}
													class="cursor-pointer hover:text-primary-500"
													data-testid="tablerow-delete-button"
													><i class="fa-solid fa-trash" /></button
												>
											</li>
										{/each}
									</ul>
									<button
										class="btn variant-ringed-surface w-fit"
										on:click={(_) => modalPATCreateForm()}
										>{m.generateNewPersonalAccessToken()}</button
									>
								</div>
							</div>
						</dd>
					</div>
				</dl>
			{/if}
		</div>
	</div>
{/if}
=======
									</div>
								</div>
							</dd>
						</div>
					</dl>
				</div>
			</div>
		</Tabs.Panel>
	{/snippet}
</Tabs>
>>>>>>> 65265f1f
<|MERGE_RESOLUTION|>--- conflicted
+++ resolved
@@ -245,7 +245,6 @@
 											onclick={(_) => modalPATCreateForm()}
 											>{m.generateNewPersonalAccessToken()}</button
 										>
-<<<<<<< HEAD
 									{/if}
 								{:else}
 									<button
@@ -314,17 +313,6 @@
 										>{m.generateNewPersonalAccessToken()}</button
 									>
 								</div>
-							</div>
-						</dd>
-					</div>
-				</dl>
-			{/if}
-		</div>
-	</div>
-{/if}
-=======
-									</div>
-								</div>
 							</dd>
 						</div>
 					</dl>
@@ -332,5 +320,4 @@
 			</div>
 		</Tabs.Panel>
 	{/snippet}
-</Tabs>
->>>>>>> 65265f1f
+</Tabs>