<script lang="ts">
	import { handlers } from 'svelte/legacy';

	import CreateModal from '$lib/components/Modals/CreateModal.svelte';
	import ModelTable from '$lib/components/ModelTable/ModelTable.svelte';
	import { safeTranslate } from '$lib/utils/i18n';
	import { driverInstance } from '$lib/utils/stores';
	import { m } from '$paraglide/messages';
	import type { ActionData, PageData } from './$types';
	import Anchor from '$lib/components/Anchor/Anchor.svelte';

	import { onMount } from 'svelte';
	import {
		getModalStore,
		type ModalComponent,
		type ModalSettings,
		type ModalStore
	} from '$lib/components/Modals/stores';

	interface Props {
		data: PageData;
		form: ActionData;
	}

	let { data, form }: Props = $props();
	let URLModel = $derived(data.URLModel);

	const modalStore: ModalStore = getModalStore();

	function modalCreateForm(): void {
		let modalComponent: ModalComponent = {
			ref: CreateModal,
			props: {
				form: data.createForm,
				model: data.model
			}
		};
		let modal: ModalSettings = {
			type: 'component',
			component: modalComponent,
			// Data
			title: safeTranslate('add-' + data.model.localName)
		};
		modalStore.trigger(modal);
	}

	function modalFolderImportForm(): void {
		let modalComponent: ModalComponent = {
			ref: CreateModal,
			props: {
				form: data.model['folderImportForm'],
				model: data.model['folderImportModel'],
				importFolder: true,
				formAction: '?/importFolder',
				enctype: 'multipart/form-data',
				dataType: 'form'
			}
		};
		let modal: ModalSettings = {
			type: 'component',
			component: modalComponent,
			// Data
			title: safeTranslate('importFolder')
		};
		modalStore.trigger(modal);
	}

	function handleKeyDown(event: KeyboardEvent) {
		if (event.metaKey || event.ctrlKey) return;
		if (document.activeElement?.tagName !== 'BODY') return;

		// Check if 'c' is pressed and no input fields are currently focused
		if (
			event.key.toLowerCase() === 'c' &&
			document.activeElement?.tagName !== 'INPUT' &&
			document.activeElement?.tagName !== 'TEXTAREA'
		) {
			// Prevent default 'c' key behavior
			event.preventDefault();

			// Check if the add button exists and is not in a disabled list
			if (
				![
					'risk-matrices',
					'frameworks',
					'requirement-mapping-sets',
					'user-groups',
					'role-assignments'
				].includes(URLModel)
			) {
				modalCreateForm();
			}
		}
	}

	function handleClickForGT() {
		setTimeout(() => {
			$driverInstance?.moveNext();
		}, 300);
	}
	onMount(() => {
		// Add event listener when component mounts
		window.addEventListener('keydown', handleKeyDown);

		// Cleanup event listener when component is destroyed
		return () => {
			window.removeEventListener('keydown', handleKeyDown);
		};
	});
</script>

{#if data?.table}
	<div class="shadow-lg">
		{#key URLModel}
			<ModelTable source={data.table} deleteForm={data.deleteForm} {URLModel}>
				{#snippet addButton()}
					<div>
						<span class="inline-flex overflow-hidden rounded-md border bg-white shadow-xs">
							{#if !['risk-matrices', 'frameworks', 'requirement-mapping-sets', 'user-groups', 'role-assignments', 'qualifications'].includes(URLModel)}
								<button
									class="inline-block p-3 btn-mini-primary w-12 focus:relative"
									data-testid="add-button"
									id="add-button"
									title={safeTranslate('add-' + data.model.localName)}
									onclick={handlers(modalCreateForm, handleClickForGT)}
									><i class="fa-solid fa-file-circle-plus"></i>
								</button>
								{#if ['applied-controls', 'assets'].includes(URLModel)}
									<a
										href="{URLModel}/export/"
										class="inline-block p-3 btn-mini-tertiary w-12 focus:relative"
										title={m.exportButton()}
										data-testid="export-button"><i class="fa-solid fa-download mr-2"></i></a
									>
								{/if}
								{#if ['threats', 'reference-controls'].includes(URLModel)}
									{@const title =
										URLModel === 'threats' ? m.importThreats() : m.importReferenceControls()}
									<Anchor
										href={`/libraries?object_type=${URLModel}`}
										label={m.libraries()}
										class="inline-block p-3 btn-mini-tertiary w-12 focus:relative"
										data-testid="import-button"
										id="add-button"
										{title}><i class="fa-solid fa-file-import mr-2"></i></Anchor
									>
								{/if}
								{#if URLModel === 'assets'}
									<Anchor
										href="assets/graph/"
										class="inline-block p-3 btn-mini-secondary w-12 focus:relative"
										title={m.exploreButton()}
										label={m.inspect()}
										data-testid="viz-button"><i class="fa-solid fa-diagram-project"></i></Anchor
									>
								{/if}
								{#if URLModel === 'folders'}
									<button
										class="text-gray-50 inline-block border-e p-3 bg-sky-400 hover:bg-sky-300 w-12 focus:relative"
										data-testid="import-button"
										title={safeTranslate('importFolder')}
										onclick={modalFolderImportForm}
										><i class="fa-solid fa-file-import"></i>
									</button>
									<Anchor
										href="x-rays/inspect"
										class="inline-block p-3 btn-mini-secondary w-12 focus:relative"
										title={m.exploreButton()}
										label={m.inspect()}
										data-testid="viz-button"><i class="fa-solid fa-diagram-project"></i></Anchor
									>
								{/if}
							{:else if URLModel === 'risk-matrices'}
								<Anchor
									href="/libraries?object_type=risk_matrix"
									onclick={handleClickForGT}
									label={m.libraries()}
									class="inline-block p-3 btn-mini-tertiary w-12 focus:relative"
									data-testid="import-button"
									id="add-button"
									title={m.importMatrices()}><i class="fa-solid fa-file-import mr-2"></i></Anchor
								>
							{:else if URLModel === 'frameworks'}
<<<<<<< HEAD
								<a
									href="/libraries?object_type=frameworks"
=======
								<Anchor
									href="/libraries?object_type=framework"
>>>>>>> e217b16f
									onclick={handleClickForGT}
									label={m.libraries()}
									class="inline-block p-3 btn-mini-tertiary w-12 focus:relative"
									data-testid="import-button"
									id="add-button"
									title={m.importFrameworks()}><i class="fa-solid fa-file-import mr-2"></i></Anchor
								>
							{:else if URLModel === 'requirement-mapping-sets'}
								<Anchor
									href="/libraries?object_type=requirement_mapping_set"
									class="inline-block p-3 btn-mini-tertiary w-12 focus:relative"
									label={m.libraries()}
									data-testid="import-button"
									id="add-button"
									title={m.importMappings()}><i class="fa-solid fa-file-import mr-2"></i></Anchor
								>
							{/if}
						</span>
					</div>
				{/snippet}
				{#snippet badge(key, row)}
					{#if URLModel === 'risk-assessments'}
						{#if key === 'perimeter' && row.meta.ebios_rm_study}
							<span
								class="badge inline-block bg-amber-100 text-amber-800 text-xs px-2 py-0.5 rounded-md border border-amber-200 rotate-[-6deg] font-semibold uppercase tracking-wide"
								>ebios-rm</span
							>
						{/if}
					{/if}
				{/snippet}
				{#if URLModel === 'risk-assessments'}{/if}
			</ModelTable>
		{/key}
	</div>
{/if}<|MERGE_RESOLUTION|>--- conflicted
+++ resolved
@@ -181,13 +181,8 @@
 									title={m.importMatrices()}><i class="fa-solid fa-file-import mr-2"></i></Anchor
 								>
 							{:else if URLModel === 'frameworks'}
-<<<<<<< HEAD
-								<a
+								<Anchor
 									href="/libraries?object_type=frameworks"
-=======
-								<Anchor
-									href="/libraries?object_type=framework"
->>>>>>> e217b16f
 									onclick={handleClickForGT}
 									label={m.libraries()}
 									class="inline-block p-3 btn-mini-tertiary w-12 focus:relative"
