--- conflicted
+++ resolved
@@ -167,19 +167,10 @@
 				<div class="card px-4 py-2 bg-white shadow-lg w-7/12 max-h-96 overflow-y-scroll">
 					<AutocompleteSelect
 						multiple
-<<<<<<< HEAD
-						{form}
+						form={_form}
 						optionsEndpoint="assets"
 						optionsLabelField="auto"
 						optionsExtraFields={[['folder', 'str']]}
-=======
-						form={_form}
-						options={getOptions({
-							objects: data.foreignKeys['assets'],
-							extra_fields: [['folder', 'str']],
-							label: 'auto'
-						})}
->>>>>>> bb7260a4
 						field="assets"
 						label={m.assets()}
 						helpText={m.riskScenarioAssetHelpText()}
@@ -195,18 +186,9 @@
 					/>
 					<AutocompleteSelect
 						multiple
-<<<<<<< HEAD
-						{form}
+						form={_form}
 						optionsEndpoint="vulnerabilities"
 						optionsExtraFields={[['folder', 'str']]}
-=======
-						form={_form}
-						options={getOptions({
-							objects: data.foreignKeys['vulnerabilities'],
-							extra_fields: [['folder', 'str']],
-							label: 'auto'
-						})}
->>>>>>> bb7260a4
 						field="vulnerabilities"
 						label={m.vulnerabilities()}
 					/>
@@ -222,17 +204,9 @@
 							<div class="w-full mr-2">
 								<AutocompleteSelect
 									multiple
-<<<<<<< HEAD
-									{form}
+									form={_form}
 									optionsEndpoint="applied-controls"
 									optionsExtraFields={[['folder', 'str']]}
-=======
-									form={_form}
-									options={getOptions({
-										objects: data.foreignKeys['applied_controls'],
-										extra_fields: [['folder', 'str']]
-									})}
->>>>>>> bb7260a4
 									field="existing_applied_controls"
 									label={m.existingControls()}
 									helpText={m.existingControlsHelper()}
@@ -303,17 +277,9 @@
 							<div class="w-full mr-2">
 								<AutocompleteSelect
 									multiple
-<<<<<<< HEAD
-									{form}
+									form={_form}
 									optionsEndpoint="applied-controls"
 									optionsExtraFields={[['folder', 'str']]}
-=======
-									form={_form}
-									options={getOptions({
-										objects: data.foreignKeys['applied_controls'],
-										extra_fields: [['folder', 'str']]
-									})}
->>>>>>> bb7260a4
 									field="applied_controls"
 									label={m.extraAppliedControls()}
 									helpText={m.extraControlsHelper()}
