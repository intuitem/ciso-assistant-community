<script lang="ts">
	import { run } from 'svelte/legacy';

	import DetailView from '$lib/components/DetailView/DetailView.svelte';
	import type { PageData, ActionData } from './$types';
	import SuperForm from '$lib/components/Forms/Form.svelte';
	import { superForm } from 'sveltekit-superforms';
	import { zod } from 'sveltekit-superforms/adapters';
	import { modelSchema } from '$lib/utils/schemas';
	import * as m from '$paraglide/messages.js';
	import { safeTranslate } from '$lib/utils/i18n';
	import { createModalCache } from '$lib/utils/stores';
	import { DataHandler, type State } from '@vincjo/datatables/remote';
	import { loadTableData } from '$lib/components/ModelTable/handler';
	import Search from '$lib/components/ModelTable/Search.svelte';
	import RowsPerPage from '$lib/components/ModelTable/RowsPerPage.svelte';
	import RowCount from '$lib/components/ModelTable/RowCount.svelte';
	import Pagination from '$lib/components/ModelTable/Pagination.svelte';
	import { listViewFields } from '$lib/utils/table';
	import { goto as _goto } from '$app/navigation';
	import { page } from '$app/state';
	import { formatDateOrDateTime } from '$lib/utils/datetime';
	import { getLocale } from '$paraglide/runtime.js';
	import TableRowActions from '$lib/components/TableRowActions/TableRowActions.svelte';
	import Select from '$lib/components/Forms/Select.svelte';
	import AutocompleteSelect from '$lib/components/Forms/AutocompleteSelect.svelte';
	import TextField from '$lib/components/Forms/TextField.svelte';
	import CreateModal from '$lib/components/Modals/CreateModal.svelte';
	import MarkdownField from '$lib/components/Forms/MarkdownField.svelte';
	import MarkdownRenderer from '$lib/components/MarkdownRenderer.svelte';

	import { canPerformAction } from '$lib/utils/access-control';
	import {
		getModalStore,
		type ModalComponent,
		type ModalSettings,
		type ModalStore
	} from '$lib/components/Modals/stores';
	import type { TableSource } from '$lib/components/ModelTable/types';
	import { Popover } from '@skeletonlabs/skeleton-svelte';

	interface Props {
		data: PageData;
		form: ActionData;
		[key: string]: any;
	}

	let { data, form }: Props = $props();

	const invalidateAll = true;
	const formAction = '?/create';
	const timelineForm = data.relatedModels['timeline-entries'].createForm;
	const model = data.relatedModels['timeline-entries'];
	const schema = modelSchema('timeline-entries');

	const _form = superForm(timelineForm, {
		dataType: 'json',
		enctype: 'application/x-www-form-urlencoded',
		invalidateAll,
		applyAction: true,
		resetForm: true,
		validators: zod(schema),
		taintedMessage: false,
		validationMethod: 'auto',
		onUpdated: () => {
			createModalCache.deleteCache(model.urlModel);
			_form.form.update((current) => ({
				...current,
				evidences: undefined,
				timestamp: new Date().toISOString()
			}));
			refreshKey = !refreshKey;
		}
	});

	const source = data.relatedModels['timeline-entries'].table;
	const pagination = true;
	const numberRowsPerPage = 10;

	const handler = new DataHandler(
		source.body.map((item: Record<string, any>, index: number) => {
			return {
				...item,
				meta: source.meta
					? source.meta.results
						? { ...source.meta.results[index] }
						: { ...source.meta[index] }
					: undefined
			};
		}),
		{
			rowsPerPage: pagination ? numberRowsPerPage : undefined,
			totalRows: source.meta.count
		}
	);
	const rows = handler.getRows();
	const field = data.model.reverseForeignKeyFields.find(
		(item) => item.urlModel === 'timeline-entries'
	);
	handler.onChange((state: State) =>
		loadTableData({
			state,
			URLModel: 'timeline-entries',
			endpoint: `/timeline-entries?incident=${data.data.id}`,
			fields: listViewFields['timeline-entries'].body.filter((v) => v !== field.field)
		})
	);

	let invalidateTable = $state(true);

	$effect(() => {
		if (page.form?.form?.posted && page.form?.form?.valid) {
			handler.invalidate();
		}
	});

	$effect(() => {
		if (invalidateTable) {
			handler.invalidate();
			_goto(page.url);
			invalidateTable = false;
		}
	});

	const preventDelete = (row: TableSource) =>
		['severity_changed', 'status_changed'].includes(row.meta.entry_type);

	const modalStore: ModalStore = getModalStore();

	function modalEvidenceCreateForm(): void {
		const modalComponent: ModalComponent = {
			ref: CreateModal,
			props: {
				form: data.evidenceCreateForm,
				formAction: '?/createEvidence',
				model: data.evidenceModel,
				debug: false
			}
		};
		const modal: ModalSettings = {
			type: 'component',
			component: modalComponent,
			// Data
			title: safeTranslate('add-' + data.evidenceModel.localName)
		};
		modalStore.trigger(modal);
	}

	let refreshKey = $state(false);

	let resetForm = $state(true);

	let formStore = $derived(_form.form);

	run(() => {
		if (form?.newEvidence) {
			refreshKey = !refreshKey;
			resetForm = false;
			_form.form.update(
				(current: Record<string, any>) => ({
					...current,
					evidences: current.evidences
						? [...current.evidences, form?.newEvidence]
						: [form?.newEvidence]
				}),
				{ taint: false }
			);
			form.newEvidence = undefined;
			console.debug('formStore', $formStore);
		}
	});

	const user = page.data.user;
	const canEditObject: boolean = canPerformAction({
		user,
		action: 'change',
		model: data.model.name,
		domain:
			data.model.name === 'folder'
				? data.data.id
				: (data.data.folder?.id ?? data.data.folder ?? user.root_folder_id)
	});

	let exportPopupOpen = $state(false);
</script>

<div class="flex flex-col space-y-2">
	<DetailView {data} displayModelTable={false}>
		{#snippet actions()}
			<div class="flex flex-col space-y-2">
				<Popover
					open={exportPopupOpen}
					onOpenChange={(e) => (exportPopupOpen = e.open)}
					positioning={{ placement: 'bottom' }}
					triggerBase="btn preset-filled-primary-500 w-full"
					contentBase="card whitespace-nowrap bg-white py-2 w-fit shadow-lg space-y-1"
					zIndex="1000"
				>
					{#snippet trigger()}
						<span data-testid="export-button">
							<i class="fa-solid fa-download mr-2"></i>{m.exportButton()}
						</span>
					{/snippet}
					{#snippet content()}
						<div>
							<p class="block px-4 py-2 text-sm text-gray-800">{m.incident()}</p>
							<a
								href="/incidents/{data.data.id}/export/md"
								class="block px-4 py-2 text-sm text-gray-800 hover:bg-gray-200"
								>... {m.asMarkdown()}</a
							>
							<a
								href="/incidents/{data.data.id}/export/pdf"
								class="block px-4 py-2 text-sm text-gray-800 hover:bg-gray-200">... {m.asPDF()}</a
							>
						</div>
					{/snippet}
				</Popover>
			</div>
		{/snippet}
		{#snippet widgets()}
			<div
				class="shadow-xl border-l border-t p-4 rounded-sm bg-linear-to-tl from-slate-50 to-white"
				hidden={!canEditObject}
			>
				{#if canEditObject}
					<!-- new record form -->
					<h1 class="text-xl font-bold mb-1">{m.addTimelineEntry()}</h1>
					<SuperForm
						class="flex flex-col space-y-3"
						action={formAction}
						dataType={'json'}
						enctype={'application/x-www-form-urlencoded'}
						data={timelineForm}
						{_form}
						{invalidateAll}
						validators={zod(schema)}
					>
						{#snippet children({ form, data, initialData })}
							<AutocompleteSelect
								{form}
								optionsEndpoint="incidents"
								field="incident"
								label={m.incident()}
								hidden={initialData.incident}
							/>
							<Select
								{form}
								disableDoubleDash={true}
								options={model.selectOptions['entry_type']}
								field="entry_type"
								label={m.entryType()}
							/>
							{#key refreshKey}
								<TextField
									type="datetime-local"
									step="1"
									{form}
									field="timestamp"
									label={m.timestamp()}
								/>
							{/key}
							<TextField {form} field="entry" label={m.entry()} data-focusindex="0" />
							<MarkdownField {form} field="observation" label={m.observation()} />

							{#key refreshKey}
								<div class="flex items-end justify-center">
									<div class="w-full mr-2">
										<AutocompleteSelect
											{form}
											multiple
											optionsEndpoint="evidences"
											optionsDetailedUrlParameters={[
												['scope_folder_id', page.data.data?.folder?.id]
											]}
											field="evidences"
											{resetForm}
											label={m.evidences()}
										/>
									</div>
									<button
										class="btn bg-gray-300 h-11 w-10"
										onclick={(_) => modalEvidenceCreateForm()}
										type="button"
										data-testid="add-button-evidence"
										><i class="fa-solid fa-plus text-sm"></i></button
									>
								</div>
							{/key}
							<div class="flex flex-row justify-between space-x-4">
								<button
									class="btn preset-filled-tertiary-500 font-semibold w-full"
									data-testid="reset-button"
									type="button"
									onclick={() => {
										_form.reset();
										_form.form.update((current) => ({
											...current,
											evidences: undefined,
											timestamp: new Date().toISOString()
										}));
										refreshKey = !refreshKey;
										resetForm = true;
									}}>{m.cancel()}</button
								>
								<button
									class="btn preset-filled-primary-500 font-semibold w-full"
									data-testid="save-button-event"
									type="submit"
									onclick={() => {
										resetForm = true;
									}}>{m.save()}</button
								>
							</div>
						{/snippet}
					</SuperForm>
				{/if}
			</div>
		{/snippet}
	</DetailView>

	<div class="card shadow-lg bg-white p-4 space-y-2">
		<div class="flex flex-row justify-between items-center mb-4">
			<h1 class="text-xl font-bold">{m.timeline()}</h1>
			<Search {handler} />
			<RowsPerPage {handler} />
		</div>
		<ol class="relative border-s border-primary-500 dark:border-primary-700">
			{#each $rows as row, rowIndex}
				{@const meta = row?.meta ?? row}
				{@const actionsURLModel = 'timeline-entries'}
				<li class="ms-4">
					<div
						class="absolute w-3 h-3 bg-primary-500 rounded-full mt-1.5 -start-1.5 border border-white dark:border-primary-900 dark:bg-primary-700"
					></div>
					<div class="flex flex-col">
						<div class="flex flex-row items-center space-x-3 mb-1">
							<time class="text-sm font-normal leading-none text-gray-600 dark:text-gray-800">
								{formatDateOrDateTime(meta.timestamp, getLocale())} - {#if meta.author}{meta?.author
										?.str}{:else}{m.unknownOrDeletedUser()}{/if}</time
							>
							<TableRowActions
								baseClass="space-x-2 whitespace-nowrap flex flex-row items-center text-sm text-surface-700"
								deleteForm={data.relatedModels['timeline-entries'].deleteForm}
								model={model.info}
								URLModel={actionsURLModel}
								detailURL={`/${actionsURLModel}/${meta.id}`}
								editURL={`/${actionsURLModel}/${meta.id}/edit?next=${encodeURIComponent(page.url.pathname + page.url.search)}`}
								{row}
								identifierField={'id'}
								preventDelete={preventDelete(row)}
							></TableRowActions>
							{#if formatDateOrDateTime(meta.updated_at, getLocale()) !== formatDateOrDateTime(meta.created_at, getLocale())}
								<span class="text-xs italic text-gray-500 dark:text-gray-400">
									({m.edited()})
								</span>
							{/if}
						</div>
						<div class="flex mb-2">
							<span class="text-xs font-mono bg-violet-700 text-white py-1 px-2 rounded-sm mr-1"
								>{safeTranslate(meta.entry_type)}</span
							>
							<a
								href={`/${actionsURLModel}/${meta.id}`}
								class="font-semibold capitalize"
								data-testid="name-entry-{rowIndex}">{safeTranslate(meta.entry)}</a
							>
						</div>
						<div class="py-1 mb-2">
							{#if meta.observation}
								<MarkdownRenderer content={meta.observation} class="bg-primary-50 rounded-lg p-2" />
							{:else}
								<p class="italic text-gray-500 dark:text-gray-400">{m.noObservation()}</p>
							{/if}
						</div>
<<<<<<< HEAD
						<a
							href={`/${actionsURLModel}/${meta.id}`}
							class="font-semibold capitalize"
							data-testid="name-entry-{rowIndex}">{safeTranslate(meta.entry)}</a
						>
						<p class="text-xs italic text-gray-500 dark:text-gray-400 whitespace-pre-line">
							{meta.observation ?? m.noObservation()}
						</p>
						{#if meta.evidences && meta.evidences.length > 0}
							<div class="mt-2">
								<p class="text-xs font-medium text-gray-700 mb-1">{m.associatedEvidences()}:</p>
								<div class="flex flex-wrap gap-1">
									{#each meta.evidences as evidence}
										<a
											href={`/evidences/${evidence.id}`}
											class="inline-flex items-center px-2 py-1 bg-blue-100 text-blue-800 text-xs rounded-full hover:bg-blue-200 transition-colors max-w-50"
											title={evidence.str}
										>
											<i class="fa-solid fa-paperclip mr-1 flex-shrink-0"></i>
											<span class="truncate">{evidence.str}</span>
										</a>
									{/each}
								</div>
							</div>
						{/if}
=======
>>>>>>> 2fca4787
					</div>
				</li>
			{/each}
		</ol>
		<footer class="flex justify-between items-center space-x-8 p-2">
			{#if pagination}
				<RowCount {handler} />
			{/if}
			{#if pagination}
				<Pagination {handler} />
			{/if}
		</footer>
	</div>
</div><|MERGE_RESOLUTION|>--- conflicted
+++ resolved
@@ -372,18 +372,9 @@
 							{:else}
 								<p class="italic text-gray-500 dark:text-gray-400">{m.noObservation()}</p>
 							{/if}
-						</div>
-<<<<<<< HEAD
-						<a
-							href={`/${actionsURLModel}/${meta.id}`}
-							class="font-semibold capitalize"
-							data-testid="name-entry-{rowIndex}">{safeTranslate(meta.entry)}</a
-						>
-						<p class="text-xs italic text-gray-500 dark:text-gray-400 whitespace-pre-line">
-							{meta.observation ?? m.noObservation()}
-						</p>
+            </div>
 						{#if meta.evidences && meta.evidences.length > 0}
-							<div class="mt-2">
+							<div class="mb-2">
 								<p class="text-xs font-medium text-gray-700 mb-1">{m.associatedEvidences()}:</p>
 								<div class="flex flex-wrap gap-1">
 									{#each meta.evidences as evidence}
@@ -399,8 +390,6 @@
 								</div>
 							</div>
 						{/if}
-=======
->>>>>>> 2fca4787
 					</div>
 				</li>
 			{/each}
