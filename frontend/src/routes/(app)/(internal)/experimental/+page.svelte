<script lang="ts">
	import Article from '$lib/components/DataViz/Article.svelte';
	import { pageTitle } from '$lib/utils/stores';
	import { m } from '$paraglide/messages';

	$pageTitle = 'Experimental';
</script>

<div class="bg-white grid grid-cols-2 p-4 gap-4">
	<Article
		title={m.requirementsExplorer()}
		desc={m.visualizeRequirements()}
		link="/requirement-assessments"
		tags={['analysis', 'audit']}
	/>
	<Article
		title={m.findings()}
		desc={m.findingsExplorer()}
		link="/findings"
		tags={['analysis', 'findings']}
	/>
	<Article
		title="Batch Creation"
		desc="Create multiple assets, entities, or feared events at once from a simple text list"
		link="/experimental/batch-create"
		tags={['assets', 'entities', 'ebios-rm', 'bulk']}
	/>
	<Article
<<<<<<< HEAD
		title="Gantt Diagram"
		desc="Visualize applied controls on a timeline with milestones, tasks, and control implementations"
		link="/experimental/gantt"
		tags={['visualization', 'timeline', 'controls', 'planning']}
=======
		title="Yearly Tasks Review"
		desc="Review all recurrent tasks grouped by folder for yearly planning"
		link="/experimental/yearly-tasks-review"
		tags={['tasks', 'planning', 'review', 'PRO']}
>>>>>>> 0ce8c381
	/>
</div><|MERGE_RESOLUTION|>--- conflicted
+++ resolved
@@ -25,17 +25,17 @@
 		link="/experimental/batch-create"
 		tags={['assets', 'entities', 'ebios-rm', 'bulk']}
 	/>
+  	<Article
+		title="Yearly Tasks Review"
+		desc="Review all recurrent tasks grouped by folder for yearly planning"
+		link="/experimental/yearly-tasks-review"
+		tags={['tasks', 'planning', 'review', 'PRO']}
+	/>
 	<Article
-<<<<<<< HEAD
 		title="Gantt Diagram"
 		desc="Visualize applied controls on a timeline with milestones, tasks, and control implementations"
 		link="/experimental/gantt"
 		tags={['visualization', 'timeline', 'controls', 'planning']}
-=======
-		title="Yearly Tasks Review"
-		desc="Review all recurrent tasks grouped by folder for yearly planning"
-		link="/experimental/yearly-tasks-review"
-		tags={['tasks', 'planning', 'review', 'PRO']}
->>>>>>> 0ce8c381
-	/>
+  />
+
 </div>