<script lang="ts">
	import { page } from '$app/stores';
	import CreateModal from '$lib/components/Modals/CreateModal.svelte';
	import ModelTable from '$lib/components/ModelTable/ModelTable.svelte';
	import RiskMatrix from '$lib/components/RiskMatrix/RiskMatrix.svelte';
	import { URL_MODEL_MAP, getModelInfo } from '$lib/utils/crud';
	import type { RiskMatrixJsonDefinition, RiskScenario } from '$lib/utils/types';
	import type {
		ModalComponent,
		ModalSettings,
		ModalStore,
		PopupSettings
	} from '@skeletonlabs/skeleton';
	import { getModalStore, popup } from '@skeletonlabs/skeleton';

	import Anchor from '$lib/components/Anchor/Anchor.svelte';
	import RiskScenarioItem from '$lib/components/RiskMatrix/RiskScenarioItem.svelte';
	import { safeTranslate } from '$lib/utils/i18n';
	import * as m from '$paraglide/messages';
<<<<<<< HEAD
	import { languageTag } from '$paraglide/runtime';
	import { canPerformAction } from '$lib/utils/access-control';
=======
	import { getLocale } from '$paraglide/runtime';
	import { listViewFields } from '$lib/utils/table';
>>>>>>> a30ea722

	export let data;
	const showRisks = true;
	const useBubbles = data.useBubbles;
	const risk_assessment = data.risk_assessment;

	const modalStore: ModalStore = getModalStore();

	const user = $page.data.user;
	const model = URL_MODEL_MAP['risk-assessments'];
	const canEditObject: boolean = canPerformAction({
		user,
		action: 'change',
		model: model.name,
		domain: risk_assessment.folder.id
	});
	function modalCreateForm(): void {
		const modalComponent: ModalComponent = {
			ref: CreateModal,
			props: {
				form: data.scenarioCreateForm,
				model: data.scenarioModel,
				debug: false
			}
		};
		const modal: ModalSettings = {
			type: 'component',
			component: modalComponent,
			// Data
			title: m.addRiskScenario()
		};
		modalStore.trigger(modal);
	}

	function modalDuplicateForm(): void {
		const modalComponent: ModalComponent = {
			ref: CreateModal,
			props: {
				form: data.riskAssessmentDuplicateForm,
				model: data.riskAssessmentModel,
				debug: false,
				duplicate: true,
				formAction: '?/duplicate'
			}
		};

		const modal: ModalSettings = {
			type: 'component',
			component: modalComponent,
			// Data
			title: m.duplicateRiskAssessment()
		};
		modalStore.trigger(modal);
	}

	const buildRiskCluster = (
		scenarios: RiskScenario[],
		risk_matrix: RiskMatrix,
		risk: 'current' | 'residual'
	) => {
		const parsedRiskMatrix: RiskMatrixJsonDefinition = JSON.parse(risk_matrix.json_definition);
		const grid: unknown[][][] = Array.from({ length: parsedRiskMatrix.probability.length }, () =>
			Array.from({ length: parsedRiskMatrix.impact.length }, () => [])
		);
		scenarios.forEach((scenario: RiskScenario) => {
			const probability = scenario[`${risk}_proba`].value;
			const impact = scenario[`${risk}_impact`].value;
			probability >= 0 && impact >= 0 ? grid[probability][impact].push(scenario) : undefined;
		});
		return grid;
	};

	const currentCluster = buildRiskCluster(
		risk_assessment.risk_scenarios,
		risk_assessment.risk_matrix,
		'current'
	);
	const residualCluster = buildRiskCluster(
		risk_assessment.risk_scenarios,
		risk_assessment.risk_matrix,
		'residual'
	);

	const popupDownload: PopupSettings = {
		event: 'click',
		target: 'popupDownload',
		placement: 'bottom'
	};
</script>

<main class="flex-grow main">
	<div>
		<div class="card bg-white p-4 m-4 shadow flex space-x-2 relative">
			<div class="container w-1/3">
				<div id="name" class="text-lg font-semibold" data-testid="name-field-value">
					{risk_assessment.perimeter.str}/{risk_assessment.name} - {risk_assessment.version}
				</div>
				<br />
				<div class="text-sm">
					<ul class="leading-loose">
						<li>
							<span class="font-semibold">{m.refId()}:</span>
							{risk_assessment.ref_id ?? '--'}
						</li>
						<li>
							<span class="font-semibold">{m.status()}:</span>
							{!risk_assessment.status ? '--' : safeTranslate(risk_assessment.status)}
						</li>
						<li>
							<span class="font-semibold">{m.authors()}:</span>
							<ul>
								{#each risk_assessment.authors as author}
									<li>{author.str}</li>
								{/each}
							</ul>
						</li>
						<li>
							<span class="font-semibold">{m.createdAt()}:</span>
							{new Date(risk_assessment.created_at).toLocaleString(getLocale())}
						</li>
						<li>
							<span class="font-semibold">{m.updatedAt()}:</span>
							{new Date(risk_assessment.updated_at).toLocaleString(getLocale())}
						</li>
					</ul>
				</div>
			</div>
			<div class="container w-2/3">
				<div class="text-sm">
					<span class="font-semibold" data-testid="risk-matrix-field-title">{m.riskMatrix()}:</span>
					<Anchor
						href="/risk-matrices/{risk_assessment.risk_matrix.id}"
						class="anchor"
						data-testid="risk-matrix-field-value">{risk_assessment.risk_matrix.name}</Anchor
					>
				</div>
				<br />
				{#if risk_assessment.ebios_rm_study}
					<div class="text-sm">
						<span class="font-semibold" data-testid="ebios-rm-field-title">{m.ebiosRmStudy()}:</span
						>
						<Anchor
							href="/ebios-rm/{risk_assessment.ebios_rm_study.id}"
							class="anchor"
							data-testid="ebios-rm-field-value">{risk_assessment.ebios_rm_study.name}</Anchor
						>
					</div>
					<br />
				{/if}
				<div class="text-sm">
					<span class="font-semibold" data-testid="description-field-title">{m.description()}:</span
					>
				</div>
				<div class="text-sm" data-testid="description-field-value">
					{risk_assessment.description ?? '--'}
				</div>
			</div>
			<div class="flex flex-col space-y-2 ml-4">
				<div class="flex flex-row space-x-2">
					<button class="btn variant-filled-primary w-full" use:popup={popupDownload}
						><i class="fa-solid fa-download mr-2" />{m.exportButton()}</button
					>
					<div
						class="card whitespace-nowrap bg-white py-2 w-fit shadow-lg space-y-1"
						data-popup="popupDownload"
					>
						<p class="block px-4 py-2 text-sm text-gray-800">{m.riskAssessment()}</p>
						<a
							href="/risk-assessments/{risk_assessment.id}/export/pdf"
							class="block px-4 py-2 text-sm text-gray-800 hover:bg-gray-200">... {m.asPDF()}</a
						>
						<a
							href="/risk-assessments/{risk_assessment.id}/export/csv"
							class="block px-4 py-2 text-sm text-gray-800 border-b hover:bg-gray-200"
							>... {m.asCSV()}</a
						>
						<p class="block px-4 py-2 text-sm text-gray-800">{m.treatmentPlan()}</p>
						<a
							href="/risk-assessments/{risk_assessment.id}/remediation-plan/export/pdf"
							class="block px-4 py-2 text-sm text-gray-800 hover:bg-gray-200">... {m.asPDF()}</a
						>
						<a
							href="/risk-assessments/{risk_assessment.id}/remediation-plan/export/csv"
							class="block px-4 py-2 text-sm text-gray-800 border-b hover:bg-gray-200"
							>... {m.asCSV()}</a
						>
					</div>
					{#if canEditObject}
						<Anchor
							href="/risk-assessments/{risk_assessment.id}/edit?next=/risk-assessments/{risk_assessment.id}"
							label={m.edit()}
							class="btn variant-filled-primary"
							data-testid="edit-button"
						>
							<i class="fa-solid fa-edit mr-2" />
							{m.edit()}</Anchor
						>
					{/if}
				</div>
				<Anchor
					label={m.remediationPlan()}
					href="/risk-assessments/{risk_assessment.id}/remediation-plan"
					class="btn variant-filled-primary"
					><i class="fa-solid fa-heart-pulse mr-2" />{m.remediationPlan()}</Anchor
				>
				<span class="pt-4 font-light text-sm">{m.powerUps()}</span>
				<button
					class="btn text-gray-100 bg-gradient-to-l from-sky-500 to-green-600"
					on:click={(_) => modalDuplicateForm()}
					data-testid="duplicate-button"
				>
					<i class="fa-solid fa-copy mr-2"></i>
					{m.duplicate()}</button
				>
			</div>
		</div>
	</div>
	<!--Risk risk_assessment-->
	<div class="card m-4 p-4 shadow bg-white">
		<div class="bg-white">
			<div class="flex flex-row justify-between">
				<h4 class="text-lg font-semibold lowercase capitalize-first my-auto">
					{m.associatedRiskScenarios()}
				</h4>
			</div>
			<ModelTable
				source={data.scenariosTable}
				deleteForm={data.scenarioDeleteForm}
				model={getModelInfo('risk-scenarios')}
				URLModel="risk-scenarios"
				search={false}
				baseEndpoint="/risk-scenarios?risk_assessment={risk_assessment.id}"
				fields={[
					'ref_id',
					'name',
					'threats',
					'existing_applied_controls',
					'current_level',
					'applied_controls',
					'residual_level'
				]}
			>
				<button
					slot="addButton"
					class="btn variant-filled-primary self-end my-auto"
					on:click={(_) => modalCreateForm()}
					><i class="fa-solid fa-plus mr-2 lowercase" />
					{m.addRiskScenario()}
				</button>
			</ModelTable>
		</div>
	</div>
	<!--Matrix view-->
	<div class="card m-4 p-4 shadow bg-white page-break">
		<div class="text-lg font-semibold">{m.riskMatrixView()}</div>
		<div class="flex flex-col xl:flex-row xl:space-x-4 justify-between">
			<div class="flex-1">
				<h3 class="font-bold p-2 m-2 text-lg text-center">{m.currentRisk()}</h3>

				<RiskMatrix
					riskMatrix={risk_assessment.risk_matrix}
					matrixName={'current'}
					data={currentCluster}
					dataItemComponent={RiskScenarioItem}
					{showRisks}
					{useBubbles}
				/>
			</div>
			<div class="flex-1">
				<h3 class="font-bold p-2 m-2 text-lg text-center">{m.residualRisk()}</h3>

				<RiskMatrix
					riskMatrix={risk_assessment.risk_matrix}
					matrixName={'residual'}
					data={residualCluster}
					dataItemComponent={RiskScenarioItem}
					{showRisks}
					{useBubbles}
				/>
			</div>
		</div>
	</div>
</main><|MERGE_RESOLUTION|>--- conflicted
+++ resolved
@@ -17,13 +17,9 @@
 	import RiskScenarioItem from '$lib/components/RiskMatrix/RiskScenarioItem.svelte';
 	import { safeTranslate } from '$lib/utils/i18n';
 	import * as m from '$paraglide/messages';
-<<<<<<< HEAD
-	import { languageTag } from '$paraglide/runtime';
 	import { canPerformAction } from '$lib/utils/access-control';
-=======
 	import { getLocale } from '$paraglide/runtime';
 	import { listViewFields } from '$lib/utils/table';
->>>>>>> a30ea722
 
 	export let data;
 	const showRisks = true;
