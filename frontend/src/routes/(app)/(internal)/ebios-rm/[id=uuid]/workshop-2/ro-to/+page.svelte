<script lang="ts">
	import ModelTable from '$lib/components/ModelTable/ModelTable.svelte';
	import type { PageData } from './$types';
	import { safeTranslate } from '$lib/utils/i18n';
	import CreateModal from '$lib/components/Modals/CreateModal.svelte';
<<<<<<< HEAD
	import { page } from '$app/stores';
	import { m } from '$paraglide/messages';
=======
	import { page } from '$app/state';
	import {
		getModalStore,
		type ModalComponent,
		type ModalSettings,
		type ModalStore
	} from '$lib/components/Modals/stores';
>>>>>>> 7bfd788b

	const modalStore: ModalStore = getModalStore();

	interface Props {
		data: PageData;
	}

	let { data }: Props = $props();

	const URLModel = data.URLModel;

	function modalCreateForm(): void {
		let modalComponent: ModalComponent = {
			ref: CreateModal,
			props: {
				form: data.createForm,
				model: data.model
			}
		};
		let modal: ModalSettings = {
			type: 'component',
			component: modalComponent,
			// Data
			title: safeTranslate('add-' + data.model.localName)
		};
		modalStore.trigger(modal);
	}

	let activeActivity: string | null = $state(null);
	page.url.searchParams.forEach((value, key) => {
		if (key === 'activity' && value === 'one') {
			activeActivity = 'one';
		} else if (key === 'activity' && value === 'two') {
			activeActivity = 'two';
		} else if (key === 'activity' && value === 'three') {
			activeActivity = 'three';
		}
	});
</script>

<div class="flex items-center justify-between mb-4">
	<a
		href="/ebios-rm/{data.data.id}"
		class="flex items-center space-x-2 text-primary-800 hover:text-primary-600"
	>
		<i class="fa-solid fa-arrow-left" />
		<p class="">{m.goBackToEbiosRmStudy()}</p>
	</a>
</div>
<ModelTable
	source={data.table}
	deleteForm={data.deleteForm}
	{URLModel}
	detailQueryParameter={`activity=${activeActivity}`}
	baseEndpoint="/ro-to?ebios_rm_study={page.params.id}"
>
	{#snippet addButton()}
		<div>
			<span class="inline-flex overflow-hidden rounded-md border bg-white shadow-xs">
				<button
					class="inline-block border-e p-3 btn-mini-primary w-12 focus:relative"
					data-testid="add-button"
					title={safeTranslate('add-' + data.model.localName)}
					onclick={modalCreateForm}
					><i class="fa-solid fa-file-circle-plus"></i>
				</button>
			</span>
		</div>
	{/snippet}
</ModelTable><|MERGE_RESOLUTION|>--- conflicted
+++ resolved
@@ -3,10 +3,8 @@
 	import type { PageData } from './$types';
 	import { safeTranslate } from '$lib/utils/i18n';
 	import CreateModal from '$lib/components/Modals/CreateModal.svelte';
-<<<<<<< HEAD
 	import { page } from '$app/stores';
 	import { m } from '$paraglide/messages';
-=======
 	import { page } from '$app/state';
 	import {
 		getModalStore,
@@ -14,7 +12,6 @@
 		type ModalSettings,
 		type ModalStore
 	} from '$lib/components/Modals/stores';
->>>>>>> 7bfd788b
 
 	const modalStore: ModalStore = getModalStore();
 
