<script lang="ts">
	import ModelTable from '$lib/components/ModelTable/ModelTable.svelte';
	import type { PageData } from './$types';
	import { safeTranslate } from '$lib/utils/i18n';
	import CreateModal from '$lib/components/Modals/CreateModal.svelte';
	import { page } from '$app/stores';
	import { m } from '$paraglide/messages';
<<<<<<< HEAD
	import Anchor from '$lib/components/Anchor/Anchor.svelte';
=======
	import { page } from '$app/state';
	import {
		getModalStore,
		type ModalComponent,
		type ModalSettings,
		type ModalStore
	} from '$lib/components/Modals/stores';
>>>>>>> e2ee7608

	const modalStore: ModalStore = getModalStore();

	interface Props {
		data: PageData;
	}

	let { data }: Props = $props();

	const URLModel = data.URLModel;

	function modalCreateForm(): void {
		let modalComponent: ModalComponent = {
			ref: CreateModal,
			props: {
				form: data.createForm,
				model: data.model
			}
		};
		let modal: ModalSettings = {
			type: 'component',
			component: modalComponent,
			// Data
			title: safeTranslate('add-' + data.model.localName)
		};
		modalStore.trigger(modal);
	}
</script>

<div class="flex items-center justify-between mb-4">
	<Anchor
		breadcrumbAction="push"
		href={`/ebios-rm/${data.data.id}`}
		class="flex items-center space-x-2 text-primary-800 hover:text-primary-600"
	>
		<i class="fa-solid fa-arrow-left" />
		<p>{m.goBackToEbiosRmStudy()}</p>
	</Anchor>
</div>

<ModelTable
	source={data.table}
	deleteForm={data.deleteForm}
	{URLModel}
	baseEndpoint="/feared-events?ebios_rm_study={page.params.id}"
>
	{#snippet addButton()}
		<div>
			<span class="inline-flex overflow-hidden rounded-md border bg-white shadow-xs">
				<button
					class="inline-block border-e p-3 btn-mini-primary w-12 focus:relative"
					data-testid="add-button"
					title={safeTranslate('add-' + data.model.localName)}
					onclick={modalCreateForm}
					><i class="fa-solid fa-file-circle-plus"></i>
				</button>
			</span>
		</div>
	{/snippet}
</ModelTable><|MERGE_RESOLUTION|>--- conflicted
+++ resolved
@@ -3,11 +3,8 @@
 	import type { PageData } from './$types';
 	import { safeTranslate } from '$lib/utils/i18n';
 	import CreateModal from '$lib/components/Modals/CreateModal.svelte';
-	import { page } from '$app/stores';
 	import { m } from '$paraglide/messages';
-<<<<<<< HEAD
 	import Anchor from '$lib/components/Anchor/Anchor.svelte';
-=======
 	import { page } from '$app/state';
 	import {
 		getModalStore,
@@ -15,7 +12,6 @@
 		type ModalSettings,
 		type ModalStore
 	} from '$lib/components/Modals/stores';
->>>>>>> e2ee7608
 
 	const modalStore: ModalStore = getModalStore();
 
