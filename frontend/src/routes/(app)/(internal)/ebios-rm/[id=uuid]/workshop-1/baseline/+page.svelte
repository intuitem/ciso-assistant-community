<script lang="ts">
	import ModelTable from '$lib/components/ModelTable/ModelTable.svelte';
	import type { PageData } from './$types';
	import { safeTranslate } from '$lib/utils/i18n';
	import CreateModal from '$lib/components/Modals/CreateModal.svelte';
	import { m } from '$paraglide/messages';
	import UpdateModal from '$lib/components/Modals/UpdateModal.svelte';
	import { canPerformAction } from '$lib/utils/access-control';
<<<<<<< HEAD
	import { page } from '$app/stores';
	import Anchor from '$lib/components/Anchor/Anchor.svelte';
=======
	import { page } from '$app/state';
	import {
		getModalStore,
		type ModalComponent,
		type ModalSettings,
		type ModalStore
	} from '$lib/components/Modals/stores';
>>>>>>> e2ee7608

	const modalStore: ModalStore = getModalStore();

	interface Props {
		data: PageData;
	}

	let { data }: Props = $props();

	const URLModel = data.URLModel;

	function modalCreateForm(): void {
		let modalComponent: ModalComponent = {
			ref: CreateModal,
			props: {
				form: data.createForm,
				model: data.model
			}
		};
		let modal: ModalSettings = {
			type: 'component',
			component: modalComponent,
			// Data
			title: safeTranslate('add-' + data.model.localName)
		};
		modalStore.trigger(modal);
	}

	function modalUpdateForm(): void {
		let modalComponent: ModalComponent = {
			ref: UpdateModal,
			props: {
				form: data.updateForm,
				model: data.updatedModel,
				object: data.object,
				context: 'selectAudit'
			}
		};
		let modal: ModalSettings = {
			type: 'component',
			component: modalComponent,
			// Data
			title: m.selectAudit()
		};
		modalStore.trigger(modal);
	}

	const user = page.data.user;
	const canEditObject: boolean = canPerformAction({
		user,
		action: 'change',
		model: data.model.name,
		domain:
			data.model.name === 'folder'
				? data.data.id
				: (data.data.folder?.id ?? data.data.folder ?? user.root_folder_id)
	});
</script>

<div class="flex items-center justify-between mb-4">
	<Anchor
		breadcrumbAction="push"
		href={`/ebios-rm/${data.data.id}`}
		class="flex items-center space-x-2 text-primary-800 hover:text-primary-600"
	>
		<i class="fa-solid fa-arrow-left" />
		<p>{m.goBackToEbiosRmStudy()}</p>
	</Anchor>
</div>
<ModelTable
	source={data.table}
	deleteForm={data.deleteForm}
	{URLModel}
	forcePreventDelete
	forcePreventEdit
	canSelectObject={canEditObject}
	baseEndpoint="/compliance-assessments?ebios_rm_studies={data.data.id}"
>
	{#snippet selectButton()}
		<div>
			<span class="inline-flex overflow-hidden rounded-md border bg-white shadow-xs">
				<button
					class="inline-block border-e p-3 btn-mini-secondary w-12 focus:relative"
					data-testid="select-button"
					title={m.selectAudit()}
					onclick={modalUpdateForm}
					><i class="fa-solid fa-hand-pointer"></i>
				</button>
			</span>
		</div>
	{/snippet}
	{#snippet addButton()}
		<div>
			<span class="inline-flex overflow-hidden rounded-md border bg-white shadow-xs">
				<button
					class="inline-block border-e p-3 btn-mini-primary w-12 focus:relative"
					data-testid="add-button"
					title={safeTranslate('add-' + data.model.localName)}
					onclick={modalCreateForm}
					><i class="fa-solid fa-file-circle-plus"></i>
				</button>
			</span>
		</div>
	{/snippet}
</ModelTable><|MERGE_RESOLUTION|>--- conflicted
+++ resolved
@@ -6,10 +6,7 @@
 	import { m } from '$paraglide/messages';
 	import UpdateModal from '$lib/components/Modals/UpdateModal.svelte';
 	import { canPerformAction } from '$lib/utils/access-control';
-<<<<<<< HEAD
-	import { page } from '$app/stores';
 	import Anchor from '$lib/components/Anchor/Anchor.svelte';
-=======
 	import { page } from '$app/state';
 	import {
 		getModalStore,
@@ -17,7 +14,6 @@
 		type ModalSettings,
 		type ModalStore
 	} from '$lib/components/Modals/stores';
->>>>>>> e2ee7608
 
 	const modalStore: ModalStore = getModalStore();
 
