--- conflicted
+++ resolved
@@ -2,18 +2,13 @@
 	import { enhance } from '$app/forms';
 	import { page } from '$app/stores';
 	import { safeTranslate } from '$lib/utils/i18n';
-<<<<<<< HEAD
 	import Anchor from '$lib/components/Anchor/Anchor.svelte';
-=======
 	import * as m from '$paraglide/messages';
 	import { popup } from '@skeletonlabs/skeleton';
->>>>>>> 182615db
 
 	export let title = 'activity';
 	export let meta: Record<string, any>[] = [];
 	export let accent_color = '';
-<<<<<<< HEAD
-=======
 	export let createRiskAnalysis = false;
 	export let workshop: number = 0;
 
@@ -22,7 +17,6 @@
 		: meta.some((step) => step.status === 'done')
 			? 'in_progress'
 			: 'to_do';
->>>>>>> 182615db
 </script>
 
 <div class="p-5 {accent_color}">
@@ -44,38 +38,11 @@
 				<div>
 					<ol class="relative text-gray-500 border-s border-gray-200">
 						{#each meta as step, i}
-<<<<<<< HEAD
-							{#if step.status == 'done'}
-								<li class="mb-10 ms-6">
-									<Anchor href={step.href} class="hover:text-purple-800">
-										<span
-											class="absolute flex items-center justify-center w-8 h-8 bg-green-200 rounded-full -start-4 ring-4 ring-white"
-										>
-											<i class="fa-solid fa-check"></i>
-										</span>
-										<h3 class="font-medium leading-tight">{m.activity()} {i + 1}</h3>
-										<p class="text-sm">{step.title}</p>
-									</Anchor>
-								</li>
-							{:else}
-								<li class="mb-10 ms-6">
-									<Anchor href={step.href} class="hover:text-purple-800">
-										<span
-											class="absolute flex items-center justify-center w-8 h-8 bg-gray-100 rounded-full -start-4 ring-4 ring-white"
-										>
-											<i class="fa-solid fa-clipboard-check"></i>
-										</span>
-										<h3 class="font-medium leading-tight">{m.activity()} {i + 1}</h3>
-										<p class="text-sm">{step.title}</p>
-									</Anchor>
-								</li>
-							{/if}
-=======
 							<li class="flex flex-row justify-between mb-10 ms-6">
 								{#if createRiskAnalysis && i == 0}
 									<slot name="addRiskAnalysis"></slot>
 								{:else}
-									<a href={step.href} class="hover:text-purple-800">
+									<Anchor href={step.href} class="hover:text-purple-800">
 										{#if step.status == 'done'}
 											<span
 												class="absolute flex items-center justify-center w-8 h-8 bg-success-200 rounded-full -start-4 ring-4 ring-white"
@@ -91,7 +58,7 @@
 										{/if}
 										<h3 class="font-medium leading-tight">{m.activity()} {i + 1}</h3>
 										<p class="text-sm">{step.title}</p>
-									</a>
+									</Anchor>
 								{/if}
 								<button
 									class="btn bg-initial"
@@ -129,7 +96,6 @@
 									</form>
 								</div>
 							</li>
->>>>>>> 182615db
 						{/each}
 					</ol>
 				</div>
