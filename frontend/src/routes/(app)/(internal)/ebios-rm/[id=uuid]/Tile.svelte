<script lang="ts">
	import { enhance } from '$app/forms';
	import { page } from '$app/stores';
	import { safeTranslate } from '$lib/utils/i18n';
<<<<<<< HEAD
	import { ContextMenu } from 'bits-ui';
=======
	import Anchor from '$lib/components/Anchor/Anchor.svelte';
	import * as m from '$paraglide/messages';
	import { invalidateAll } from '$app/navigation';
	import { browser } from '$app/environment';
	import { popup, type PopupSettings } from '@skeletonlabs/skeleton';
>>>>>>> 2538948c

	export let title = 'activity';
	export let meta: Record<string, any>[] = [];
	export let accent_color = '';
	export let borderColor = '';
	export let createRiskAnalysis = false;
<<<<<<< HEAD

	let openMenuIndex: number | null = null;
=======
	export let workshop: number = 0;

	let workshopStatus = 'to_do';

	$: {
		workshopStatus = meta.every((step) => step.status === 'done')
			? 'done'
			: meta.some((step) => step.status === 'done')
				? 'in_progress'
				: 'to_do';
		if (browser) invalidateAll();
	}

	let popupHover: PopupSettings[] = [];
	for (let i = 0; i < meta.length; i++) {
		popupHover.push({
			event: 'hover',
			target: 'popup' + workshop + i,
			placement: 'top'
		});
	}
>>>>>>> 2538948c
</script>

<div class="p-5 {accent_color}">
	<div class="rounded-lg bg-white p-4 flex flex-col justify-between h-full">
		<div class="flex justify-between mb-2">
			<div class="font-semibold">{title}</div>
			<div class="text-xl" title={safeTranslate(workshopStatus)}>
				{#if workshopStatus == 'to_do'}
					<i class="fa-solid fa-exclamation"></i>
				{:else if workshopStatus == 'in_progress'}
					<i class="fa-solid fa-spinner"></i>
				{:else if workshopStatus == 'done'}
					<i class="fa-solid fa-check"></i>
				{/if}
			</div>
		</div>
<<<<<<< HEAD
		{#if meta}
			<div class="flex mx-auto">
				<div>
					<ol class="relative text-gray-500 border-s border-gray-200">
						{#each meta as step, i}
							<ContextMenu.Root
								open={openMenuIndex === i}
								onOpenChange={(isOpen) => (openMenuIndex = isOpen ? i : null)}
							>
								<ContextMenu.Trigger>
									<li class="mb-10 ms-6">
										<a href={step.href} class="hover:text-purple-800">
											<span
												class="absolute flex items-center justify-center w-8 h-8 {step.status ===
												'done'
													? 'bg-green-200'
													: 'bg-gray-100'} rounded-full -start-4 ring-4 ring-white"
											>
												<i
													class={step.status === 'done'
														? 'fa-solid fa-check'
														: 'fa-solid fa-clipboard-check'}
												></i>
											</span>
											<h3 class="font-medium leading-tight">{m.activity()} {i + 1}</h3>
											<p class="text-sm">{step.title}</p>
										</a>
									</li>
								</ContextMenu.Trigger>

								<ContextMenu.Content
									class="z-50 w-full max-w-[229px] rounded-xl bg-gray-700 text-white px-2 py-2 shadow-xl outline-none transition-all duration-300"
								>
									<ContextMenu.Item
										class="px-4 py-2 rounded-md text-base font-medium hover:bg-gray-600 transition-all duration-300 cursor-pointer"
										on:click={() => (step.status = step.status === 'done' ? '' : 'done')}
									>
										{#if step.status === 'done'}
											{m.markAsNotValid()}
										{:else}
											{m.markAsValid()}
										{/if}
									</ContextMenu.Item>
								</ContextMenu.Content>
							</ContextMenu.Root>
						{/each}
					</ol>
=======
		<slot name="content">
			{#if meta}
				<div class="flex mx-auto">
					<div>
						<ol class="relative text-gray-500 border-s border-gray-200">
							{#each meta as step, i}
								<li class="flex flex-row justify-between mb-10 ms-6">
									{#if createRiskAnalysis && i == 0}
										<slot name="addRiskAnalysis"></slot>
									{:else if !step.disabled}
										<Anchor
											href={step.href}
											prefixCrumbs={[{ label: safeTranslate(`ebiosWs${workshop}`) }]}
											label={safeTranslate(`ebiosWs${workshop}_${i + 1}`)}
											class="hover:text-purple-800"
										>
											{#if step.status == 'done'}
												<span
													class="absolute flex items-center justify-center w-8 h-8 bg-success-200 rounded-full -start-4 ring-4 ring-white"
												>
													<i class="fa-solid fa-check" />
												</span>
											{:else}
												<span
													class="absolute flex items-center justify-center w-8 h-8 bg-surface-200 rounded-full -start-4 ring-4 ring-white"
												>
													<i class="fa-solid fa-clipboard-check" />
												</span>
											{/if}
											<h3 class="font-medium leading-tight">{m.activity()} {i + 1}</h3>
											<p class="text-sm">{step.title}</p>
										</Anchor>
									{:else}
										<div class="text-gray-300 [&>*]:pointer-events-none" use:popup={popupHover[i]}>
											<div
												class="transition card bg-white shadow-lg p-4 z-20 duration-300"
												data-popup={'popup' + workshop + i}
											>
												<p
													data-testid="activity-tooltip"
													class="border-l-4 {borderColor} text-gray-500 p-2"
												>
													{step.tooltip}
												</p>
												<div class="arrow bg-white" />
											</div>
											<span
												class="absolute flex items-center justify-center w-8 h-8 bg-surface-200 rounded-full -start-4 ring-4 ring-white"
											>
												<i class="fa-solid fa-clipboard-check" />
											</span>
											<h3 class="font-medium leading-tight">{m.activity()} {i + 1}</h3>
											<p class="text-sm">{step.title}</p>
										</div>
									{/if}
									{#if !step.disabled}
										<button
											class="btn bg-initial"
											data-testid="sidebar-more-btn"
											use:popup={{
												event: 'click',
												target: `popupStep-${workshop}.${i + 1}`,
												placement: 'top'
											}}><i class="fa-solid fa-ellipsis-vertical" /></button
										>
										<div
											class="card whitespace-nowrap bg-white py-2 w-fit shadow-lg space-y-1"
											data-testid="sidebar-more-panel"
											data-popup="popupStep-{workshop}.{i + 1}"
										>
											<form
												action="/ebios-rm/{$page.params.id}?/changeStepState"
												method="POST"
												use:enhance={() => {
													return async () => {
														if (step.status !== 'done') step.status = 'done';
														else step.status = 'in_progress';
													};
												}}
											>
												<input type="hidden" name="workshop" value={workshop} />
												<input type="hidden" name="step" value={i + 1} />
												{#if step.status === 'done'}
													<input type="hidden" name="status" value="in_progress" />
													<button type="submit" class="btn bg-initial"
														>{m.markAsInProgress()}</button
													>
												{:else}
													<input type="hidden" name="status" value="done" />
													<button type="submit" class="btn bg-initial">{m.markAsDone()}</button>
												{/if}
											</form>
										</div>
									{/if}
								</li>
							{/each}
						</ol>
					</div>
>>>>>>> 2538948c
				</div>
			{/if}
		</slot>
		<div class="justify-end flex"></div>
	</div>
</div><|MERGE_RESOLUTION|>--- conflicted
+++ resolved
@@ -2,25 +2,20 @@
 	import { enhance } from '$app/forms';
 	import { page } from '$app/stores';
 	import { safeTranslate } from '$lib/utils/i18n';
-<<<<<<< HEAD
 	import { ContextMenu } from 'bits-ui';
-=======
 	import Anchor from '$lib/components/Anchor/Anchor.svelte';
 	import * as m from '$paraglide/messages';
 	import { invalidateAll } from '$app/navigation';
 	import { browser } from '$app/environment';
 	import { popup, type PopupSettings } from '@skeletonlabs/skeleton';
->>>>>>> 2538948c
 
 	export let title = 'activity';
 	export let meta: Record<string, any>[] = [];
 	export let accent_color = '';
 	export let borderColor = '';
 	export let createRiskAnalysis = false;
-<<<<<<< HEAD
 
 	let openMenuIndex: number | null = null;
-=======
 	export let workshop: number = 0;
 
 	let workshopStatus = 'to_do';
@@ -42,7 +37,6 @@
 			placement: 'top'
 		});
 	}
->>>>>>> 2538948c
 </script>
 
 <div class="p-5 {accent_color}">
@@ -59,55 +53,6 @@
 				{/if}
 			</div>
 		</div>
-<<<<<<< HEAD
-		{#if meta}
-			<div class="flex mx-auto">
-				<div>
-					<ol class="relative text-gray-500 border-s border-gray-200">
-						{#each meta as step, i}
-							<ContextMenu.Root
-								open={openMenuIndex === i}
-								onOpenChange={(isOpen) => (openMenuIndex = isOpen ? i : null)}
-							>
-								<ContextMenu.Trigger>
-									<li class="mb-10 ms-6">
-										<a href={step.href} class="hover:text-purple-800">
-											<span
-												class="absolute flex items-center justify-center w-8 h-8 {step.status ===
-												'done'
-													? 'bg-green-200'
-													: 'bg-gray-100'} rounded-full -start-4 ring-4 ring-white"
-											>
-												<i
-													class={step.status === 'done'
-														? 'fa-solid fa-check'
-														: 'fa-solid fa-clipboard-check'}
-												></i>
-											</span>
-											<h3 class="font-medium leading-tight">{m.activity()} {i + 1}</h3>
-											<p class="text-sm">{step.title}</p>
-										</a>
-									</li>
-								</ContextMenu.Trigger>
-
-								<ContextMenu.Content
-									class="z-50 w-full max-w-[229px] rounded-xl bg-gray-700 text-white px-2 py-2 shadow-xl outline-none transition-all duration-300"
-								>
-									<ContextMenu.Item
-										class="px-4 py-2 rounded-md text-base font-medium hover:bg-gray-600 transition-all duration-300 cursor-pointer"
-										on:click={() => (step.status = step.status === 'done' ? '' : 'done')}
-									>
-										{#if step.status === 'done'}
-											{m.markAsNotValid()}
-										{:else}
-											{m.markAsValid()}
-										{/if}
-									</ContextMenu.Item>
-								</ContextMenu.Content>
-							</ContextMenu.Root>
-						{/each}
-					</ol>
-=======
 		<slot name="content">
 			{#if meta}
 				<div class="flex mx-auto">
@@ -206,7 +151,6 @@
 							{/each}
 						</ol>
 					</div>
->>>>>>> 2538948c
 				</div>
 			{/if}
 		</slot>
