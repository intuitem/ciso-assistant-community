--- conflicted
+++ resolved
@@ -8,14 +8,6 @@
 
 	const res = await fetch(endpoint);
 	const framework = await res.json();
-<<<<<<< HEAD
 	const tree = await fetch(`${BASE_API_URL}/${URLModel}/${params.id}/tree`).then((res) => res.json());
-=======
-	const tree = await fetch(`${BASE_API_URL}/${URLModel}/${params.id}/tree/`, {
-		headers: {
-			'Accept-Language': languageTag()
-		}
-	}).then((res) => res.json());
->>>>>>> 7645197b
 	return { URLModel, framework, tree };
 }) satisfies PageServerLoad;