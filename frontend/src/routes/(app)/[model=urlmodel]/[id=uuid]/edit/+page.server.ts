import { BASE_API_URL } from '$lib/utils/constants';
import { getModelInfo, urlParamModelVerboseName } from '$lib/utils/crud';
import { getSecureRedirect } from '$lib/utils/helpers';
import { safeTranslate } from '$lib/utils/i18n';
import { modelSchema } from '$lib/utils/schemas';
import { fail, redirect, type Actions } from '@sveltejs/kit';
import { setFlash } from 'sveltekit-flash-message/server';
import { setError, superValidate } from 'sveltekit-superforms';

import * as m from '$paraglide/messages';
import { zod } from 'sveltekit-superforms/adapters';

export const actions: Actions = {
	default: async (event) => {
		const formData = await event.request.formData();

		if (!formData) {
			return fail(400, { form: null });
		}

		const schema = modelSchema(event.params.model!);
		const form = await superValidate(formData, zod(schema));

		if (!form.valid) {
			console.error(form.errors);
			return fail(400, { form: form });
		}

		const endpoint = `${BASE_API_URL}/${event.params.model}/${event.params.id}/`;

		const model = getModelInfo(event.params.model!);

		const fileFields: Record<string, File> = Object.fromEntries(
			Object.entries(form.data).filter(([key]) => model.fileFields?.includes(key) ?? false)
		);

		Object.keys(fileFields).forEach((key) => {
			delete form.data[key];
		});

		const requestInitOptions: RequestInit = {
			method: fileFields.length > 0 ? 'PATCH' : 'PUT',
			body: JSON.stringify(form.data)
		};

		const res = await event.fetch(endpoint, requestInitOptions);

		if (!res.ok) {
			const response: Record<string, any> = await res.json();
			console.error(response);
			if (response.warning) {
				setFlash({ type: 'warning', message: response.warning }, event);
				return { form };
			}
			if (response.error) {
				setFlash({ type: 'error', message: response.error }, event);
				return { form };
			}
			Object.entries(response).forEach(([key, value]) => {
				setError(form, key, value);
			});
			return fail(400, { form: form });
		}

		const createdObject = await res.json();

		if (fileFields) {
			for (const [, file] of Object.entries(fileFields)) {
				if (!file) continue;
				if (file.size <= 0) continue;
				const fileUploadEndpoint = `${BASE_API_URL}/${event.params.model}/${createdObject.id}/upload/`;
				const fileUploadRequestInitOptions: RequestInit = {
					headers: {
						'Content-Disposition': `attachment; filename=${encodeURIComponent(file.name)}`
					},
					method: 'POST',
					body: file
				};
				const fileUploadRes = await event.fetch(fileUploadEndpoint, fileUploadRequestInitOptions);
				if (!fileUploadRes.ok) {
					const response = await fileUploadRes.json();
					console.error(response);
					if (response.non_field_errors) {
						setError(form, 'non_field_errors', response.non_field_errors);
					}
					return fail(400, { form: form });
				}
			}
		}

		const modelVerboseName: string = urlParamModelVerboseName(event.params.model!);
		setFlash(
			{
				type: 'success',
				message: m.successfullyUpdatedObject({
<<<<<<< HEAD
					object: safeTranslate(modelVerboseName.toLowerCase()).toLowerCase()
=======
					object: safeTranslate(modelVerboseName).toLowerCase()
>>>>>>> 6631c894
				})
			},
			event
		);
		redirect(
			302,
			getSecureRedirect(event.url.searchParams.get('next')) ??
				`/${event.params.model}/${event.params.id}`
		);
	}
};<|MERGE_RESOLUTION|>--- conflicted
+++ resolved
@@ -93,11 +93,7 @@
 			{
 				type: 'success',
 				message: m.successfullyUpdatedObject({
-<<<<<<< HEAD
-					object: safeTranslate(modelVerboseName.toLowerCase()).toLowerCase()
-=======
 					object: safeTranslate(modelVerboseName).toLowerCase()
->>>>>>> 6631c894
 				})
 			},
 			event
