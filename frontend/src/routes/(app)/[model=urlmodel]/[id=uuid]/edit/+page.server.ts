import { BASE_API_URL } from '$lib/utils/constants';
import { getModelInfo, urlParamModelVerboseName } from '$lib/utils/crud';
import { getSecureRedirect } from '$lib/utils/helpers';
import { safeTranslate } from '$lib/utils/i18n';
import { modelSchema } from '$lib/utils/schemas';
import { fail, redirect, type Actions } from '@sveltejs/kit';
import { setFlash } from 'sveltekit-flash-message/server';
import { setError, superValidate } from 'sveltekit-superforms';

import * as m from '$paraglide/messages';
import { zod } from 'sveltekit-superforms/adapters';

export const actions: Actions = {
	default: async (event) => {
		const formData = await event.request.formData();

		if (!formData) {
			return fail(400, { form: null });
		}

		const schema = modelSchema(event.params.model!);
		const form = await superValidate(formData, zod(schema));

		if (!form.valid) {
			console.error(form.errors);
			return fail(400, { form: form });
		}

		const endpoint = `${BASE_API_URL}/${event.params.model}/${event.params.id}/`;

		const model = getModelInfo(event.params.model!);

		const fileFields: Record<string, File> = Object.fromEntries(
			Object.entries(form.data).filter(([key]) => model.fileFields?.includes(key) ?? false)
		);

		Object.keys(fileFields).forEach((key) => {
			delete form.data[key];
		});

		const requestInitOptions: RequestInit = {
			method: fileFields.length > 0 ? 'PATCH' : 'PUT',
			body: JSON.stringify(form.data)
		};

		const res = await event.fetch(endpoint, requestInitOptions);

		if (!res.ok) {
			const response: Record<string, any> = await res.json();
			console.error(response);
			if (response.warning) {
				setFlash({ type: 'warning', message: response.warning }, event);
				return { form };
			}
			if (response.error) {
				setFlash({ type: 'error', message: response.error }, event);
				return { form };
			}
			Object.entries(response).forEach(([key, value]) => {
				setError(form, key, value);
			});
			return fail(400, { form: form });
		}

		const createdObject = await res.json();

		if (fileFields) {
			for (const [, file] of Object.entries(fileFields)) {
				if (!file) continue;
				if (file.size <= 0) continue;
				const fileUploadEndpoint = `${BASE_API_URL}/${event.params.model}/${createdObject.id}/upload/`;
				const fileUploadRequestInitOptions: RequestInit = {
					headers: {
						'Content-Disposition': `attachment; filename=${encodeURIComponent(file.name)}`
					},
					method: 'POST',
					body: file
				};
				const fileUploadRes = await event.fetch(fileUploadEndpoint, fileUploadRequestInitOptions);
				if (!fileUploadRes.ok) {
					const response = await fileUploadRes.json();
					console.error(response);
					if (response.non_field_errors) {
						setError(form, 'non_field_errors', response.non_field_errors);
					}
					return fail(400, { form: form });
				}
			}
		}

		const modelVerboseName: string = urlParamModelVerboseName(event.params.model!);
		setFlash(
			{
				type: 'success',
				message: m.successfullyUpdatedObject({
<<<<<<< HEAD
					object: safeTranslate(modelVerboseName.toLowerCase()).toLowerCase()
=======
					object: safeTranslate(modelVerboseName).toLowerCase()
>>>>>>> 01b825b2
				})
			},
			event
		);
		redirect(
			302,
			getSecureRedirect(event.url.searchParams.get('next')) ??
				`/${event.params.model}/${event.params.id}`
		);
	}
};<|MERGE_RESOLUTION|>--- conflicted
+++ resolved
@@ -93,11 +93,7 @@
 			{
 				type: 'success',
 				message: m.successfullyUpdatedObject({
-<<<<<<< HEAD
-					object: safeTranslate(modelVerboseName.toLowerCase()).toLowerCase()
-=======
 					object: safeTranslate(modelVerboseName).toLowerCase()
->>>>>>> 01b825b2
 				})
 			},
 			event
