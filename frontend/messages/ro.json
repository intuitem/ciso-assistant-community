{
	"$schema": "https://inlang.com/schema/inlang-message-format",
	"french": "Franceză",
	"english": "Engleză",
	"arabic": "Arabă",
	"portuguese": "Portugheză",
	"spanish": "Spaniolă",
	"german": "Germană",
	"dutch": "Olandeză",
	"italian": "Italiană",
	"polish": "Poloneză",
	"romanian": "Română",
	"hindi": "Hindi",
	"urdu": "Urdu",
	"addThreat": "Adaugă amenințare",
	"addReferenceControl": "Adaugă control de referință",
	"addAppliedControl": "Adaugă control aplicat",
	"addAsset": "Adaugă activ",
	"addRiskAssessment": "Adaugă evaluare a riscului",
	"addRiskScenario": "Adaugă scenariu de risc",
	"addRiskAcceptance": "Adaugă acceptare a riscului",
	"addComplianceAssessment": "Nou Audit",
	"addEvidence": "Adaugă dovadă",
	"addDomain": "Adaugă domeniu",
	"addProject": "Adaugă proiect",
	"addUser": "Adaugă utilizator",
	"addPolicy": "Adaugă politică",
	"associatedThreats": "Amenințări asociate",
	"associatedReferenceControls": "Controale de referință asociate",
	"associatedAppliedControls": "Controale aplicate asociate",
	"associatedAssets": "Active asociate",
	"associatedRiskAssessments": "Evaluări ale riscurilor asociate",
	"associatedRiskScenarios": "Scenarii de risc asociate",
	"associatedRiskAcceptances": "Acceptări ale riscurilor asociate",
	"associatedComplianceAssessments": "Auditurile asociate",
	"associatedEvidences": "Dovezi asociate",
	"associatedDomains": "Domenii asociate",
	"associatedProjects": "Proiecte asociate",
	"associatedUsers": "Utilizatori asociați",
	"associatedEntityAssessments": "Evaluări ale entităților asociate",
	"associatedRepresentatives": "Reprezentanti asociati",
	"associatedSolutions": "Solutii asociate",
	"home": "Acasă",
	"edit": "Editează",
	"changePassword": "Schimbă parola",
	"overview": "Prezentare generală",
	"context": "Context",
	"governance": "Guvernanță",
	"risk": "Risc",
	"compliance": "Conformitate",
	"organization": "Organizație",
	"extra": "Extra",
	"analytics": "Analitică",
	"calendar": "Calendar",
	"threats": "Amenințări",
	"threatsColon": "Amenințări:",
	"referenceControls": "Controale de referință",
	"referenceControlsColon": "Controale de referință:",
	"appliedControls": "Controale aplicate",
	"assets": "Active",
	"asset": "Activ",
	"policy": "Politică",
	"policies": "Politici",
	"riskMatrices": "Matrici de risc",
	"riskMatricesColon": "Matrici de risc:",
	"riskAssessments": "Evaluări ale riscurilor",
	"riskScenarios": "Scenarii de risc",
	"riskScenario": "Scenariu de risc",
	"riskAcceptances": "Acceptări ale riscurilor",
	"riskAcceptance": "Acceptare a riscului",
	"complianceAssessments": "Audituri",
	"complianceAssessment": "Audit",
	"evidences": "Dovezi",
	"evidence": "Dovadă",
	"frameworks": "Cadre",
	"frameworksColon": "Cadre:",
	"domains": "Domenii",
	"projects": "Proiecte",
	"users": "Utilizatori",
	"user": "Utilizator",
	"userGroups": "Grupuri de utilizatori",
	"roleAssignments": "Atribuiri de roluri",
	"xRays": "X-rays",
	"inspect": "Inspecta",
	"scoringAssistant": "Asistent de scor",
	"scoringAssistantNoMatrixError": "Importați o matrice de risc din magazinul de biblioteci pentru a avea acces la această pagină",
	"libraries": "Biblioteci",
	"backupRestore": "Backup și restaurare",
	"myProfile": "Profilul meu",
	"aboutCiso": "Despre CISO Assistant",
	"Logout": "Deconectare",
	"name": "Nume",
	"description": "Descriere",
	"parentDomain": "Domeniu părinte",
	"ref": "Ref",
	"refId": "ID Ref",
	"businessValue": "Valoare de afaceri",
	"email": "Email",
	"firstName": "Prenume",
	"lastName": "Nume de familie",
	"category": "Categorie",
	"csfFunction": "Funcție CSF",
	"eta": "ETA",
	"referenceControl": "Control de referință",
	"appliedControl": "Control aplicat",
	"provider": "Furnizor",
	"providerColon": "Furnizor:",
	"domain": "Domeniu",
	"urn": "URN",
	"id": "ID",
	"treatmentStatus": "Stare tratament",
	"qualification": "Calificare",
	"currentLevel": "Nivel curent",
	"residualLevel": "Nivel rezidual",
	"riskMatrix": "Matrice de risc",
	"riskMatrixColon": "Matrice de risc:",
	"project": "Proiect",
	"folder": "Dosar",
	"riskAssessment": "Evaluare a riscului",
	"threat": "Amenințare",
	"framework": "Cadru",
	"frameworkColon": "Cadru:",
	"file": "Fișier",
	"language": "Limbă",
	"builtin": "Încorporat",
	"next": "Următor",
	"previous": "Anterior",
	"show": "Arată",
	"entries": "intrări",
	"searchPlaceholder": "Căutare...",
	"noEntriesFound": "Nu s-au găsit intrări",
	"rowCount": "Afișând {start} până la {end} din {total}",
	"status": "Stare",
	"result": "Rezultat",
	"effort": "Efort",
	"cost": "Cost",
	"impact": "Impact",
	"expiryDate": "Data expirării",
	"link": "Link",
	"createdAt": "Creat la",
	"updatedAt": "Actualizat la",
	"acceptedAt": "Acceptat la",
	"rejectedAt": "Respins la",
	"revokedAt": "Revocat la",
	"submitted": "Trimis",
	"rejected": "Respins",
	"revoked": "Revocat",
	"locale": "Locale",
	"defaultLocale": "Locale implicit",
	"annotation": "Anotare",
	"library": "Bibliotecă",
	"typicalEvidence": "Dovadă tipică",
	"parentAsset": "Activ părinte",
	"parentAssets": "Active părinte",
	"approver": "Aprobator",
	"state": "Stare",
	"justification": "Justificare",
	"parentFolder": "Dosar părinte",
	"contentType": "Tip conținut",
	"objectType": "Tipul obiectului",
	"type": "Tip",
	"lcStatus": "Stare LC",
	"internalReference": "Referință internă",
	"isActive": "Este activ",
	"dateJoined": "Data înregistrării",
	"version": "Versiune",
	"versionColon": "Versiune:",
	"treatment": "Tratament",
	"currentProba": "Probabilitate curentă",
	"currentImpact": "Impact curent",
	"residualProba": "Probabilitate reziduală",
	"residualImpact": "Impact rezidual",
	"existingControls": "Controale existente",
	"strengthOfKnowledge": "Puterea cunoștințelor",
	"dueDate": "Data scadenței",
	"attachment": "Atașament",
	"observation": "Observație",
	"noObservation": "Nicio observatie",
	"importMatrices": "Importă matrici",
	"importFrameworks": "Importă cadre",
	"importMappings": "Importați mapări",
	"summary": "Rezumat",
	"composer": "Compozitor",
	"statistics": "Statistici",
	"myProjects": "Proiectele mele",
	"scenarios": "Scenarii",
	"assignedProjects": "Atribuit la {number} proiect{e}",
	"currentRiskLevelPerScenario": "Nivelul actual al riscului per scenariu de risc",
	"residualRiskLevelPerScenario": "Nivelul rezidual al riscului per scenariu de risc",
	"appliedControlsStatus": "Starea controalelor aplicate",
	"currentRisk": "Risc curent",
	"residualRisk": "Risc rezidual",
	"planned": "Planificat",
	"active": "Activ",
	"inactive": "Inactiv",
	"watchlist": "Lista de supraveghere",
	"watchlistDescription": "Elemente care au expirat sau vor expira în următoarele 30 de zile",
	"measuresToReview": "Controale aplicate de revizuit",
	"exceptionsToReview": "Acceptări de revizuit",
	"expired": "Expirat",
	"upcoming": "Viitoare",
	"today": "Astăzi",
	"actionRequested": "Acțiune solicitată",
	"noRiskAcceptanceYet": "Nu există încă nicio acceptare a riscului",
	"noAppliedControlYet": "Nu există încă niciun control aplicat",
	"authors": "Autori",
	"reviewers": "Recenzori",
	"processButton": "Procesează",
	"selectTargets": "Selectează-ți țintele",
	"composerDescription": "Acesta vă va ajuta să agregați mai multe componente (proiecte) pentru a obține o vedere compilată asupra riscului dvs. Acest lucru este deosebit de util pentru două cazuri de utilizare",
	"composerDescription1": "abordare de business intelligence pentru a vă concentra pe un subset specific prin diferite domenii de proiect (de exemplu, prin divizii)",
	"composerDescription2": "sunteți interesat de evaluarea riscurilor unui sistem specific, pentru care aveți nevoie de evaluarea riscurilor componentelor de bază",
	"overallCompliance": "Conformitate generală",
	"exportButton": "Exportă",
	"treatmentProgressOverview": "Prezentare generală a progresului tratamentului",
	"pendingMeasures": "Controalele tale aplicate în așteptare",
	"orderdByRankingScore": "În următoarele 30 de zile și ordonate după scorul de clasificare",
	"rankingScore": "Scor de clasificare",
	"noPendingAppliedControl": "Nu există controale aplicate în așteptare",
	"rankingScoreDefintion": "Scorul de clasificare este o metrică adaptivă care combină informațiile despre efort și nivelul de risc actual și le combină cu alte date pentru a vă ajuta la prioritizare",
	"actions": "Acțiuni",
	"projectsSummaryEmpty": "Rezumatul proiectelor este gol",
	"riskOpen": "Risc: deschis",
	"riskMitigate": "Risc: atenuat",
	"riskAccept": "Risc: acceptat",
	"riskAvoid": "Risc: evitat",
	"measureOpen": "Măsură: deschisă",
	"measureProgress": "Măsură: în curs de desfășurare",
	"measureHold": "Măsură: suspendată",
	"measureDone": "Măsură: finalizată",
	"monday": "Luni",
	"tuesday": "Marți",
	"wednesday": "Miercuri",
	"thursday": "Joi",
	"friday": "Vineri",
	"saturday": "Sâmbătă",
	"sunday": "Duminică",
	"january": "Ianuarie",
	"february": "Februarie",
	"march": "Martie",
	"april": "Aprilie",
	"may": "Mai",
	"june": "Iunie",
	"july": "Iulie",
	"august": "August",
	"september": "Septembrie",
	"october": "Octombrie",
	"november": "Noiembrie",
	"december": "Decembrie",
	"errorsFound": "eroare găsite",
	"warningsFound": "avertisment găsite",
	"infosFound": "informație găsite",
	"remediationPlan": "Plan de remediere",
	"treatmentPlan": "Plan de tratament",
	"plan": "Plan",
	"asPDF": "ca PDF",
	"asCSV": "ca CSV",
	"draft": "Ciornă",
	"riskMatrixView": "Vizualizare matrice de risc",
	"currentInMatrixView": "Curent",
	"probability": "Probabilitate",
	"riskLevels": "Niveluri de risc",
	"riskLevel": "Nivel de risc",
	"cancel": "Anulează",
	"save": "Salvează",
	"assetsImpactedByTheRiskScenario": "Active afectate de scenariul de risc",
	"ecistingMeasures": "Controale existente",
	"theExistingAppliedControlsToManageThisRisk": "Controalele aplicate existente pentru gestionarea acestui risc",
	"currentRiskLevelGivenCurrentMeasures": "Nivelul actual al riscului dat de controalele aplicate actuale",
	"riskLevelWhenAllExtraMeasuresDone": "Nivelul de risc atunci când toate măsurile suplimentare sunt finalizate",
	"myUserGroups": "Grupurile mele de utilizatori",
	"changePasswordText": "Puteți schimba parola dvs. aici. Va trebui să vă conectați cu noua parolă după această operațiune",
	"oldPassword": "Parola veche",
	"newPassword": "Parola nouă",
	"confirmNewPassword": "Confirmați parola nouă",
	"label": "Etichetă",
	"NA": "N/A",
	"threatAgentFactors": "Factori ai agentului de amenințare",
	"vulnerabilityFactors": "Factori de vulnerabilitate",
	"businessImpactFactors": "Factori de impact asupra afacerii",
	"technicalImpactFactors": "Factori de impact tehnic",
	"assessmentVector": "Vector de evaluare",
	"skillLevelText": "Cât de tehnic priceput este acest grup de agenți de amenințare?",
	"skillLevelChoice1": "Fără abilități tehnice",
	"skillLevelChoice2": "Unele abilități tehnice",
	"skillLevelChoice3": "Utilizator avansat de computer",
	"skillLevelChoice4": "Abilități de rețea și programare",
	"skillLevelChoice5": "Abilități de penetrare a securității",
	"motiveText": "Cât de motivați sunt acești agenți de amenințare să găsească și să exploateze această vulnerabilitate?",
	"motiveChoice1": "Recompensă mică sau inexistentă",
	"motiveChoice2": "Recompensă posibilă",
	"motiveChoice3": "Recompensă mare",
	"opportunityText": "Ce resurse și oportunități sunt necesare pentru ca acești agenți de amenințare să găsească și să exploateze această vulnerabilitate?",
	"opportunityChoice1": "Acces complet sau resurse costisitoare necesare",
	"opportunityChoice2": "Acces specializat sau resurse necesare",
	"opportunityChoice3": "Acces sau resurse necesare",
	"opportunityChoice4": "Nu este necesar acces sau resurse",
	"sizeText": "Cât de mare este acest grup de agenți de amenințare?",
	"sizeChoice1": "Dezvoltatori sau administratori de sistem",
	"sizeChoice2": "Utilizatori Intranet",
	"sizeChoice3": "Parteneri",
	"sizeChoice4": "Utilizatori autentificați",
	"sizeChoice5": "Utilizatori anonimi de internet",
	"easeOfDiscoveryText": "Cât de ușor este pentru acest grup de agenți de amenințare să descopere această vulnerabilitate?",
	"easeOfDiscoveryChoice1": "Practic imposibil",
	"easeOfDiscoveryChoice2": "Dificil",
	"easeOfDiscoveryChoice3": "Ușor",
	"easeOfDiscoveryChoice4": "Instrumente automatizate disponibile",
	"easeOfExploitText": "Cât de ușor este pentru acest grup de agenți de amenințare să exploateze efectiv această vulnerabilitate?",
	"easeOfExploitChoice1": "Teoretic",
	"easeOfExploitChoice2": "Dificil",
	"easeOfExploitChoice3": "Ușor",
	"easeOfExploitChoice4": "Instrumente automatizate disponibile",
	"awarenessText": "Cât de bine este cunoscută această vulnerabilitate pentru acest grup de agenți de amenințare?",
	"awarenessChoice1": "Necunoscut",
	"awarenessChoice2": "Ascuns",
	"awarenessChoice3": "Evident",
	"awarenessChoice4": "Cunoștințe publice",
	"intrusionDetectionText": "Cât de probabil este să fie detectată o exploatare?",
	"intrusionDetectionChoice1": "Detectare activă în aplicație",
	"intrusionDetectionChoice2": "Înregistrat și revizuit",
	"intrusionDetectionChoice3": "Înregistrat fără revizuire",
	"intrusionDetectionChoice4": "Neînregistrat",
	"financialDamageText": "Cât de mari vor fi daunele financiare în urma unei exploatări?",
	"financialDamageChoice1": "Mai puțin decât costul pentru a remedia vulnerabilitatea",
	"financialDamageChoice2": "Efect minor asupra profitului anual",
	"financialDamageChoice3": "Efect semnificativ asupra profitului anual",
	"financialDamageChoice4": "Faliment",
	"reputationDamageText": "O exploatare ar provoca daune reputației care ar afecta afacerea?",
	"reputationDamageChoice1": "Daune minime",
	"reputationDamageChoice2": "Pierderea conturilor majore",
	"reputationDamageChoice3": "Pierderea bunăvoinței",
	"reputationDamageChoice4": "Daune de brand",
	"nonComplianceText": "Câtă expunere introduce neconformitatea?",
	"nonComplianceChoice1": "Încălcare minoră",
	"nonComplianceChoice2": "Încălcare clară",
	"nonComplianceChoice3": "Încălcare de mare profil",
	"nonComplianceChoice4": "Fără expunere",
	"privacyViolationText": "Cât de multe informații de identificare personală ar putea fi dezvăluite?",
	"privacyViolationChoice1": "Un individ",
	"privacyViolationChoice2": "Sute de persoane",
	"privacyViolationChoice3": "Mii de persoane",
	"privacyViolationChoice4": "Milioane de persoane",
	"lossOfConfidentialityText": "Cât de multe date ar putea fi dezvăluite și cât de sensibile sunt acestea?",
	"lossOfConfidentialityChoice1": "Date minim dezvăluite, nesensibile",
	"lossOfConfidentialityChoice2": "Date critice minime sau date nesensibile extinse dezvăluite",
	"lossOfConfidentialityChoice3": "Date critice extinse dezvăluite",
	"lossOfConfidentialityChoice4": "Toate datele dezvăluite",
	"lossOfIntegrityText": "Cât de multe date ar putea fi corupte și cât de deteriorate sunt acestea?",
	"lossOfIntegrityChoice1": "Date minim corupte, ușor corupte",
	"lossOfIntegrityChoice2": "Date minim corupte, grav corupte",
	"lossOfIntegrityChoice3": "Date extinse, ușor corupte",
	"lossOfIntegrityChoice4": "Date extinse, grav corupte",
	"lossOfIntegrityChoice5": "Toate datele complet corupte",
	"lossOfAvailabilityText": "Cât de mult serviciu ar putea fi pierdut și cât de vital este acesta?",
	"lossOfAvailabilityChoice1": "Servicii secundare minime întrerupte",
	"lossOfAvailabilityChoice2": "Servicii primare minime sau servicii secundare extinse întrerupte",
	"lossOfAvailabilityChoice3": "Servicii primare extinse întrerupte",
	"lossOfAvailabilityChoice4": "Toate serviciile complet pierdute",
	"lossOfAccountabilityText": "Sunt acțiunile agenților de amenințare urmărite până la un individ?",
	"lossOfAccountabilityChoice1": "Complet urmărite",
	"lossOfAccountabilityChoice2": "Posibil urmărite",
	"lossOfAccountabilityChoice3": "Complet anonime",
	"ignore": "Ignoră",
	"loadedLibraries": "Biblioteci încărcate",
	"librariesStore": "Magazin de biblioteci",
	"currentlyNoLoadedLibraries": "În prezent, nu aveți nicio bibliotecă încărcată",
	"loadingLibraryUploadButton": "Încărcarea butonului de încărcare a bibliotecii",
	"errorOccurredWhileLoadingLibrary": "A apărut următoarea eroare în timpul încărcării formularului bibliotecii",
	"packager": "Ambalator",
	"packagerColon": "Ambalator:",
	"dependencies": "Dependențe",
	"copyright": "Drepturi de autor",
	"addYourLibrary": "Adaugă propria ta bibliotecă",
	"libraryFileInYaml": "Fișier bibliotecă în format YAML",
	"importBackup": "Importă backup",
	"exportBackup": "Exportă backup",
	"confirmImportBackup": "Sunteți sigur că doriți să importați acest backup? Acest lucru va suprascrie toate datele existente.",
	"exportDatabase": "Exportă baza de date",
	"upload": "Încărcare",
	"add": "Adăugați",
	"undefined": "--",
	"production": "Producție",
	"design": "Design",
	"development": "Dezvoltare",
	"endOfLife": "Sfârșitul vieții",
	"dropped": "Renunțat",
	"technical": "Tehnic",
	"physical": "Fizic",
	"process": "Proces",
	"veryLow": "Foarte scăzut",
	"low": "Scăzut",
	"high": "Ridicat",
	"veryHigh": "Foarte ridicat",
	"small": "Mic",
	"medium": "Mediu",
	"large": "Mare",
	"extraLarge": "Extra-mare",
	"rid": "RID",
	"scope": "Domeniu",
	"reader": "Cititor",
	"lastUpdate": "Ultima actualizare",
	"riskScenarioAssetHelpText": "Activele afectate de acest scenariu de risc",
	"riskScenarioMeasureHelpText": "Controalele aplicate existente pentru gestionarea acestui risc",
	"currentAssessment": "Evaluare curentă",
	"targetAssessment": "Evaluare țintă",
	"currentRiskLevel": "Nivelul actual al riscului",
	"residualRiskLevel": "Nivelul rezidual al riscului",
	"currentRiskLevelHelpText": "Nivelul de risc dat de măsurile actuale",
	"residualRiskLevelHelpText": "Nivelul de risc atunci când toate măsurile suplimentare sunt finalizate",
	"yourSelection": "Selecția ta",
	"composerHint": "Sfat: puteți marca această pagină pentru utilizare viitoare",
	"composerTitle": "Iată prezentarea generală pentru evaluarea selectată a riscurilor",
	"composerTitlePlural": "Iată prezentarea generală pentru cele {number} evaluări selectate ale riscurilor",
	"statusOfAssociatedMeasures": "Starea măsurilor asociate",
	"forTheSelectedScope": "Pentru domeniul selectat, aveți",
	"untreatedRiskScenarios": "{count} scenariu de risc netratat",
	"acceptedRiskScenarios": "{count} scenariu de risc acceptat",
	"reviewNeeded": "Revizuire necesară",
	"ok": "Ok",
	"inconsistenciesFoundComposer": "Au fost găsite {count} inconsistență. Pentru mai multe detalii, verificați",
	"current": "Curent",
	"residual": "Rezidual",
	"jumpToRiskAssessment": "Sari la evaluarea riscului",
	"additionalMeasures": "Măsuri suplimentare",
	"riskAssessmentMatrixHelpText": "ATENȚIE: Nu veți putea schimba matricea de risc după ce evaluarea riscului a fost creată",
	"etaHelpText": "Ora estimată de sosire",
	"dueDateHelpText": "Data la care trebuie finalizată evaluarea",
	"expiryDateHelpText": "Data la care obiectul nu mai este valabil",
	"linkHelpText": "URL extern pentru urmărirea acțiunilor (de exemplu, tichet Jira)",
	"effortHelpText": "Efortul necesar pentru a implementa controlul aplicat",
	"costHelpText": "Costul necesar pentru a implementa controlul aplicat",
	"riskAcceptanceJusitficationHelpText": "Justificarea pentru acceptarea riscului. Doar aprobatorul poate edita acest câmp.",
	"approverHelpText": "Identitatea proprietarului și a aprobatorului riscului",
	"riskAcceptanceRiskScenariosHelpText": "Scenariile de risc care sunt acceptate",
	"attachmentHelpText": "Fișier pentru dovadă (de exemplu, captură de ecran, fișier jurnal etc.). Când este selectat, puteți lipi capturi de ecran direct din clipboard-ul dvs.",
	"attachmentWarningText": "ATENȚIE: Încărcarea unui fișier nou va suprascrie fișierul existent",
	"isActiveHelpText": "Indică dacă acest utilizator ar trebui tratat ca activ",
	"helloThere": "Salut 👋",
	"thisIsCisoAssistant": "Acesta este CISO Assistant.",
	"yourStreamlined": "Asistentul tău",
	"oneStopShop": "universal",
	"forComplianceRiskManagement": "pentru conformitate și managementul riscurilor.",
	"youCanSetPAsswordHere": "Puteți seta parola dvs. aici",
	"setPassword": "Setează parola",
	"logIntoYourAccount": "Conectați-vă la contul dvs.",
	"youNeedToLogIn": "Trebuie să vă conectați pentru a accesa toate funcțiile",
	"forgtPassword": "Ați uitat parola",
	"login": "Autentificare",
	"password": "Parolă",
	"enterYourEmail": "Introduceți adresa dvs. de e-mail mai jos și vă vom trimite instrucțiuni pentru a seta una nouă",
	"send": "Trimite",
	"goBackToLogin": "Înapoi la autentificare",
	"riskAcceptanceReviewMessage": "Această acceptare a riscului așteaptă procesarea. Amintiți-vă să o revizuiți înainte de a o valida sau respinge, nu veți putea reveni.",
	"validate": "Validați",
	"reject": "Respingeți",
	"revoke": "Revocați",
	"riskAcceptanceValidatedMessage": "Această acceptare a riscului este în prezent validată. Poate fi revocată oricând, dar acest lucru va fi irevocabil. Va trebui să o duplicați cu o versiune diferită dacă este necesar.",
	"confirmModalTitle": "Confirmare",
	"confirmModalMessage": "Sunteți sigur? Această acțiune va afecta permanent următorul obiect",
	"submit": "Trimite",
	"requirementAssessment": "Evaluare a cerințelor",
	"requirementAssessments": "Evaluări ale cerințelor",
	"deleteModalTitle": "Ștergeți",
	"deleteModalMessage": "Sunteți sigur că doriți să ștergeți următorul obiect: {name}?",
	"deleteUserMessage": "Sigur doriți să ștergeți următorul utilizator: {name}?",
	"download": "Descărcați",
	"loading": "Se încarcă",
	"open": "Deschis",
	"mitigate": "Atenuat",
	"accept": "Acceptat",
	"avoid": "Evitat",
	"transfer": "Partajat",
	"primary": "Principal",
	"support": "Suport",
	"toDo": "De făcut",
	"inProgress": "În desfășurare",
	"inReview": "În revizuire",
	"deprecated": "Depreciat",
	"onHold": "În așteptare",
	"done": "Finalizat",
	"nonCompliant": "Neconform",
	"nonCompliantMinor": "Neconform minor",
	"nonCompliantMajor": "Neconform major",
	"partiallyCompliant": "Parțial conform",
	"compliant": "Conform",
	"notApplicable": "Neaplicabil",
	"notAssessed": "Neevaluat",
	"administrator": "Administrator",
	"domainManager": "Manager de domeniu",
	"analyst": "Analist",
	"successfullyCreatedObject": "Obiectul {object} a fost creat cu succes",
	"successfullyDuplicateObject": "Obiectul {object} a fost duplicat cu succes",
	"successfullyUpdatedObject": "Obiectul {object} a fost actualizat cu succes",
	"successfullySavedObject": "Obiectul {object} a fost salvat cu succes",
	"successfullyDeletedObject": "Obiectul {object} a fost șters cu succes",
	"successfullyDeletedLibrary": "Biblioteca a fost ștearsă cu succes",
	"successfullyCreatedUser": "Utilizator creat cu succes. Un e-mail a fost trimis pentru a seta parola.",
	"successfullyUpdatedUser": "Utilizatorul: {email} a fost actualizat cu succes",
	"successfullyValidatedObject": "Obiectul {object} a fost validat cu succes",
	"successfullyRejectedObject": "Obiectul {object} a fost respins cu succes",
	"successfullyRevokedObject": "Obiectul {object} a fost revocat cu succes",
	"successfullyImportedObject": "Obiectul {object} a fost importat cu succes",
	"anErrorOccurred": "A apărut o eroare",
	"attachmentDeleted": "Atașamentul a fost șters cu succes",
	"librarySuccessfullyLoaded": "Biblioteca a fost încărcată cu succes",
	"noLibraryDetected": "Nu a fost detectată nicio bibliotecă",
	"errorLoadingLibrary": "Eroare la încărcarea bibliotecii",
	"updateThisLibrary": "Actualizați această bibliotecă",
	"librarySuccessfullyUpdated": "Biblioteca a fost actualizată cu succes",
	"libraryNotFound": "Biblioteca nu a fost găsită",
	"libraryHasNoUpdate": "Această bibliotecă nu are actualizări",
	"dependencyNotFound": "Dependența nu a fost găsită",
	"invalidLibraryUpdate": "Actualizare invalidă a bibliotecii",
	"passwordSuccessfullyChanged": "Parola dvs. a fost schimbată cu succes",
	"passwordSuccessfullyReset": "Parola dvs. a fost resetată cu succes",
	"passwordSuccessfullySet": "Parola dvs. a fost setată cu succes",
	"passwordSuccessfullySetWelcome": "Parola dvs. a fost setată cu succes. Bine ați venit la CISO Assistant!",
	"waitBeforeRequestingResetLink": "Vă rugăm să așteptați {timing} secunde înainte de a solicita un nou link de resetare",
	"resetLinkSent": "Solicitarea a fost primită, ar trebui să primiți un link de resetare la următoarea adresă: {email}",
	"riskAcceptanceStateDoesntAllowEdit": "Starea acceptării riscului nu permite editarea acesteia",
	"associatedRequirements": "Cerințe asociate",
	"isPublished": "Este publicat",
	"suggestedReferenceControls": "Controale de referință sugerate",
	"threatsCovered": "Amenințări acoperite",
	"noFileDetected": "Eroare: nu a fost detectat niciun fișier",
	"usedRiskMatrices": "Matrici de risc utilizate",
	"usedFrameworks": "Cadre utilizate",
	"riskAssessmentsStatus": "Starea evaluărilor riscurilor",
	"complianceAssessmentsStatus": "Starea auditurilor",
	"noDescription": "Fără descriere",
	"noExistingControls": "Nu există controale existente",
	"noJustification": "Fără justificare",
	"undefinedSOK": "Puterea cunoștințelor care susține evaluarea nu este definită",
	"lowSOK": "Puterea cunoștințelor care susține evaluarea este scăzută",
	"mediumSOK": "Puterea cunoștințelor care susține evaluarea este medie",
	"highSOK": "Puterea cunoștințelor care susține evaluarea este ridicată",
	"libraryLoadingError": "A apărut o eroare în timpul încărcării bibliotecii",
	"libraryAlreadyLoadedError": "Această bibliotecă a fost deja încărcată",
	"invalidLibraryFileError": "Fișier de bibliotecă invalid. Vă rugăm să vă asigurați că formatul este corect.",
	"taintedFormMessage": "Doriți să părăsiți această pagină? Modificările pe care le-ați făcut este posibil să nu fie salvate.",
	"riskScenariosStatus": "Starea scenariilor de risc",
	"onlineDocs": "Documentație online",
	"warning": "Avertisment",
	"missingMandatoyObjects1": "Unele obiecte obligatorii pentru {model} nu sunt create sau importate încă",
	"missingMandatoyObjects2": "Vă rugăm să le adăugați înainte de a continua",
	"attemptToDeleteOnlyAdminAccountError": "Nu puteți șterge singurul cont de administrator al aplicației dvs.",
	"attemptToRemoveOnlyAdminUserGroup": "Nu puteți elimina singurul administrator al aplicației din grupul de utilizatori administratori.",
	"scoringHelpText": "Bifați pentru a activa scorarea",
	"minScore": "Scor minim",
	"maxScore": "Scor maxim",
	"setTemporaryPassword1": "În cazul în care utilizatorul nu poate seta propria parolă, puteți",
	"setTemporaryPassword": "seta o parolă temporară",
	"setTemporaryPassword2": "Vă rugăm să folosiți una puternică și să vă asigurați că informați utilizatorul să o schimbe cât mai curând posibil",
	"youCanSetNewPassword": "Puteți seta o nouă parolă aici",
	"userWillBeDisconnected": "Utilizatorul va fi deconectat și va trebui să se conecteze din nou",
	"scoresDefinition": "Definiția scorurilor",
	"selectedImplementationGroups": "Grupuri de implementare selectate",
	"implementationGroupsDefinition": "Definiția grupurilor de implementare",
	"threatRadarChart": "Radar amenințări",
	"noThreatsMapped": "Nu există amenințări mapate. Luați în considerare atașarea amenințărilor la scenariile dvs. de risc pentru o mai bună prezentare generală.",
	"actionPlan": "Plan de acțiune",
	"noStatus": "Fără stare",
	"actionPlanHelpText": "Separat pe stare și ordonat după eta",
	"matchingRequirements": "Cerințe corespunzătoare",
	"asZIP": "ca ZIP",
	"incoming": "În curs",
	"outdated": "Depășit",
	"flashMode": "Mod flash",
	"goBackToAudit": "Înapoi la audit",
	"exportBackupDescription": "Acesta va serializa și crea un backup al bazei de date, inclusiv utilizatorii și RBAC. Dovezile și alte fișiere nu sunt incluse în backup.",
	"importBackupDescription": "Acesta va deserializa și va restaura baza de date dintr-un backup. Acest lucru va suprascrie toate datele existente, inclusiv utilizatorii și RBAC și nu poate fi anulat.",
	"riskAssessmentInProgress": "Evaluarea riscului este încă în desfășurare",
	"riskAssessmentNoAuthor": "Niciun autor nu este atribuit acestei evaluări a riscului",
	"riskAssessmentEmpty": "Evaluarea riscului este goală. Niciun scenariu de risc nu a fost declarat încă",
	"riskScenarioNoCurrentLevel": "Nivelul actual al riscului nu a fost evaluat",
	"riskScenarioNoResidualLevel": "Nivelul rezidual al riscului nu a fost evaluat. Dacă nu se aplică măsuri suplimentare, ar trebui să fie la același nivel ca riscul curent",
	"riskScenarioResidualHigherThanCurrent": "Nivelul rezidual al riscului este mai mare decât cel actual",
	"riskScenarioResidualProbaHigherThanCurrent": "Probabilitatea riscului rezidual este mai mare decât cea actuală",
	"riskScenarioResidualImpactHigherThanCurrent": "Impactul riscului rezidual este mai mare decât cel actual",
	"riskScenarioResidualLoweredWithoutMeasures": "Nivelul riscului rezidual a fost redus fără măsuri specifice",
	"riskScenarioAcceptedNoAcceptance": "Risc acceptat, dar nu este atașată nicio acceptare a riscului",
	"appliedControlNoETA": "Nu are un ETA",
	"appliedControlETAInPast": "ETA este acum în trecut. Luați în considerare actualizarea stării sau a datei",
	"appliedControlNoEffort": "Nu are un efort estimat. Acest lucru vă va ajuta la prioritizare",
	"appliedControlNoCost": "Nu are un cost estimat. Acest lucru vă va ajuta la prioritizare",
	"appliedControlNoLink": "Controlul aplicat nu are un link extern atașat. Acest lucru vă va ajuta la urmărirea acțiunilor",
	"riskAcceptanceNoExpiryDate": "Acceptarea nu are o dată de expirare",
	"riskAcceptanceExpired": "Acceptarea a expirat. Luați în considerare actualizarea stării sau a datei",
	"complianceAssessmentInProgress": "Auditul este încă în desfășurare",
	"complianceAssessmentNoAuthor": "Niciun autor nu este atribuit acestui audit",
	"requirementAssessmentNoAppliedControl": "Rezultatul evaluării cerințelor este conform sau parțial conform fără niciun control aplicat",
	"appliedControlNoReferenceControl": "Controlul aplicat nu are selectat un control de referință",
	"evidenceNoFile": "Dovada nu are încărcat niciun fișier",
	"requirementAppliedControlHelpText": "Dovezile legate de măsurile selectate vor fi asociate automat cu cerința.",
	"requirementEvidenceHelpText": "Acest tab vă permite să adăugați dovezi suplimentare la cerință.",
	"providerID": "ID furnizor",
	"clientID": "ID client",
	"secret": "Secret",
	"key": "Cheie",
	"settings": "Setări",
	"identityProvider": "Furnizor de identitate",
	"identityProviders": "Furnizori de identitate",
	"clientIDHelpText": "ID aplicație sau cheie de consumator",
	"secretHelpText": "Secret API, secret client sau secret consumator",
	"SAMLIdPConfiguration": "Configurație IdP SAML",
	"SPConfiguration": "Configurație SP",
	"advancedSettings": "Setări avansate",
	"IdPEntityID": "ID Entitate IdP",
	"metadataURL": "URL metadate",
	"SSOURL": "URL SSO",
	"SLOURL": "URL SLO",
	"x509Cert": "Certificat x509",
	"SPEntityID": "ID Entitate SP",
	"attributeMappingUID": "Mapare atribut UID",
	"attributeMappingEmail": "Mapare atribut email",
	"attributeMappingEmailVerified": "Mapare atribut email verificat",
	"allowRepeatAttributeName": "Permite nume de atribut repetat",
	"allowSingleLabelDomains": "Permite domenii cu o singură etichetă",
	"authnRequestSigned": "Cerere authn semnată",
	"digestAlgorithm": "Algoritm de digestie",
	"logoutRequestSigned": "Cerere de deconectare semnată",
	"logoutResponseSigned": "Răspuns de deconectare semnat",
	"metadataSigned": "Metadate semnate",
	"nameIDEncrypted": "ID nume criptat",
	"rejectDeprecatedAlgorithm": "Respingeți algoritmul depreciat",
	"rejectIdPInitiatedSSO": "Respingeți SSO inițiat de IdP",
	"signatureAlgorithm": "Algoritm de semnătură",
	"wantAssertionSigned": "Doriți să fie semnată afirmația",
	"wantAssertionEncrypted": "Doriți să fie criptată afirmația",
	"wantAttributeStatement": "Doriți declarația atributului",
	"wantMessageSigned": "Doriți mesajul semnat",
	"wantNameID": "Doriți ID nume",
	"wantNameIDEncrypted": "Doriți ID nume criptat",
	"IdPConfiguration": "Configurație IdP",
	"enableSSO": "Activează SSO",
	"failedSSO": "Autentificarea SSO a eșuat, vă rugăm să contactați administratorul dvs.",
	"UserDoesNotExist": "Utilizatorul nu este declarat, vă rugăm să contactați administratorul dvs.",
	"idPInitiatedSSORejected": "SSO inițiat de IdP a fost respins, vă rugăm să contactați administratorul dvs.",
	"permissionDenied": "Permisiune refuzată",
	"signupClosed": "Înscriere închisă",
	"loginSSO": "Autentificați-vă cu SSO",
	"or": "sau",
	"errorImportingLibrary": "Eroare în timpul importului bibliotecii",
	"libraryImportError": "A apărut o eroare în timpul importului bibliotecii",
	"ssoSettingsupdated": "Setările SSO au fost actualizate",
	"ssoSettings": "Setări SSO",
	"ssoSettingsDescription": "Configurați setările dvs. Single Sign-On aici.",
	"sso": "SSO",
	"isSso": "Este SSO",
	"suggestion": "Sugestie",
	"suggestionColon": "Sugestie:",
	"annotationColon": "Anotare:",
	"mapping": "Mapare",
	"applyMapping": "Aplicați maparea",
	"mappingInference": "Mapare inferență",
	"mappingInferenceTip": "O sugestie de mapare este disponibilă pentru această cerință",
	"additionalInformation": "Informații suplimentare",
	"requirementMappingSet": "Mapare",
	"requirementMappingSetColon": "Mapare:",
	"requirementMappingSets": "Mapări",
	"requirementMapping": "Mapare cerință",
	"requirementMappings": "Mapări ale cerințelor",
	"sourceFramework": "Cadru sursă",
	"targetFramework": "Cadru țintă",
	"baseline": "Bază",
	"createAuditFromBaseline": "Creați audit din bază",
	"coverageColon": "Acoperire:",
	"full": "Complet",
	"partial": "Parțial",
	"noResultFound": "Nu s-a găsit niciun rezultat",
	"filters": "Filtre",
	"notApplicableScore": "Nu puteți acorda scor dacă evaluarea cerințelor nu este aplicabilă",
	"maturity": "Maturitate",
	"progress": "Progres",
	"back": "Înapoi",
	"duplicate": "Dublică",
	"duplicateRiskAssessment": "Dublarea evaluării riscului",
	"size": "Mărime",
	"favicon": "Favicon",
	"logo": "Logo",
	"clientSettings": "Setări client",
	"invalidFileType": "Tip de fișier nevalid",
	"logoHelpText": "Logo-ul va fi afișat în antetul aplicației. Formatele acceptate sunt PNG, JPEG, WEBP, SVG.",
	"faviconHelpText": "Favicon-ul va fi afișat în fila browser. Formatele acceptate sunt ICO, PNG, JPEG, WEBP",
	"entity": "Entitate",
	"entities": "Entități",
	"addEntity": "Adăugați entitate",
	"referenceLink": "Link de referință",
	"mission": "Misiune",
	"ownedFolders": "Domenii deținute",
	"thirdParty": "Terț",
	"thirdPartyCategory": "Terți",
	"entityAssessment": "Evaluarea entității",
	"entityAssessments": "Evaluări ale entităților",
	"addEntityAssessment": "Adăugați evaluarea entității",
	"criticality": "Criticitatea",
	"penetration": "Penetrare",
	"dependency": "Dependenţă",
	"trust": "Încredere",
	"solutions": "Soluții",
	"solution": "Soluţie",
	"addSolution": "Adăugați soluție",
	"providerEntity": "Entitate furnizor",
	"addProduct": "Adăugați produsul",
	"representatives": "Reprezentanți",
	"representative": "Reprezentant",
	"addRepresentative": "Adăugați un reprezentant",
	"phone": "Telefon",
	"role": "Rol",
	"question": "Întrebare",
	"recipientEntity": "Entitatea destinatară",
	"financial": "Finanțe",
	"legal": "Juridic",
	"reputation": "Reputație",
	"operational": "Operațional",
	"confidentiality": "Confidențialitate",
	"integrity": "Integritate",
	"availability": "Accesibilitate",
	"authenticity": "Autenticitate",
	"reviewObservation": "Revizuiți observația",
	"reviewObservationSemiColon": "Examinați observația:",
	"reviewConclusion": "Concluzia revizuirii",
	"reviewConclusionSemiColon": "Concluzia revizuirii:",
	"review": "Recenzie",
	"conclusionSemiColon": "Concluzie:",
	"observationSemiColon": "Observare:",
	"tableMode": "Modul de masă",
	"owner": "Proprietar",
	"waitingRiskAcceptances": "Buna ziua! În prezent, aveți {number} riscul{s} în așteptare. Le puteți găsi în fila de riscuri.",
	"licenseSeats": "Scaune de licență",
	"licenseExpiration": "Expirarea licenței",
	"answer": "Răspuns",
	"questionnaireMode": "Modul chestionar",
	"assessmentMode": "Modul de evaluare",
	"createAudit": "Creați audit",
	"createAuditHelpText": "Creați un audit împreună cu evaluarea entității",
	"questionnaire": "Chestionar",
	"conclusion": "Concluzie",
	"blocker": "Blocant",
	"createUser": "Creați utilizator",
	"createUserHelpText": "Creați sau legați un utilizator terță parte la reprezentant pe baza e-mailului",
	"nameDuplicate": "Numele există deja",
	"noAnswer": "Nici un răspuns",
	"entityAssessmentRepresentativesHelpText": "Utilizatorii terți care sunt responsabili pentru completarea chestionarului",
	"sendQuestionnaire": "Trimite chestionar",
	"sureToSendQuestionnaire": "Sigur doriți să trimiteți chestionarul: {questionnaire} ?",
	"theFollowingRepresentativesWillReceiveTheQuestionnaireColon": "Următorii reprezentanți vor primi chestionarul:",
	"mailSuccessfullySent": "E-mailul a fost trimis cu succes",
	"mailFailedToSend": "E-mailul nu a putut fi trimis",
	"questionOrQuestions": "Întrebare(e)",
	"successfullyUpdatedClientSettings": "Setările clientului au fost actualizate cu succes, vă rugăm să reîmprospătați pagina.",
	"xRaysEmptyMessage": "Trebuie să creați cel puțin un proiect pentru a utiliza raze X.",
	"suggestControls": "Sugerați controale",
	"createAppliedControlsFromSuggestionsHelpText": "Creați controale aplicate din controalele de referință sugerate de cerințele cadrului",
	"createAppliedControlsFromSuggestionsSuccess": "Controalele aplicate create cu succes din controalele de referință sugerate",
	"createAppliedControlsFromSuggestionsError": "A apărut o eroare la crearea controalelor aplicate din controalele de referință sugerate",
	"createAppliedControlsFromSuggestionsConfirmMessage": "{count} controale aplicate vor fi create din controalele de referință sugerate. Doriți să continuați?",
	"theFollowingControlsWillBeAddedColon": "Vor fi adăugate următoarele controale:",
	"ShowAllNodesMessage": "Arată tot",
	"ShowOnlyAssessable": "Doar evaluabil",
	"experimental": "Experimental",
	"timeline": "Cronologie",
	"graph": "Grafic",
	"startDate": "Data de începere",
	"startDateHelpText": "Data de începere (utilă pentru cronologie)",
	"backupLoadingError": "A apărut o eroare la încărcarea copiei de rezervă.",
	"backupGreaterVersionError": "Nu se poate încărca copia de rezervă, versiunea copiei de rezervă este mai mare decât versiunea curentă a aplicației dvs.",
	"backupLowerVersionError": "A apărut o eroare, versiunea de rezervă poate fi prea veche, dacă da, trebuie actualizată înainte de a reîncerca.",
<<<<<<< HEAD
	"questionSingular": "Întrebare",
	"questionPlural": "Întrebări"
=======
	"NoPreviewMessage": "Nicio previzualizare disponibilă.",
	"entityAssessmentEvidenceHelpText": "Un chestionar extern",
	"associatedEntities": "Entități asociate",
	"noMailerConfigured": "Nu s-a configurat un mailer",
	"errorLicenseSeatsExceeded": "Numărul de locuri de licență este depășit, nu veți putea acorda drepturi de editare acestui utilizator. Vă rugăm să contactați administratorul dvs.",
	"availableSeats": "Locuri disponibile",
	"showImagesUnauthenticated": "Afișați sigla și favicon pentru utilizatorii neautentificați",
	"showImagesUnauthenticatedHelpText": "Dacă este dezactivată, logo-ul obișnuit al Asistentului CISO și favicon-ul vor fi afișate pe ecranul de conectare",
	"librariesCanOnlyBeLoadedByAdmin": "Bibliotecile pot fi încărcate numai de un administrator",
	"catalog": "Catalog",
	"operations": "Operațiuni",
	"fillMetadataURL": "Opțiunea 1: completați adresa URL a metadatelor",
	"fillSSOSLOURLx509cert": "Opțiunea 2: completați URL-ul SSO, URL-ul SLO și x509cert"
>>>>>>> 7e36c043
}<|MERGE_RESOLUTION|>--- conflicted
+++ resolved
@@ -767,10 +767,8 @@
 	"backupLoadingError": "A apărut o eroare la încărcarea copiei de rezervă.",
 	"backupGreaterVersionError": "Nu se poate încărca copia de rezervă, versiunea copiei de rezervă este mai mare decât versiunea curentă a aplicației dvs.",
 	"backupLowerVersionError": "A apărut o eroare, versiunea de rezervă poate fi prea veche, dacă da, trebuie actualizată înainte de a reîncerca.",
-<<<<<<< HEAD
 	"questionSingular": "Întrebare",
-	"questionPlural": "Întrebări"
-=======
+	"questionPlural": "Întrebări",
 	"NoPreviewMessage": "Nicio previzualizare disponibilă.",
 	"entityAssessmentEvidenceHelpText": "Un chestionar extern",
 	"associatedEntities": "Entități asociate",
@@ -784,5 +782,4 @@
 	"operations": "Operațiuni",
 	"fillMetadataURL": "Opțiunea 1: completați adresa URL a metadatelor",
 	"fillSSOSLOURLx509cert": "Opțiunea 2: completați URL-ul SSO, URL-ul SLO și x509cert"
->>>>>>> 7e36c043
 }