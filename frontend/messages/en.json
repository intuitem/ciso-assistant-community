{
	"$schema": "https://inlang.com/schema/inlang-message-format",
	"french": "French",
	"english": "English",
	"arabic": "Arabic",
	"portuguese": "Portuguese",
	"spanish": "Spanish",
	"german": "German",
	"dutch": "Dutch",
	"italian": "Italian",
	"polish": "Polish",
	"romanian": "Romanian",
	"hindi": "Hindi",
	"urdu": "Urdu",
	"addThreat": "Add threat",
	"addReferenceControl": "Add reference control",
	"addAppliedControl": "Add applied control",
	"addAsset": "Add asset",
	"addRiskAssessment": "Add risk assessment",
	"addRiskScenario": "Add risk scenario",
	"addRiskAcceptance": "Add risk acceptance",
	"addComplianceAssessment": "New Audit",
	"addEvidence": "Add evidence",
	"addDomain": "Add domain",
	"addProject": "Add project",
	"addUser": "Add user",
	"addPolicy": "Add policy",
	"associatedThreats": "Associated threats",
	"associatedReferenceControls": "Associated reference controls",
	"associatedAppliedControls": "Associated applied controls",
	"associatedAssets": "Associated assets",
	"associatedRiskAssessments": "Associated risk assessments",
	"associatedRiskScenarios": "Associated risk scenarios",
	"associatedRiskAcceptances": "Associated risk acceptances",
	"associatedComplianceAssessments": "Associated Audits",
	"associatedEvidences": "Associated evidences",
	"associatedDomains": "Associated domains",
	"associatedProjects": "Associated projects",
	"associatedUsers": "Associated users",
	"associatedEntityAssessments": "Associated entity assessments",
	"associatedRepresentatives": "Associated representatives",
	"associatedSolutions": "Associated solutions",
	"home": "Home",
	"edit": "Edit",
	"changePassword": "Change password",
	"overview": "Overview",
	"context": "Context",
	"governance": "Governance",
	"risk": "Risk",
	"compliance": "Compliance",
	"organization": "Organization",
	"extra": "Extra",
	"analytics": "Analytics",
	"calendar": "Calendar",
	"threats": "Threats",
	"threatsColon": "Threats:",
	"referenceControls": "Reference controls",
	"referenceControlsColon": "Reference controls:",
	"appliedControls": "Applied controls",
	"assets": "Assets",
	"asset": "Asset",
	"policy": "Policy",
	"policies": "Policies",
	"riskMatrices": "Risk matrices",
	"riskMatricesColon": "Risk matrices:",
	"riskAssessments": "Risk assessments",
	"riskScenarios": "Risk scenarios",
	"riskScenario": "Risk scenario",
	"riskAcceptances": "Risk acceptances",
	"riskAcceptance": "Risk acceptance",
	"complianceAssessments": "Audits",
	"complianceAssessment": "Audit",
	"evidences": "Evidences",
	"evidence": "Evidence",
	"frameworks": "Frameworks",
	"frameworksColon": "Frameworks:",
	"domains": "Domains",
	"projects": "Projects",
	"users": "Users",
	"user": "User",
	"userGroups": "User groups",
	"roleAssignments": "Role assignments",
	"xRays": "X-rays",
	"inspect": "Inspect",
	"scoringAssistant": "Scoring assistant",
	"scoringAssistantNoMatrixError": "Please import a risk matrix from the libraries store to get access to this page",
	"libraries": "Libraries",
	"backupRestore": "Backup & restore",
	"myProfile": "My profile",
	"aboutCiso": "About CISO Assistant",
	"Logout": "Log out",
	"name": "Name",
	"description": "Description",
	"parentDomain": "Parent domain",
	"ref": "Reference",
	"refId": "Reference ID",
	"businessValue": "Business value",
	"email": "Email",
	"firstName": "First name",
	"lastName": "Last name",
	"category": "Category",
	"csfFunction": "CSF Function",
	"eta": "ETA",
	"referenceControl": "Reference control",
	"appliedControl": "Applied control",
	"provider": "Provider",
	"providerColon": "Provider:",
	"domain": "Domain",
	"urn": "URN",
	"id": "ID",
	"treatmentStatus": "Treatment status",
	"qualification": "Qualification",
	"currentLevel": "Current level",
	"residualLevel": "Residual level",
	"riskMatrix": "Risk matrix",
	"riskMatrixColon": "Risk matrix:",
	"project": "Project",
	"folder": "Domain",
	"riskAssessment": "Risk assessment",
	"threat": "Threat",
	"framework": "Framework",
	"frameworkColon": "Framework:",
	"file": "File",
	"language": "Language",
	"builtin": "Builtin",
	"next": "Next",
	"previous": "Previous",
	"show": "Show",
	"entries": "entries",
	"searchPlaceholder": "Search...",
	"noEntriesFound": "No entries found",
	"rowCount": "Showing {start} to {end} of {total}",
	"status": "Status",
	"result": "Result",
	"effort": "Effort",
	"cost": "Cost",
	"impact": "Impact",
	"expiryDate": "Expiry date",
	"link": "Link",
	"createdAt": "Created at",
	"updatedAt": "Updated at",
	"acceptedAt": "Accepted at",
	"rejectedAt": "Rejected at",
	"revokedAt": "Revoked at",
	"submitted": "Submitted",
	"rejected": "Rejected",
	"revoked": "Revoked",
	"locale": "Locale",
	"defaultLocale": "Default locale",
	"annotation": "Annotation",
	"library": "Library",
	"typicalEvidence": "Typical evidence",
	"parentAsset": "Parent asset",
	"parentAssets": "Parent assets",
	"approver": "Approver",
	"state": "State",
	"justification": "Justification",
	"parentFolder": "Parent folder",
	"contentType": "Content type",
	"objectType": "Object type",
	"type": "Type",
	"lcStatus": "Status",
	"internalReference": "Internal reference",
	"isActive": "Is active",
	"dateJoined": "Date joined",
	"version": "Version",
	"versionColon": "Version:",
	"treatment": "Treatment",
	"currentProba": "Current probability",
	"currentImpact": "Current impact",
	"residualProba": "Residual probability",
	"residualImpact": "Residual impact",
	"existingControls": "Existing controls",
	"strengthOfKnowledge": "Strength of knowledge",
	"dueDate": "Due date",
	"attachment": "Attachment",
	"observation": "Observation",
	"noObservation": "No observation",
	"importMatrices": "Import matrices",
	"importFrameworks": "Import frameworks",
	"importMappings": "Import mappings",
	"summary": "Summary",
	"composer": "Composer",
	"statistics": "Statistics",
	"myProjects": "My projects",
	"scenarios": "Scenarios",
	"assignedProjects": "Assigned to {number} project{s}",
	"currentRiskLevelPerScenario": "Current risk level per risk scenario",
	"residualRiskLevelPerScenario": "Residual risk level per risk scenario",
	"appliedControlsStatus": "Applied controls status",
	"currentRisk": "Current risk",
	"residualRisk": "Residual risk",
	"planned": "Planned",
	"active": "Active",
	"inactive": "Inactive",
	"watchlist": "Watch list",
	"watchlistDescription": "Items that have expired or will expire in the next 30 days",
	"measuresToReview": "Applied controls to review",
	"exceptionsToReview": "Acceptances to review",
	"expired": "Expired",
	"upcoming": "Upcoming",
	"today": "Today",
	"actionRequested": "Action requested",
	"noRiskAcceptanceYet": "No risk acceptance yet",
	"noAppliedControlYet": "No applied control yet",
	"authors": "Authors",
	"reviewers": "Reviewers",
	"processButton": "Process",
	"selectTargets": "Select your targets",
	"composerDescription": "This will help you aggregate multiple components (projects) to get the compiled view on your risk. This is particularly useful for two use cases",
	"composerDescription1": "business intelligence approach to focus on a specific subset across different project domains (eg. across divisions)",
	"composerDescription2": "you are interested in the risk assessment of a specific system, for which you need the risk assessment of the underlying components",
	"overallCompliance": "Overall compliance",
	"exportButton": "Export",
	"treatmentProgressOverview": "Treatment progress overview",
	"pendingMeasures": "Your pending applied controls",
	"orderdByRankingScore": "Over the next 30 days and ordered by ranking score",
	"rankingScore": "Ranking score",
	"noPendingAppliedControl": "No pending applied control",
	"rankingScoreDefintion": "Ranking score is an adaptive metric that combines the information of effort and current risk level, and crosses it with the other data to assist you for the prioritization",
	"actions": "Actions",
	"projectsSummaryEmpty": "Projects summary is empty",
	"riskOpen": "Risk: open",
	"riskMitigate": "Risk: mitigate",
	"riskAccept": "Risk: accept",
	"riskAvoid": "Risk: avoid",
	"measureOpen": "Measure: open",
	"measureProgress": "Measure: in progress",
	"measureHold": "Measure: on hold",
	"measureDone": "Measure: done",
	"monday": "Monday",
	"tuesday": "Tuesday",
	"wednesday": "Wednesday",
	"thursday": "Thursday",
	"friday": "Friday",
	"saturday": "Saturday",
	"sunday": "Sunday",
	"january": "January",
	"february": "February",
	"march": "March",
	"april": "April",
	"may": "May",
	"june": "June",
	"july": "July",
	"august": "August",
	"september": "September",
	"october": "October",
	"november": "November",
	"december": "December",
	"errorsFound": "error{s} found",
	"warningsFound": "warning{s} found",
	"infosFound": "info{s} found",
	"remediationPlan": "Remediation plan",
	"treatmentPlan": "Treatment plan",
	"plan": "Plan",
	"asPDF": "as PDF",
	"asCSV": "as CSV",
	"draft": "Draft",
	"riskMatrixView": "Risk matrix view",
	"currentInMatrixView": "Current",
	"probability": "Probability",
	"riskLevels": "Risk levels",
	"riskLevel": "Risk level",
	"cancel": "Cancel",
	"save": "Save",
	"assetsImpactedByTheRiskScenario": "Assets impacted by the risk scenario",
	"ecistingMeasures": "Existing controls",
	"theExistingAppliedControlsToManageThisRisk": "The existing applied controls to manage this risk",
	"currentRiskLevelGivenCurrentMeasures": "The current risk level given the current applied controls",
	"riskLevelWhenAllExtraMeasuresDone": "The risk level when all extra measures are done",
	"myUserGroups": "My user groups",
	"changePasswordText": "You can change your password here. You'll need to log in with your new password after this operation",
	"oldPassword": "Old password",
	"newPassword": "New password",
	"confirmNewPassword": "Confirm new password",
	"label": "Label",
	"NA": "N/A",
	"threatAgentFactors": "Threat agent factors",
	"vulnerabilityFactors": "Vulnerability factors",
	"businessImpactFactors": "Business impact factors",
	"technicalImpactFactors": "Technical impact factors",
	"assessmentVector": "Assessment vector",
	"skillLevelText": "How technically skilled is this group of threat agents?",
	"skillLevelChoice1": "No technical skills",
	"skillLevelChoice2": "Some technical skills",
	"skillLevelChoice3": "Advanced computer user",
	"skillLevelChoice4": "Network and programming skills",
	"skillLevelChoice5": "Security penetration skills",
	"motiveText": "How motivated is this group of threat agents to find and exploit this vulnerability?",
	"motiveChoice1": "Low or no reward",
	"motiveChoice2": "Possible reward",
	"motiveChoice3": "High reward",
	"opportunityText": "What resources and opportunities are required for this group of threat agents to find and exploit this vulnerability?",
	"opportunityChoice1": "Full access or expensive resources required",
	"opportunityChoice2": "Specialized access or resources required",
	"opportunityChoice3": "Some access or resources required",
	"opportunityChoice4": "No access or resources required",
	"sizeText": "How large is this group of threat agents?",
	"sizeChoice1": "Developers or system administrators",
	"sizeChoice2": "Intranet users",
	"sizeChoice3": "Partners",
	"sizeChoice4": "Authenticated users",
	"sizeChoice5": "Anonymous internet users",
	"easeOfDiscoveryText": "How easy is it for this group of threat agents to discover this vulnerability?",
	"easeOfDiscoveryChoice1": "Practically impossible",
	"easeOfDiscoveryChoice2": "Difficult",
	"easeOfDiscoveryChoice3": "Easy",
	"easeOfDiscoveryChoice4": "Automated tools available",
	"easeOfExploitText": "How easy is it for this group of threat agents to actually exploit this vulnerability?",
	"easeOfExploitChoice1": "Theoretical",
	"easeOfExploitChoice2": "Difficult",
	"easeOfExploitChoice3": "Easy",
	"easeOfExploitChoice4": "Automated tools available",
	"awarenessText": "How well known is this vulnerability to this group of threat agents?",
	"awarenessChoice1": "Unknown",
	"awarenessChoice2": "Hidden",
	"awarenessChoice3": "Obvious",
	"awarenessChoice4": "Public knowledge",
	"intrusionDetectionText": "How likely is an exploit to be detected?",
	"intrusionDetectionChoice1": "Active detection in application",
	"intrusionDetectionChoice2": "Logged and reviewed",
	"intrusionDetectionChoice3": "Logged without review",
	"intrusionDetectionChoice4": "Not logged",
	"financialDamageText": "How much financial damage will result from an exploit?",
	"financialDamageChoice1": "Less than the cost to fix the vulnerability",
	"financialDamageChoice2": "Minor effect on annual profit",
	"financialDamageChoice3": "Significant effect on annual profit",
	"financialDamageChoice4": "Bankruptcy",
	"reputationDamageText": "Would an exploit result in reputation damage that would harm the business?",
	"reputationDamageChoice1": "Minimal damage",
	"reputationDamageChoice2": "Loss of major accounts",
	"reputationDamageChoice3": "Loss of goodwill",
	"reputationDamageChoice4": "Brand damage",
	"nonComplianceText": "How much exposure does non-compliance introduce?",
	"nonComplianceChoice1": "Minor violation",
	"nonComplianceChoice2": "Clear violation",
	"nonComplianceChoice3": "High profile violation",
	"nonComplianceChoice4": "No exposure",
	"privacyViolationText": "How much personally identifiable information could be disclosed?",
	"privacyViolationChoice1": "One individual",
	"privacyViolationChoice2": "Hundreds of people",
	"privacyViolationChoice3": "Thousands of people",
	"privacyViolationChoice4": "Millions of people",
	"lossOfConfidentialityText": "How much data could be disclosed and how sensitive is it?",
	"lossOfConfidentialityChoice1": "Minimal non-sensitive data disclosed",
	"lossOfConfidentialityChoice2": "Minimal critical data or extensive non-sensitive data disclosed",
	"lossOfConfidentialityChoice3": "Extensive critical data disclosed",
	"lossOfConfidentialityChoice4": "All data disclosed",
	"lossOfIntegrityText": "How much data could be corrupted and how damaged is it?",
	"lossOfIntegrityChoice1": "Minimal slightly corrupt data",
	"lossOfIntegrityChoice2": "Minimal seriously corrupt data",
	"lossOfIntegrityChoice3": "Extensive slightly corrupt data",
	"lossOfIntegrityChoice4": "Extensive seriously corrupt data",
	"lossOfIntegrityChoice5": "All data totally corrupt",
	"lossOfAvailabilityText": "How much service could be lost and how vital is it?",
	"lossOfAvailabilityChoice1": "Minimal secondary services interrupted",
	"lossOfAvailabilityChoice2": "Minimal primary or extensive secondary services interrupted",
	"lossOfAvailabilityChoice3": "Extensive primary services interrupted",
	"lossOfAvailabilityChoice4": "All services completely lost",
	"lossOfAccountabilityText": "Are the threat agents' actions traceable to an individual?",
	"lossOfAccountabilityChoice1": "Fully traceable",
	"lossOfAccountabilityChoice2": "Possibly traceable",
	"lossOfAccountabilityChoice3": "Completely anonymous",
	"ignore": "Ignore",
	"loadedLibraries": "Loaded libraries",
	"librariesStore": "Libraries store",
	"currentlyNoLoadedLibraries": "You currently have no loaded libraries",
	"loadingLibraryUploadButton": "Loading the library upload button",
	"errorOccurredWhileLoadingLibrary": "The following error occurred while loading the library form",
	"packager": "Packager",
	"packagerColon": "Packager:",
	"dependencies": "Dependencies",
	"copyright": "Copyright",
	"addYourLibrary": "Add your own library",
	"libraryFileInYaml": "Library file in YAML format",
	"importBackup": "Import backup",
	"exportBackup": "Export backup",
	"confirmImportBackup": "Are you sure you want to import this backup? This will overwrite all existing data.",
	"exportDatabase": "Export database",
	"upload": "Upload",
	"add": "Add",
	"undefined": "--",
	"production": "Production",
	"design": "Design",
	"development": "Development",
	"endOfLife": "End of life",
	"dropped": "Dropped",
	"technical": "Technical",
	"physical": "Physical",
	"process": "Process",
	"veryLow": "Very low",
	"low": "Low",
	"high": "High",
	"veryHigh": "Very high",
	"small": "Small",
	"medium": "Medium",
	"large": "Large",
	"extraLarge": "Extra-large",
	"rid": "RID",
	"scope": "Scope",
	"reader": "Reader",
	"lastUpdate": "Last update",
	"riskScenarioAssetHelpText": "Assets impacted by this risk scenario",
	"riskScenarioMeasureHelpText": "The existing applied controls to manage this risk",
	"currentAssessment": "Current assessment",
	"targetAssessment": "Target assessment",
	"currentRiskLevel": "Current risk level",
	"residualRiskLevel": "Residual risk level",
	"currentRiskLevelHelpText": "The risk level given the current measures",
	"residualRiskLevelHelpText": "The risk level when all the extra measures are done",
	"yourSelection": "Your selection",
	"composerHint": "Hint: you can bookmark this page for future usage",
	"composerTitle": "Here is the overview for the selected risk assessment",
	"composerTitlePlural": "Here is the overview for the {number} selected risk assessments",
	"statusOfAssociatedMeasures": "Status of associated measures",
	"forTheSelectedScope": "For the selected scope, you have",
	"untreatedRiskScenarios": "{count} untreated risk scenario{s}",
	"acceptedRiskScenarios": "{count} accepted risk scenario{s}",
	"reviewNeeded": "Review needed",
	"ok": "Ok",
	"inconsistenciesFoundComposer": "Found {count} inconsistenc{plural}. For more details, check",
	"current": "Current",
	"residual": "Residual",
	"jumpToRiskAssessment": "Jump to risk assessment",
	"additionalMeasures": "Additional measures",
	"riskAssessmentMatrixHelpText": "WARNING: You will not be able to change the risk matrix after the risk assessment is created",
	"etaHelpText": "Estimated time of arrival",
	"dueDateHelpText": "Date by which the assessment must be completed",
	"expiryDateHelpText": "Date by which the object is no longer valid",
	"linkHelpText": "External URL for action follow-up (eg. Jira ticket)",
	"effortHelpText": "The effort required to implement the applied control",
	"costHelpText": "The cost required to implement the applied control",
	"riskAcceptanceJusitficationHelpText": "Justification for the risk acceptance. Only the approver can edit this field.",
	"approverHelpText": "Risk owner and approver identity",
	"riskAcceptanceRiskScenariosHelpText": "The risk scenarios that are accepted",
	"attachmentHelpText": "File for evidence (eg. screenshot, log file, etc.). When selected, you can paste screenshots directly from your clipboard.",
	"attachmentWarningText": "WARNING: Uploading a new file will overwrite the existing one",
	"isActiveHelpText": "Designates whether this user should be treated as active",
	"helloThere": "Hello there 👋",
	"thisIsCisoAssistant": "This is CISO Assistant.",
	"yourStreamlined": "Your streamlined",
	"oneStopShop": "one-stop shop",
	"forComplianceRiskManagement": "for compliance and risk management.",
	"youCanSetPAsswordHere": "You can set your password here",
	"setPassword": "Set password",
	"logIntoYourAccount": "Log into your account",
	"youNeedToLogIn": "You need to login to access all the features",
	"forgtPassword": "Forgot password",
	"login": "Login",
	"password": "Password",
	"enterYourEmail": "Enter your email address below, and we'll send instructions for setting a new one",
	"send": "Send",
	"goBackToLogin": "Go back to login",
	"riskAcceptanceReviewMessage": "This risk acceptance is awaiting processing. Remember to review it before validating or rejecting it, you will not be able to go back.",
	"validate": "Validate",
	"reject": "Reject",
	"revoke": "Revoke",
	"riskAcceptanceValidatedMessage": "This risk acceptance is currently validated. It can be revoked at any time, but this will be irrevocable. You will need to duplicate it with a different version if necessary.",
	"confirmModalTitle": "Confirm",
	"confirmModalMessage": "Are you sure? This action will permanently affect the following object",
	"submit": "Submit",
	"requirementAssessment": "Requirement assessment",
	"requirementAssessments": "Requirement assessments",
	"deleteModalTitle": "Delete",
	"deleteModalMessage": "Are you sure you want to delete the following object: {name}?",
	"deleteUserMessage": "Are you sure you want to delete the following user: {name}?",
	"download": "Download",
	"loading": "Loading",
	"open": "Opened",
	"mitigate": "Mitigated",
	"accept": "Accepted",
	"avoid": "Avoided",
	"transfer": "Shared",
	"primary": "Primary",
	"support": "Supporting",
	"toDo": "To do",
	"inProgress": "In progress",
	"inReview": "In review",
	"deprecated": "Deprecated",
	"onHold": "On hold",
	"done": "Done",
	"nonCompliant": "Non compliant",
	"nonCompliantMinor": "Non compliant minor",
	"nonCompliantMajor": "Non compliant major",
	"partiallyCompliant": "Partially compliant",
	"compliant": "Compliant",
	"notApplicable": "Not applicable",
	"notAssessed": "Not assessed",
	"administrator": "Administrator",
	"domainManager": "Domain manager",
	"analyst": "Analyst",
	"successfullyCreatedObject": "The {object} object has been successfully created",
	"successfullyDuplicateObject": "The {object} object has been successfully duplicated",
	"successfullyUpdatedObject": "The {object} object has been successfully updated",
	"successfullySavedObject": "The {object} object has been successfully saved",
	"successfullyDeletedObject": "The {object} object has been successfully deleted",
	"successfullyDeletedLibrary": "The library has been successfully deleted",
	"successfullyCreatedUser": "User successfully created. An email was sent to set the password.",
	"successfullyUpdatedUser": "The user: {email} has been successfully updated",
	"successfullyValidatedObject": "The {object} object has been successfully validated",
	"successfullyRejectedObject": "The {object} object has been successfully rejected",
	"successfullyRevokedObject": "The {object} object has been successfully revoked",
	"successfullyImportedObject": "The {object} object has been successfully imported",
	"anErrorOccurred": "An error has occurred",
	"attachmentDeleted": "The attachment has been successfully deleted",
	"librarySuccessfullyLoaded": "The library has been successfully loaded",
	"noLibraryDetected": "No library detected",
	"errorLoadingLibrary": "Error loading library",
	"updateThisLibrary": "Update this library",
	"librarySuccessfullyUpdated": "Library successfully updated",
	"libraryNotFound": "Library not found",
	"libraryHasNoUpdate": "This library has no update",
	"dependencyNotFound": "Dependency not found",
	"invalidLibraryUpdate": "Invalid library update",
	"passwordSuccessfullyChanged": "Your password has been successfully changed",
	"passwordSuccessfullyReset": "Your password has been successfully reset",
	"passwordSuccessfullySet": "Your password has been successfully set",
	"passwordSuccessfullySetWelcome": "Your password has been successfully set. Welcome to CISO Assistant!",
	"waitBeforeRequestingResetLink": "Please wait {timing}sec before requesting a new reset link",
	"resetLinkSent": "The request has been received, you should receive a reset link at the following address: {email}",
	"riskAcceptanceStateDoesntAllowEdit": "The state of risk acceptance doesn't allow it to be edited",
	"associatedRequirements": "Associated requirements",
	"isPublished": "Is published",
	"suggestedReferenceControls": "Suggested reference controls",
	"threatsCovered": "Threats covered",
	"noFileDetected": "Error: no file detected",
	"usedRiskMatrices": "Used risk matrices",
	"usedFrameworks": "Used frameworks",
	"riskAssessmentsStatus": "Risk assessments status",
	"complianceAssessmentsStatus": "Audits status",
	"noDescription": "No description",
	"noExistingControls": "No existing controls",
	"noJustification": "No justification",
	"undefinedSOK": "The strength of the knowledge supporting the assessment is not defined",
	"lowSOK": "The strength of the knowledge supporting the assessment is low",
	"mediumSOK": "The strength of the knowledge supporting the assessment is medium",
	"highSOK": "The strength of the knowledge supporting the assessment is high",
	"libraryLoadingError": "An error occurred during the load of your library",
	"libraryAlreadyLoadedError": "This library has already been loaded",
	"invalidLibraryFileError": "Invalid library file. Please make sure the format is correct.",
	"taintedFormMessage": "Do you want to leave this page? Changes you made may not be saved.",
	"riskScenariosStatus": "Risk scenarios status",
	"onlineDocs": "Online documentation",
	"warning": "Warning",
	"missingMandatoyObjects1": "Some mandatory objects to {model} are not created or imported yet",
	"missingMandatoyObjects2": "Please add them before proceeding",
	"attemptToDeleteOnlyAdminAccountError": "You can't delete the only admin account of your application.",
	"attemptToRemoveOnlyAdminUserGroup": "You can't remove the only admin user of the application from the admin user group.",
	"scoringHelpText": "Check to enable scoring",
	"minScore": "Minimum score",
	"maxScore": "Maximum score",
	"setTemporaryPassword1": "In case the user cannot set their own password, you can",
	"setTemporaryPassword": "set a temporary password",
	"setTemporaryPassword2": "Please use a strong one and make sure to inform the user to change it as soon as possible",
	"youCanSetNewPassword": "You can set a new password here",
	"userWillBeDisconnected": "The user will be disconnected and will need to log in again",
	"scoresDefinition": "Scores definition",
	"selectedImplementationGroups": "Selected implementation groups",
	"implementationGroupsDefinition": "Implementation groups definition",
	"threatRadarChart": "Threat radar",
	"noThreatsMapped": "No threats mapped. Consider attaching threats to your risk scenarios for a better overview.",
	"actionPlan": "Action plan",
	"noStatus": "No status",
	"actionPlanHelpText": "Separated by status and sorted by eta",
	"matchingRequirements": "Matching requirements",
	"asZIP": "as ZIP",
	"incoming": "Incoming",
	"outdated": "Outdated",
	"flashMode": "Flash mode",
	"goBackToAudit": "Go back to the audit",
	"exportBackupDescription": "This will serialize and create a backup of the database, including users and RBAC. Evidences and other files are not included in the backup.",
	"importBackupDescription": "This will deserialize and restore the database from a backup. This will overwrite all existing data, including users and RBAC and cannot be undone.",
	"riskAssessmentInProgress": "Risk assessment is still in progress",
	"riskAssessmentNoAuthor": "No author assigned to this risk assessment",
	"riskAssessmentEmpty": "Risk assessment is empty. No risk scenario declared yet",
	"riskScenarioNoCurrentLevel": "Current risk level has not been assessed",
	"riskScenarioNoResidualLevel": "Residual risk level has not been assessed. If no additional measures are applied, it should be at the same level as the current risk",
	"riskScenarioResidualHigherThanCurrent": "Residual risk level is higher than the current one",
	"riskScenarioResidualProbaHigherThanCurrent": "Residual risk probability is higher than the current one",
	"riskScenarioResidualImpactHigherThanCurrent": "Residual risk impact is higher than the current one",
	"riskScenarioResidualLoweredWithoutMeasures": "Residual risk level has been lowered without any specific measure",
	"riskScenarioAcceptedNoAcceptance": "Risk accepted but no risk acceptance attached",
	"appliedControlNoETA": "Does not have an ETA",
	"appliedControlETAInPast": "ETA is in the past now. Consider updating its status or the date",
	"appliedControlNoEffort": "Does not have an estimated effort. This will help you for prioritization",
	"appliedControlNoCost": "Does not have an estimated cost. This will help you for prioritization",
	"appliedControlNoLink": "Applied control does not have an external link attached. This will help you for follow-up",
	"riskAcceptanceNoExpiryDate": "Acceptance has no expiry date",
	"riskAcceptanceExpired": "Acceptance has expired. Consider updating the status or the date",
	"complianceAssessmentInProgress": "Audit is still in progress",
	"complianceAssessmentNoAuthor": "No author assigned to this audit",
	"requirementAssessmentNoAppliedControl": "Requirement assessment result is compliant or partially compliant with no applied control",
	"appliedControlNoReferenceControl": "Applied control has no reference control selected",
	"evidenceNoFile": "Evidence has no file uploaded",
	"requirementAppliedControlHelpText": "Evidences linked to the selected measures will be automatically associated with the requirement.",
	"requirementEvidenceHelpText": "This tab allows you to add extra evidences to the requirement.",
	"providerID": "Provider ID",
	"clientID": "Client ID",
	"secret": "Secret",
	"key": "Key",
	"settings": "Settings",
	"identityProvider": "Identity provider",
	"identityProviders": "Identity providers",
	"clientIDHelpText": "App ID, or consumer key",
	"secretHelpText": "API secret, client secret, or consumer secret",
	"SAMLIdPConfiguration": "SAML IdP configuration",
	"SPConfiguration": "SP configuration",
	"advancedSettings": "Advanced settings",
	"IdPEntityID": "IdP Entity ID",
	"metadataURL": "Metadata URL",
	"SSOURL": "SSO URL",
	"SLOURL": "SLO URL",
	"x509Cert": "x509 certificate",
	"SPEntityID": "SP Entity ID",
	"attributeMappingUID": "Attribute mapping UID",
	"attributeMappingEmail": "Attribute mapping email",
	"attributeMappingEmailVerified": "Attribute mapping email verified",
	"allowRepeatAttributeName": "Allow repeat attribute name",
	"allowSingleLabelDomains": "Allow single label domains",
	"authnRequestSigned": "Authn request signed",
	"digestAlgorithm": "Digest algorithm",
	"logoutRequestSigned": "Logout request signed",
	"logoutResponseSigned": "Logout response signed",
	"metadataSigned": "Metadata signed",
	"nameIDEncrypted": "Name ID encrypted",
	"rejectDeprecatedAlgorithm": "Reject deprecated algorithm",
	"rejectIdPInitiatedSSO": "Reject IdP initiated SSO",
	"signatureAlgorithm": "Signature algorithm",
	"wantAssertionSigned": "Want assertion signed",
	"wantAssertionEncrypted": "Want assertion encrypted",
	"wantAttributeStatement": "Want attribute statement",
	"wantMessageSigned": "Want message signed",
	"wantNameID": "Want name ID",
	"wantNameIDEncrypted": "Want name ID encrypted",
	"IdPConfiguration": "IdP configuration",
	"enableSSO": "Enable SSO",
	"failedSSO": "SSO authentication failed, please contact your administrator",
	"UserDoesNotExist": "User not declared, please contact your administrator",
	"idPInitiatedSSORejected": "IdP initiated SSO rejected, please contact your administrator",
	"permissionDenied": "Permission denied",
	"signupClosed": "Signup closed",
	"loginSSO": "Login with SSO",
	"or": "or",
	"errorImportingLibrary": "Error during library import",
	"libraryImportError": "An error occurred during library import",
	"ssoSettingsupdated": "SSO settings updated",
	"ssoSettings": "SSO settings",
	"ssoSettingsDescription": "Configure your Single Sign-On settings here.",
	"sso": "SSO",
	"isSso": "Is SSO",
	"suggestion": "Suggestion",
	"suggestionColon": "Suggestion:",
	"annotationColon": "Annotation:",
	"mapping": "Mapping",
	"applyMapping": "Apply mapping",
	"mappingInference": "Mapping inference",
	"mappingInferenceTip": "Mapping suggestion is available for this requirement",
	"additionalInformation": "Additional information",
	"requirementMappingSet": "Mapping",
	"requirementMappingSetColon": "Mapping:",
	"requirementMappingSets": "Mappings",
	"requirementMapping": "Requirement mapping",
	"requirementMappings": "Requirement mappings",
	"sourceFramework": "Source framework",
	"targetFramework": "Target framework",
	"baseline": "Baseline",
	"createAuditFromBaseline": "Create audit from baseline",
	"coverageColon": "Coverage:",
	"full": "Full",
	"partial": "Partial",
	"noResultFound": "No result found",
	"filters": "Filters",
	"notApplicableScore": "You cannot score if the requirement assessment is not applicable",
	"maturity": "Maturity",
	"progress": "Progress",
	"back": "Back",
	"duplicate": "Duplicate",
	"duplicateRiskAssessment": "Duplicate the risk assessment",
	"size": "Size",
	"favicon": "Favicon",
	"logo": "Logo",
	"clientSettings": "Client settings",
	"invalidFileType": "Invalid file type",
	"logoHelpText": "The logo will be displayed in the header of the application. Accepted formats are PNG, JPEG, WEBP, SVG.",
	"faviconHelpText": "The favicon will be displayed in the browser tab. Accepted formats are ICO, PNG, JPEG, WEBP",
	"entity": "Entity",
	"entities": "Entities",
	"addEntity": "Add entity",
	"referenceLink": "Reference link",
	"mission": "Mission",
	"ownedFolders": "Owned domains",
	"thirdParty": "Third party",
	"thirdPartyCategory": "Third parties",
	"entityAssessment": "Entity assessment",
	"entityAssessments": "Entity assessments",
	"addEntityAssessment": "Add entity assessment",
	"criticality": "Criticality",
	"penetration": "Penetration",
	"dependency": "Dependency",
	"trust": "Trust",
	"solutions": "Solutions",
	"solution": "Solution",
	"addSolution": "Add solution",
	"providerEntity": "Provider entity",
	"addProduct": "Add product",
	"representatives": "Representatives",
	"representative": "Representative",
	"addRepresentative": "Add representative",
	"phone": "Phone",
	"role": "Role",
	"question": "Question",
	"recipientEntity": "Recipient entity",
	"financial": "Financial",
	"legal": "Legal",
	"reputation": "Reputation",
	"operational": "Operational",
	"confidentiality": "Confidentiality",
	"integrity": "Integrity",
	"availability": "Availability",
	"authenticity": "Authenticity",
	"reviewObservation": "Review observation",
	"reviewObservationSemiColon": "Review observation:",
	"reviewConclusion": "Review conclusion",
	"reviewConclusionSemiColon": "Review conclusion:",
	"review": "Review",
	"conclusionSemiColon": "Conclusion:",
	"observationSemiColon": "Observation:",
	"tableMode": "Table mode",
	"owner": "Owner",
	"waitingRiskAcceptances": "Hello! You currently have {number} risk acceptance{s} pending. You can find them in the risk tab.",
	"licenseSeats": "License seats",
	"licenseExpiration": "License expiration",
	"answer": "Answer",
	"questionnaireMode": "Questionnaire mode",
	"assessmentMode": "Assessment mode",
	"createAudit": "Create audit",
	"createAuditHelpText": "Create an audit alongside the entity assessment",
	"questionnaire": "Questionnaire",
	"conclusion": "Conclusion",
	"blocker": "Blocker",
	"createUser": "Create user",
	"createUserHelpText": "Create or link a third party user to the representative based on the email",
	"nameDuplicate": "Name already exists",
	"noAnswer": "No answer",
	"entityAssessmentRepresentativesHelpText": "The third party users who are responsible for questionnaire completion",
	"sendQuestionnaire": "Send questionnaire",
	"sureToSendQuestionnaire": "Are you sure you want to send the questionnaire: {questionnaire}?",
	"theFollowingRepresentativesWillReceiveTheQuestionnaireColon": "The following representatives will receive the questionnaire:",
	"mailSuccessfullySent": "The mail has been successfully sent",
	"mailFailedToSend": "The mail failed to be sent",
	"questionOrQuestions": "Question(s)",
	"successfullyUpdatedClientSettings": "Client settings successfully updated, please refresh the page.",
	"xRaysEmptyMessage": "You have to create at least one project to use X-rays.",
	"suggestControls": "Suggest controls",
	"createAppliedControlsFromSuggestionsHelpText": "Create applied controls from the framework's requirements' suggested reference controls",
	"createAppliedControlsFromSuggestionsSuccess": "Applied controls successfully created from the suggested reference controls",
	"createAppliedControlsFromSuggestionsError": "An error occurred while creating applied controls from the suggested reference controls",
	"createAppliedControlsFromSuggestionsConfirmMessage": "{count} applied controls will be created from the suggested reference controls. Do you want to proceed?",
	"theFollowingControlsWillBeAddedColon": "The following controls will be added:",
	"ShowAllNodesMessage": "Show all",
	"ShowOnlyAssessable": "Only assessable",
	"NoPreviewMessage": "No preview available.",
	"licenseExpiredMessage": "Your license has expired. Write operations are disabled. Please contact your administrator to renew it.",
	"experimental": "Experimental",
	"timeline": "Timeline",
	"graph": "Graph",
	"startDate": "Start date",
	"startDateHelpText": "Start date (useful for timeline)",
	"backupLoadingError": "An error occurred while loading the backup.",
	"backupGreaterVersionError": "Can't load the backup, the version of the backup is higher than the current version of your application.",
	"backupLowerVersionError": "An error occurred, the backup version may be too old, if so it must be updated before retrying.",
	"entityAssessmentEvidenceHelpText": "An external questionnaire",
	"associatedEntities": "Associated entities",
	"noMailerConfigured": "No mailer configured",
	"errorLicenseSeatsExceeded": "The number of editor seats allowed by your license is exceeded, you will not be able to grant editing rights to this user. Please contact your administrator.",
	"availableSeats": "Available seats",
	"showImagesUnauthenticated": "Show logo and favicon to unauthenticated users",
	"showImagesUnauthenticatedHelpText": "If disabled, the regular CISO Assistant logo and favicon will be displayed on the login screen",
	"librariesCanOnlyBeLoadedByAdmin": "Libraries can only be loaded by an administrator",
	"catalog": "Catalog",
	"operations": "Operations",
	"questionSingular": "Question",
	"questionPlural": "Questions",
	"fillMetadataURL": "Option 1: Fill the metadata url",
	"fillSSOSLOURLx509cert": "Option 2: Fill the SSO URL, SLO URL and x509cert",
<<<<<<< HEAD
	"critical": "Critical",
	"vulnerabilities": "Vulnerabilities",
	"referenceRefId": "Reference ID of the reference",
	"vulnerabilityCatalog": "Vulnerability catalog of the reference",
	"severity": "Severity",
	"potential": "Potential",
	"exploitable": "Exploitable",
	"mitigated": "Mitigated",
	"fixed": "Fixed"
=======
	"sumpageTotal": "total",
	"sumpageActive": "active",
	"sumpageDeprecated": "deprecated",
	"sumpageToDo": "to do",
	"sumpageInProgress": "in progress",
	"sumpageOnHold": "on hold",
	"sumpageActiveAudits": "active audits",
	"sumpageCompliantItems": "compliant items",
	"sumpageNonCompliantItems": "non compliant items",
	"sumpageEvidences": "evidences",
	"sumpageAssessments": "assessments",
	"sumpageScenarios": "scenarios",
	"sumpageMappedThreats": "mapped threats",
	"sumpageRiskAccepted": "risks accepted",
	"sumpageSectionControls": "controls",
	"sumpageTitleComplianceOverview": "Compliance overview",
	"sumpageTitleCurrentRisks": "Current risks",
	"sumpageTitleResidualRisks": "Residual risks",
	"sumpageSectionCompliance": "compliance",
	"sumpageSectionRisk": "risk"
>>>>>>> ec25d420
}<|MERGE_RESOLUTION|>--- conflicted
+++ resolved
@@ -783,17 +783,6 @@
 	"questionPlural": "Questions",
 	"fillMetadataURL": "Option 1: Fill the metadata url",
 	"fillSSOSLOURLx509cert": "Option 2: Fill the SSO URL, SLO URL and x509cert",
-<<<<<<< HEAD
-	"critical": "Critical",
-	"vulnerabilities": "Vulnerabilities",
-	"referenceRefId": "Reference ID of the reference",
-	"vulnerabilityCatalog": "Vulnerability catalog of the reference",
-	"severity": "Severity",
-	"potential": "Potential",
-	"exploitable": "Exploitable",
-	"mitigated": "Mitigated",
-	"fixed": "Fixed"
-=======
 	"sumpageTotal": "total",
 	"sumpageActive": "active",
 	"sumpageDeprecated": "deprecated",
@@ -813,6 +802,14 @@
 	"sumpageTitleCurrentRisks": "Current risks",
 	"sumpageTitleResidualRisks": "Residual risks",
 	"sumpageSectionCompliance": "compliance",
-	"sumpageSectionRisk": "risk"
->>>>>>> ec25d420
+	"sumpageSectionRisk": "risk",
+	"critical": "Critical",
+	"vulnerabilities": "Vulnerabilities",
+	"referenceRefId": "Reference ID of the reference",
+	"vulnerabilityCatalog": "Vulnerability catalog of the reference",
+	"severity": "Severity",
+	"potential": "Potential",
+	"exploitable": "Exploitable",
+	"mitigated": "Mitigated",
+	"fixed": "Fixed"
 }