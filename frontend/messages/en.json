{
	"$schema": "https://inlang.com/schema/inlang-message-format",
	"french": "French",
	"english": "English",
	"arabic": "Arabic",
	"portuguese": "Portuguese",
	"spanish": "Spanish",
	"german": "German",
	"dutch": "Dutch",
	"italian": "Italian",
	"addThreat": "Add threat",
	"addReferenceControl": "Add reference control",
	"addAppliedControl": "Add applied control",
	"addAsset": "Add asset",
	"addRiskAssessment": "Add risk assessment",
	"addRiskScenario": "Add risk scenario",
	"addRiskAcceptance": "Add risk acceptance",
	"addComplianceAssessment": "Start Audit",
	"addEvidence": "Add evidence",
	"addDomain": "Add domain",
	"addProject": "Add project",
	"addUser": "Add user",
	"addPolicy": "Add policy",
	"associatedThreats": "Associated threats",
	"associatedReferenceControls": "Associated reference controls",
	"associatedAppliedControls": "Associated applied controls",
	"associatedAssets": "Associated assets",
	"associatedRiskAssessments": "Associated risk assessments",
	"associatedRiskScenarios": "Associated risk scenarios",
	"associatedRiskAcceptances": "Associated risk acceptances",
	"associatedComplianceAssessments": "Associated Audits",
	"associatedEvidences": "Associated evidences",
	"associatedDomains": "Associated domains",
	"associatedProjects": "Associated projects",
	"associatedUsers": "Associated users",
	"home": "Home",
	"edit": "Edit",
	"changePassword": "Change password",
	"overview": "Overview",
	"context": "Context",
	"governance": "Governance",
	"risk": "Risk",
	"compliance": "Compliance",
	"organization": "Organization",
	"extra": "Extra",
	"analytics": "Analytics",
	"calendar": "Calendar",
	"threats": "Threats",
	"referenceControls": "Reference controls",
	"appliedControls": "Applied controls",
	"assets": "Assets",
	"asset": "Asset",
	"policy": "Policy",
	"policies": "Policies",
	"riskMatrices": "Risk matrices",
	"riskAssessments": "Risk assessments",
	"riskScenarios": "Risk scenarios",
	"riskScenario": "Risk scenario",
	"riskAcceptances": "Risk acceptances",
	"riskAcceptance": "Risk acceptance",
	"complianceAssessments": "Audits",
	"complianceAssessment": "Audit",
	"evidences": "Evidences",
	"evidence": "Evidence",
	"frameworks": "Frameworks",
	"domains": "Domains",
	"projects": "Projects",
	"users": "Users",
	"user": "User",
	"userGroups": "User groups",
	"roleAssignments": "Role assignments",
	"xRays": "X-rays",
	"scoringAssistant": "Scoring assistant",
	"scoringAssistantNoMatrixError": "Please import a risk matrix from the libraries store to get access to this page",
	"libraries": "Libraries",
	"backupRestore": "Backup & restore",
	"myProfile": "My profile",
	"aboutCiso": "About CISO Assistant",
	"Logout": "Log out",
	"name": "Name",
	"description": "Description",
	"parentDomain": "Parent domain",
	"ref": "Ref",
	"refId": "Ref ID",
	"businessValue": "Business value",
	"email": "Email",
	"firstName": "First name",
	"lastName": "Last name",
	"category": "Category",
	"eta": "ETA",
	"referenceControl": "Reference control",
	"appliedControl": "Applied control",
	"provider": "Provider",
	"domain": "Domain",
	"urn": "URN",
	"id": "ID",
	"treatmentStatus": "Treatment status",
	"currentLevel": "Current level",
	"residualLevel": "Residual level",
	"riskMatrix": "Risk matrix",
	"project": "Project",
	"folder": "Folder",
	"riskAssessment": "Risk assessment",
	"threat": "Threat",
	"framework": "Framework",
	"file": "File",
	"language": "Language",
	"builtin": "Builtin",
	"next": "Next",
	"previous": "Previous",
	"show": "Show",
	"entries": "entries",
	"searchPlaceholder": "Search...",
	"noEntriesFound": "No entries found",
	"rowCount": "Showing {start} to {end} of {total}",
	"status": "Status",
	"effort": "Effort",
	"impact": "Impact",
	"expiryDate": "Expiry date",
	"link": "Link",
	"createdAt": "Created at",
	"updatedAt": "Updated at",
	"acceptedAt": "Accepted at",
	"rejectedAt": "Rejected at",
	"revokedAt": "Revoked at",
	"submitted": "Submitted",
	"rejected": "Rejected",
	"revoked": "Revoked",
	"locale": "Locale",
	"defaultLocale": "Default locale",
	"annotation": "Annotation",
	"library": "Library",
	"typicalEvidence": "Typical evidence",
	"parentAsset": "Parent asset",
	"parentAssets": "Parent assets",
	"approver": "Approver",
	"state": "State",
	"justification": "Justification",
	"parentFolder": "Parent folder",
	"contentType": "Content type",
	"type": "Type",
	"lcStatus": "Status",
	"internalReference": "Internal reference",
	"isActive": "Is active",
	"dateJoined": "Date joined",
	"version": "Version",
	"treatment": "Treatment",
	"currentProba": "Current probability",
	"currentImpact": "Current impact",
	"residualProba": "Residual probability",
	"residualImpact": "Residual impact",
	"existingControls": "Existing controls",
	"strengthOfKnowledge": "Strength of knowledge",
	"dueDate": "Due date",
	"attachment": "Attachment",
	"observation": "Observation",
	"importMatrices": "Import matrices",
	"importFrameworks": "Import frameworks",
	"summary": "Summary",
	"composer": "Composer",
	"statistics": "Statistics",
	"myProjects": "My projects",
	"scenarios": "Scenarios",
	"assignedProjects": "Assigned to {number} project{s}",
	"currentRiskLevelPerScenario": "Current risk level per risk scenario",
	"residualRiskLevelPerScenario": "Residual risk level per risk scenario",
	"appliedControlsStatus": "Applied controls status",
	"currentRisk": "Current risk",
	"residualRisk": "Residual risk",
	"planned": "Planned",
	"active": "Active",
	"inactive": "Inactive",
	"watchlist": "Watch list",
	"watchlistDescription": "Items that have expired or will expire in the next 30 days",
	"measuresToReview": "Applied controls to review",
	"exceptionsToReview": "Acceptances to review",
	"expired": "Expired",
	"upcoming": "Upcoming",
	"today": "Today",
	"actionRequested": "Action requested",
	"noRiskAcceptanceYet": "No risk acceptance yet",
	"noAppliedControlYet": "No applied control yet",
	"authors": "Authors",
	"reviewers": "Reviewers",
	"processButton": "Process",
	"selectTargets": "Select your targets",
	"composerDescription": "This will help you aggregate multiple components (projects) to get the compiled view on your risk. This is particularly useful for two use cases",
	"composerDescription1": "business intelligence approach to focus on a specific subset across different project domains (eg. across divisions)",
	"composerDescription2": "you are interested in the risk assessment of a specific system, for which you need the risk assessment of the underlying components",
	"overallCompliance": "Overall compliance",
	"exportButton": "Export",
	"treatmentProgressOverview": "Treatment progress overview",
	"pendingMeasures": "Your pending applied controls",
	"orderdByRankingScore": "Over the next 30 days and ordered by ranking score",
	"rankingScore": "Ranking score",
	"noPendingAppliedControl": "No pending applied control",
	"rankingScoreDefintion": "Ranking score is an adaptive metric that combines the information of effort and current risk level, and crosses it with the other data to assist you for the prioritization",
	"actions": "Actions",
	"projectsSummaryEmpty": "Projects summary is empty",
	"riskOpen": "Risk: open",
	"riskMitigate": "Risk: mitigate",
	"riskAccept": "Risk: accept",
	"riskAvoid": "Risk: avoid",
	"measureOpen": "Measure: open",
	"measureProgress": "Measure: in progress",
	"measureHold": "Measure: on hold",
	"measureDone": "Measure: done",
	"monday": "Monday",
	"tuesday": "Tuesday",
	"wednesday": "Wednesday",
	"thursday": "Thursday",
	"friday": "Friday",
	"saturday": "Saturday",
	"sunday": "Sunday",
	"january": "January",
	"february": "February",
	"march": "March",
	"april": "April",
	"may": "May",
	"june": "June",
	"july": "July",
	"august": "August",
	"september": "September",
	"october": "October",
	"november": "November",
	"december": "December",
	"errorsFound": "error{s} found",
	"warningsFound": "warning{s} found",
	"infosFound": "info{s} found",
	"remediationPlan": "Remediation plan",
	"treatmentPlan": "Treatment plan",
	"plan": "Plan",
	"asPDF": "as PDF",
	"asCSV": "as CSV",
	"draft": "Draft",
	"riskMatrixView": "Risk matrix view",
	"currentInMatrixView": "Current",
	"probability": "Probability",
	"riskLevels": "Risk levels",
	"riskLevel": "Risk level",
	"cancel": "Cancel",
	"save": "Save",
	"assetsImpactedByTheRiskScenario": "Assets impacted by the risk scenario",
	"ecistingMeasures": "Existing controls",
	"theExistingAppliedControlsToManageThisRisk": "The existing applied controls to manage this risk",
	"currentRiskLevelGivenCurrentMeasures": "The current risk level given the current applied controls",
	"riskLevelWhenAllExtraMeasuresDone": "The risk level when all extra measures are done",
	"myUserGroups": "My user groups",
	"changePasswordText": "You can change your password here. You'll need to log in with your new password after this operation",
	"oldPassword": "Old password",
	"newPassword": "New password",
	"confirmNewPassword": "Confirm new password",
	"label": "Label",
	"NA": "N/A",
	"threatAgentFactors": "Threat agent factors",
	"vulnerabilityFactors": "Vulnerability factors",
	"businessImpactFactors": "Business impact factors",
	"technicalImpactFactors": "Technical impact factors",
	"assessmentVector": "Assessment vector",
	"skillLevelText": "How technically skilled is this group of threat agents?",
	"skillLevelChoice1": "No technical skills",
	"skillLevelChoice2": "Some technical skills",
	"skillLevelChoice3": "Advanced computer user",
	"skillLevelChoice4": "Network and programming skills",
	"skillLevelChoice5": "Security penetration skills",
	"motiveText": "How motivated is this group of threat agents to find and exploit this vulnerability?",
	"motiveChoice1": "Low or no reward",
	"motiveChoice2": "Possible reward",
	"motiveChoice3": "High reward",
	"opportunityText": "What resources and opportunities are required for this group of threat agents to find and exploit this vulnerability?",
	"opportunityChoice1": "Full access or expensive resources required",
	"opportunityChoice2": "Specialized access or resources required",
	"opportunityChoice3": "Some access or resources required",
	"opportunityChoice4": "No access or resources required",
	"sizeText": "How large is this group of threat agents?",
	"sizeChoice1": "Developers or system administrators",
	"sizeChoice2": "Intranet users",
	"sizeChoice3": "Partners",
	"sizeChoice4": "Authenticated users",
	"sizeChoice5": "Anonymous internet users",
	"easeOfDiscoveryText": "How easy is it for this group of threat agents to discover this vulnerability?",
	"easeOfDiscoveryChoice1": "Practically impossible",
	"easeOfDiscoveryChoice2": "Difficult",
	"easeOfDiscoveryChoice3": "Easy",
	"easeOfDiscoveryChoice4": "Automated tools available",
	"easeOfExploitText": "How easy is it for this group of threat agents to actually exploit this vulnerability?",
	"easeOfExploitChoice1": "Theoretical",
	"easeOfExploitChoice2": "Difficult",
	"easeOfExploitChoice3": "Easy",
	"easeOfExploitChoice4": "Automated tools available",
	"awarenessText": "How well known is this vulnerability to this group of threat agents?",
	"awarenessChoice1": "Unknown",
	"awarenessChoice2": "Hidden",
	"awarenessChoice3": "Obvious",
	"awarenessChoice4": "Public knowledge",
	"intrusionDetectionText": "How likely is an exploit to be detected?",
	"intrusionDetectionChoice1": "Active detection in application",
	"intrusionDetectionChoice2": "Logged and reviewed",
	"intrusionDetectionChoice3": "Logged without review",
	"intrusionDetectionChoice4": "Not logged",
	"financialDamageText": "How much financial damage will result from an exploit?",
	"financialDamageChoice1": "Less than the cost to fix the vulnerability",
	"financialDamageChoice2": "Minor effect on annual profit",
	"financialDamageChoice3": "Significant effect on annual profit",
	"financialDamageChoice4": "Bankruptcy",
	"reputationDamageText": "Would an exploit result in reputation damage that would harm the business?",
	"reputationDamageChoice1": "Minimal damage",
	"reputationDamageChoice2": "Loss of major accounts",
	"reputationDamageChoice3": "Loss of goodwill",
	"reputationDamageChoice4": "Brand damage",
	"nonComplianceText": "How much exposure does non-compliance introduce?",
	"nonComplianceChoice1": "Minor violation",
	"nonComplianceChoice2": "Clear violation",
	"nonComplianceChoice3": "High profile violation",
	"nonComplianceChoice4": "No exposure",
	"privacyViolationText": "How much personally identifiable information could be disclosed?",
	"privacyViolationChoice1": "One individual",
	"privacyViolationChoice2": "Hundreds of people",
	"privacyViolationChoice3": "Thousands of people",
	"privacyViolationChoice4": "Millions of people",
	"lossOfConfidentialityText": "How much data could be disclosed and how sensitive is it?",
	"lossOfConfidentialityChoice1": "Minimal non-sensitive data disclosed",
	"lossOfConfidentialityChoice2": "Minimal critical data or extensive non-sensitive data disclosed",
	"lossOfConfidentialityChoice3": "Extensive critical data disclosed",
	"lossOfConfidentialityChoice4": "All data disclosed",
	"lossOfIntegrityText": "How much data could be corrupted and how damaged is it?",
	"lossOfIntegrityChoice1": "Minimal slightly corrupt data",
	"lossOfIntegrityChoice2": "Minimal seriously corrupt data",
	"lossOfIntegrityChoice3": "Extensive slightly corrupt data",
	"lossOfIntegrityChoice4": "Extensive seriously corrupt data",
	"lossOfIntegrityChoice5": "All data totally corrupt",
	"lossOfAvailabilityText": "How much service could be lost and how vital is it?",
	"lossOfAvailabilityChoice1": "Minimal secondary services interrupted",
	"lossOfAvailabilityChoice2": "Minimal primary or extensive secondary services interrupted",
	"lossOfAvailabilityChoice3": "Extensive primary services interrupted",
	"lossOfAvailabilityChoice4": "All services completely lost",
	"lossOfAccountabilityText": "Are the threat agents' actions traceable to an individual?",
	"lossOfAccountabilityChoice1": "Fully traceable",
	"lossOfAccountabilityChoice2": "Possibly traceable",
	"lossOfAccountabilityChoice3": "Completely anonymous",
	"ignore": "Ignore",
	"loadedLibraries": "Loaded libraries",
	"librariesStore": "Libraries store",
	"currentlyNoLoadedLibraries": "You currently have no loaded libraries",
	"loadingLibraryUploadButton": "Loading the library upload button",
	"errorOccuredWhileLoadingLibrary": "The following error occurred while loading the library form",
	"packager": "Packager",
	"dependencies": "Dependencies",
	"copyright": "Copyright",
	"addYourLibrary": "Add your own library",
	"libraryFileInYaml": "Library file in YAML format",
	"importBackup": "Import backup",
	"exportBackup": "Export backup",
	"confirmImportBackup": "Are you sure you want to import this backup? This will overwrite all existing data.",
	"exportDatabase": "Export database",
	"upload": "Upload",
	"add": "Add",
	"undefined": "--",
	"production": "Production",
	"design": "Design",
	"development": "Development",
	"endOfLife": "End of life",
	"dropped": "Dropped",
	"technical": "Technical",
	"physical": "Physical",
	"process": "Process",
	"veryLow": "Very low",
	"low": "Low",
	"high": "High",
	"veryHigh": "Very high",
	"small": "Small",
	"medium": "Medium",
	"large": "Large",
	"extraLarge": "Extra-large",
	"rid": "RID",
	"scope": "Scope",
	"reader": "Reader",
	"lastUpdate": "Last update",
	"riskScenarioAssetHelpText": "Assets impacted by this risk scenario",
	"riskScenarioMeasureHelpText": "The existing applied controls to manage this risk",
	"currentAssessment": "Current assessment",
	"targetAssessment": "Target assessment",
	"currentRiskLevel": "Current risk level",
	"residualRiskLevel": "Residual risk level",
	"currentRiskLevelHelpText": "The risk level given the current measures",
	"residualRiskLevelHelpText": "The risk level when all the extra measures are done",
	"yourSelection": "Your selection",
	"composerHint": "Hint: you can bookmark this page for future usage",
	"composerTitle": "Here is the overview for the selected risk assessment",
	"composerTitlePlural": "Here is the overview for the {number} selected risk assessments",
	"statusOfAssociatedMeasures": "Status of associated measures",
	"forTheSelectedScope": "For the selected scope, you have",
	"untreatedRiskScenarios": "{count} untreated risk scenario{s}",
	"acceptedRiskScenarios": "{count} accepted risk scenario{s}",
	"reviewNeeded": "Review needed",
	"ok": "Ok",
	"inconsistenciesFoundComposer": "Found {count} inconsistenc{plural}. For more details, check",
	"current": "Current",
	"residual": "Residual",
	"jumpToRiskAssessment": "Jump to risk assessment",
	"additionalMeasures": "Additional measures",
	"riskAssessmentMatrixHelpText": "WARNING: You will not be able to change the risk matrix after the risk assessment is created",
	"etaHelpText": "Estimated time of arrival",
	"dueDateHelpText": "Date by which the assessment must be completed",
	"expiryDateHelpText": "Date by which the object is no longer valid",
	"linkHelpText": "External URL for action follow-up (eg. Jira ticket)",
	"effortHelpText": "The effort required to implement the applied control",
	"riskAcceptanceJusitficationHelpText": "Justification for the risk acceptance. Only the approver can edit this field.",
	"approverHelpText": "Risk owner and approver identity",
	"riskAcceptanceRiskScenariosHelpText": "The risk scenarios that are accepted",
	"attachmentHelpText": "File for evidence (eg. screenshot, log file, etc.)",
	"attachmentWarningText": "WARNING: Uploading a new file will overwrite the existing one",
	"isActiveHelpText": "Designates whether this user should be treated as active",
	"helloThere": "Hello there 👋",
	"thisIsCisoAssistant": "This is CISO Assistant.",
	"yourStreamlined": "Your streamlined",
	"oneStopShop": "one-stop shop",
	"forComplianceRiskManagement": "for compliance and risk management.",
	"youCanSetPAsswordHere": "You can set your password here",
	"setPassword": "Set password",
	"logIntoYourAccount": "Log into your account",
	"youNeedToLogIn": "You need to login to access all the features",
	"forgtPassword": "Forgot password",
	"login": "Login",
	"password": "Password",
	"enterYourEmail": "Enter your email address below, and we'll send instructions for setting a new one",
	"send": "Send",
	"goBackToLogin": "Go back to login",
	"riskAcceptanceReviewMessage": "This risk acceptance is awaiting processing. Remember to review it before validating or rejecting it, you will not be able to go back.",
	"validate": "Validate",
	"reject": "Reject",
	"revoke": "Revoke",
	"riskAcceptanceValidatedMessage": "This risk acceptance is currently validated. It can be revoked at any time, but this will be irrevocable. You will need to duplicate it with a different version if necessary.",
	"confirmModalTitle": "Confirm",
	"confirmModalMessage": "Are you sure? This action will permanently affect the following object",
	"submit": "Submit",
	"requirementAssessment": "Requirement assessment",
	"requirementAssessments": "Requirement assessments",
	"deleteModalTitle": "Delete",
	"deleteModalMessage": "Are you sure you want to delete the following object",
	"download": "Download",
	"loading": "Loading",
	"open": "Opened",
	"mitigate": "Mitigated",
	"accept": "Accepted",
	"avoid": "Avoided",
	"transfer": "Shared",
	"primary": "Primary",
	"support": "Support",
	"toDo": "To do",
	"inProgress": "In progress",
	"inReview": "In review",
	"deprecated": "Deprecated",
	"done": "Done",
	"nonCompliant": "Non compliant",
	"partiallyCompliant": "Partially compliant",
	"compliant": "Compliant",
	"notApplicable": "Not applicable",
	"administrator": "Administrator",
	"domainManager": "Domain manager",
	"analyst": "Analyst",
	"successfullyCreatedObject": "The {object} object has been successfully created",
	"successfullyUpdatedObject": "The {object} object: {name} has been successfully updated",
	"successfullySavedObject": "The {object} object has been successfully saved",
	"successfullyDeletedObject": "The {object} object has been successfully deleted",
	"successfullyDeletedLibrary": "The library has been successfully deleted",
	"successfullyCreatedUser": "User successfully created. An email was sent to set the password.",
	"successfullyUpdatedUser": "The user: {email} has been successfully updated",
	"successfullyValidatedObject": "The {object} object has been successfully validated",
	"successfullyRejectedObject": "The {object} object has been successfully rejected",
	"successfullyRevokedObject": "The {object} object has been successfully revoked",
	"successfullyImportedObject": "The {object} object has been successfully imported",
	"anErrorOccurred": "An error has occurred",
	"attachmentDeleted": "The attachment has been successfully deleted",
	"librarySuccessfullyLoaded": "The library has been successfully loaded",
	"noLibraryDetected": "No library detected",
	"errorImportingLibrary": "Error importing library",
	"passwordSuccessfullyChanged": "Your password has been successfully changed",
	"passwordSuccessfullyReset": "Your password has been successfully reset",
	"passwordSuccessfullySet": "Your password has been successfully set",
	"passwordSuccessfullySetWelcome": "Your password has been successfully set. Welcome to CISO Assistant!",
	"waitBeforeRequestingResetLink": "Please wait {timing}sec before requesting a new reset link",
	"resetLinkSent": "The request has been received, you should receive a reset link at the following address: {email}",
	"riskAcceptanceStateDoesntAllowEdit": "The state of risk acceptance: {riskAcceptance} doesn't allow it to be edited",
	"associatedRequirements": "Associated requirements",
	"isPublished": "Is published",
	"suggestedReferenceControls": "Suggested reference controls",
	"threatsCovered": "Threats covered",
	"noFileDetected": "Error: no file detected",
	"usedRiskMatrices": "Used risk matrices",
	"usedFrameworks": "Used frameworks",
	"riskAssessmentsStatus": "Risk assessments status",
	"complianceAssessmentsStatus": "Audits status",
	"noDescription": "No description",
	"noExistingControls": "No existing controls",
	"noJustification": "No justification",
	"undefinedSOK": "The strength of the knowledge supporting the assessment is not defined",
	"lowSOK": "The strength of the knowledge supporting the assessment is low",
	"mediumSOK": "The strength of the knowledge supporting the assessment is medium",
	"highSOK": "The strength of the knowledge supporting the assessment is high",
	"libraryImportError": "An error occurred during the importation of your library.",
	"libraryAlreadyLoadedError": "This library has already been loaded.",
	"invalidLibraryFileError": "Invalid library file. Please make sure the format is correct.",
	"taintedFormMessage": "Do you want to leave this page? Changes you made may not be saved.",
	"riskScenariosStatus": "Risk scenarios status",
	"onlineDocs": "Online documentation",
	"warning": "Warning",
	"missingMandatoyObjects1": "Some mandatory objects to {model} are not created or imported yet",
	"missingMandatoyObjects2": "Please add them before proceeding",
	"attemptToDeleteOnlyAdminAccountError": "You can't delete the only admin account of your application.",
	"attemptToRemoveOnlyAdminUserGroup": "You can't remove the only admin user of the application from the admin user group.",
	"scoringHelpText": "Check to enable scoring",
	"minScore": "Minimum score",
	"maxScore": "Maximum score",
	"setTemporaryPassword1": "In case the user cannot set their own password, you can",
	"setTemporaryPassword": "set a temporary password",
	"setTemporaryPassword2": "Please use a strong one and make sure to inform the user to change it as soon as possible",
	"youCanSetNewPassword": "You can set a new password here",
	"userWillBeDisconnected": "The user will be disconnected and will need to log in again",
	"scoresDefinition": "Scores definition",
	"selectedImplementationGroups": "Selected implementation groups",
	"implementationGroupsDefinition": "Implementation groups definition",
	"threatRadarChart": "Threat radar",
	"noThreatsMapped": "No threats mapped. Consider attaching threats to your risk scenarios for a better overview.",
	"actionPlan": "Action plan",
	"noStatus": "No status",
	"actionPlanHelpText": "Separated by status and sorted by eta",
	"matchingRequirements": "Matching requirements",
	"asZIP": "as ZIP",
	"incoming": "Incoming",
	"outdated": "Outdated",
	"flashMode": "Flash mode",
<<<<<<< HEAD
	"goBackToAudit": "Go back to the audit"
=======
	"exportBackupDescription": "This will serialize and create a backup of the database, including users and RBAC. Evidences and other files are not included in the backup.",
	"importBackupDescription": "This will deserialize and restore the database from a backup. This will overwrite all existing data, including users and RBAC and cannot be undone."
>>>>>>> ef284907
}<|MERGE_RESOLUTION|>--- conflicted
+++ resolved
@@ -530,10 +530,7 @@
 	"incoming": "Incoming",
 	"outdated": "Outdated",
 	"flashMode": "Flash mode",
-<<<<<<< HEAD
-	"goBackToAudit": "Go back to the audit"
-=======
+	"goBackToAudit": "Go back to the audit",
 	"exportBackupDescription": "This will serialize and create a backup of the database, including users and RBAC. Evidences and other files are not included in the backup.",
 	"importBackupDescription": "This will deserialize and restore the database from a backup. This will overwrite all existing data, including users and RBAC and cannot be undone."
->>>>>>> ef284907
 }