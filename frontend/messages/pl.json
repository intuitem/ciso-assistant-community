{
	"$schema": "https://inlang.com/schema/inlang-message-format",
	"french": "Francuski",
	"english": "Angielski",
	"arabic": "Arabski",
	"portuguese": "Portugalski",
	"spanish": "Hiszpański",
	"german": "Niemiecki",
	"dutch": "Holenderski",
	"italian": "Włoski",
	"polish": "Polski",
	"romanian": "Rumuński",
	"hindi": "Hinduski",
	"urdu": "Urdu",
	"addThreat": "Dodaj zagrożenie",
	"addReferenceControl": "Dodaj kontrolę referencyjną",
	"addAppliedControl": "Dodaj zastosowaną kontrolę",
	"addAsset": "Dodaj zasób",
	"addRiskAssessment": "Dodaj ocenę ryzyka",
	"addRiskScenario": "Dodaj scenariusz ryzyka",
	"addRiskAcceptance": "Dodaj akceptację ryzyka",
	"addComplianceAssessment": "Rozpocznij audyt",
	"addEvidence": "Dodaj dowód",
	"addDomain": "Dodaj domenę",
	"addProject": "Dodaj projekt",
	"addUser": "Dodaj użytkownika",
	"addPolicy": "Dodaj politykę",
	"associatedThreats": "Powiązane zagrożenia",
	"associatedReferenceControls": "Powiązane kontrole referencyjne",
	"associatedAppliedControls": "Powiązane zastosowane kontrole",
	"associatedAssets": "Powiązane zasoby",
	"associatedRiskAssessments": "Powiązane oceny ryzyka",
	"associatedRiskScenarios": "Powiązane scenariusze ryzyka",
	"associatedRiskAcceptances": "Powiązane akceptacje ryzyka",
	"associatedComplianceAssessments": "Powiązane audyty",
	"associatedEvidences": "Powiązane dowody",
	"associatedDomains": "Powiązane domeny",
	"associatedProjects": "Powiązane projekty",
	"associatedUsers": "Powiązani użytkownicy",
	"associatedEntityAssessments": "Oceny podmiotów stowarzyszonych",
	"associatedRepresentatives": "Przedstawiciele stowarzyszeni",
	"associatedSolutions": "Powiązane rozwiązania",
	"home": "Strona główna",
	"edit": "Edytuj",
	"changePassword": "Zmień hasło",
	"overview": "Przegląd",
	"context": "Kontekst",
	"governance": "Zarządzanie",
	"risk": "Ryzyko",
	"compliance": "Zgodność",
	"organization": "Organizacja",
	"extra": "Dodatkowe",
	"analytics": "Analizy",
	"calendar": "Kalendarz",
	"threats": "Zagrożenia",
	"threatsColon": "Zagrożenia:",
	"referenceControls": "Kontrole referencyjne",
	"referenceControlsColon": "Kontrole referencyjne:",
	"appliedControls": "Zastosowane kontrole",
	"assets": "Zasoby",
	"asset": "Zasób",
	"policy": "Polityka",
	"policies": "Polityki",
	"riskMatrices": "Macierze ryzyka",
	"riskMatricesColon": "Matryce ryzyka:",
	"riskAssessments": "Oceny ryzyka",
	"riskScenarios": "Scenariusze ryzyka",
	"riskScenario": "Scenariusz ryzyka",
	"riskAcceptances": "Akceptacje ryzyka",
	"riskAcceptance": "Akceptacja ryzyka",
	"complianceAssessments": "Audyty",
	"complianceAssessment": "Audyt",
	"evidences": "Dowody",
	"evidence": "Dowód",
	"frameworks": "Ramy",
	"frameworksColon": "Ramy:",
	"domains": "Domeny",
	"projects": "Projekty",
	"users": "Użytkownicy",
	"user": "Użytkownik",
	"userGroups": "Grupy użytkowników",
	"roleAssignments": "Przypisania ról",
	"xRays": "X-rays",
	"inspect": "Sprawdzać",
	"scoringAssistant": "Asystent oceny",
	"scoringAssistantNoMatrixError": "Proszę zaimportować macierz ryzyka z biblioteki, aby uzyskać dostęp do tej strony",
	"libraries": "Biblioteki",
	"backupRestore": "Kopia zapasowa i przywracanie",
	"myProfile": "Mój profil",
	"aboutCiso": "O CISO Assistant",
	"Logout": "Wyloguj się",
	"name": "Nazwa",
	"description": "Opis",
	"parentDomain": "Domena nadrzędna",
	"ref": "Ref",
	"refId": "ID referencyjne",
	"businessValue": "Wartość biznesowa",
	"email": "E-mail",
	"firstName": "Imię",
	"lastName": "Nazwisko",
	"category": "Kategoria",
	"csfFunction": "funkcjonować",
	"eta": "ETA",
	"referenceControl": "Kontrola referencyjna",
	"appliedControl": "Zastosowana kontrola",
	"provider": "Dostawca",
	"providerColon": "Dostawca:",
	"domain": "Domena",
	"urn": "URN",
	"id": "ID",
	"treatmentStatus": "Status leczenia",
	"qualification": "Kwalifikacja",
	"currentLevel": "Obecny poziom",
	"residualLevel": "Poziom resztkowy",
	"riskMatrix": "Macierz ryzyka",
	"riskMatrixColon": "Matryca ryzyka:",
	"project": "Projekt",
	"folder": "Folder",
	"riskAssessment": "Ocena ryzyka",
	"threat": "Zagrożenie",
	"framework": "Ramy",
	"frameworkColon": "Struktura:",
	"file": "Plik",
	"language": "Język",
	"builtin": "Wbudowany",
	"next": "Następny",
	"previous": "Poprzedni",
	"show": "Pokaż",
	"entries": "wpisy",
	"searchPlaceholder": "Szukaj...",
	"noEntriesFound": "Nie znaleziono wpisów",
	"rowCount": "Pokazano {start} do {end} z {total}",
	"status": "Status",
	"result": "Wynik",
	"effort": "Wysiłek",
	"cost": "Koszt",
	"impact": "Wpływ",
	"expiryDate": "Data wygaśnięcia",
	"link": "Link",
	"createdAt": "Utworzono",
	"updatedAt": "Zaktualizowano",
	"acceptedAt": "Zaakceptowano",
	"rejectedAt": "Odrzucono",
	"revokedAt": "Cofnięto",
	"submitted": "Przesłano",
	"rejected": "Odrzucono",
	"revoked": "Cofnięto",
	"locale": "Lokalizacja",
	"defaultLocale": "Domyślna lokalizacja",
	"annotation": "Adnotacja",
	"library": "Biblioteka",
	"typicalEvidence": "Typowy dowód",
	"parentAsset": "Zasób nadrzędny",
	"parentAssets": "Zasoby nadrzędne",
	"approver": "Akceptujący",
	"state": "Stan",
	"justification": "Uzasadnienie",
	"parentFolder": "Folder nadrzędny",
	"contentType": "Rodzaj treści",
	"objectType": "Typ obiektu",
	"type": "Typ",
	"lcStatus": "Status LC",
	"internalReference": "Referencja wewnętrzna",
	"isActive": "Aktywny",
	"dateJoined": "Data dołączenia",
	"version": "Wersja",
	"versionColon": "Wersja:",
	"treatment": "Leczenie",
	"currentProba": "Obecne prawdopodobieństwo",
	"currentImpact": "Obecny wpływ",
	"residualProba": "Resztkowe prawdopodobieństwo",
	"residualImpact": "Resztkowy wpływ",
	"existingControls": "Istniejące kontrole",
	"strengthOfKnowledge": "Siła wiedzy",
	"dueDate": "Termin",
	"attachment": "Załącznik",
	"observation": "Obserwacja",
	"noObservation": "Brak obserwacji",
	"importMatrices": "Importuj macierze",
	"importFrameworks": "Importuj ramy",
	"importMappings": "Importuj mapowania",
	"summary": "Podsumowanie",
	"composer": "Kompozytor",
	"statistics": "Statystyki",
	"myProjects": "Moje projekty",
	"scenarios": "Scenariusze",
	"assignedProjects": "Przypisane do {number} projektu(ów)",
	"currentRiskLevelPerScenario": "Obecny poziom ryzyka na scenariusz ryzyka",
	"residualRiskLevelPerScenario": "Resztkowy poziom ryzyka na scenariusz ryzyka",
	"appliedControlsStatus": "Status zastosowanych kontroli",
	"currentRisk": "Obecne ryzyko",
	"residualRisk": "Resztkowe ryzyko",
	"planned": "Planowane",
	"active": "Aktywne",
	"inactive": "Nieaktywne",
	"watchlist": "Lista obserwacyjna",
	"watchlistDescription": "Elementy, które wygasły lub wygasną w ciągu najbliższych 30 dni",
	"measuresToReview": "Kontrole do przeglądu",
	"exceptionsToReview": "Akceptacje do przeglądu",
	"expired": "Wygasłe",
	"upcoming": "Nadchodzące",
	"today": "Dzisiaj",
	"actionRequested": "Żądanie działania",
	"noRiskAcceptanceYet": "Brak akceptacji ryzyka",
	"noAppliedControlYet": "Brak zastosowanej kontroli",
	"authors": "Autorzy",
	"reviewers": "Recenzenci",
	"processButton": "Przetwarzaj",
	"selectTargets": "Wybierz cele",
	"composerDescription": "To pomoże Ci zintegrować wiele komponentów (projektów) w celu uzyskania skompilowanego widoku ryzyka. Jest to szczególnie przydatne w dwóch przypadkach użycia",
	"composerDescription1": "podejście biznesowe do skupienia się na określonym podzespole w różnych domenach projektowych (np. w różnych działach)",
	"composerDescription2": "jesteś zainteresowany oceną ryzyka konkretnego systemu, dla którego potrzebujesz oceny ryzyka składników bazowych",
	"overallCompliance": "Ogólna zgodność",
	"exportButton": "Eksportuj",
	"treatmentProgressOverview": "Przegląd postępu leczenia",
	"pendingMeasures": "Twoje oczekujące kontrole",
	"orderdByRankingScore": "W ciągu następnych 30 dni i posortowane według wyniku rankingowego",
	"rankingScore": "Wynik rankingowy",
	"noPendingAppliedControl": "Brak oczekujących zastosowanych kontroli",
	"rankingScoreDefintion": "Wynik rankingowy to adaptacyjna metryka łącząca informacje o wysiłku i obecnym poziomie ryzyka oraz krzyżuje go z innymi danymi w celu ułatwienia priorytetyzacji",
	"actions": "Działania",
	"projectsSummaryEmpty": "Podsumowanie projektów jest puste",
	"riskOpen": "Ryzyko: otwarte",
	"riskMitigate": "Ryzyko: łagodzenie",
	"riskAccept": "Ryzyko: akceptacja",
	"riskAvoid": "Ryzyko: unikanie",
	"measureOpen": "Kontrola: otwarta",
	"measureProgress": "Kontrola: w trakcie",
	"measureHold": "Kontrola: wstrzymana",
	"measureDone": "Kontrola: zakończona",
	"monday": "Poniedziałek",
	"tuesday": "Wtorek",
	"wednesday": "Środa",
	"thursday": "Czwartek",
	"friday": "Piątek",
	"saturday": "Sobota",
	"sunday": "Niedziela",
	"january": "Styczeń",
	"february": "Luty",
	"march": "Marzec",
	"april": "Kwiecień",
	"may": "Maj",
	"june": "Czerwiec",
	"july": "Lipiec",
	"august": "Sierpień",
	"september": "Wrzesień",
	"october": "Październik",
	"november": "Listopad",
	"december": "Grudzień",
	"errorsFound": "znaleziono błąd(y)",
	"warningsFound": "znaleziono ostrzeżenie(a)",
	"infosFound": "znaleziono informację(e)",
	"remediationPlan": "Plan naprawczy",
	"treatmentPlan": "Plan leczenia",
	"plan": "Plan",
	"asPDF": "jako PDF",
	"asCSV": "jako CSV",
	"draft": "Szkic",
	"riskMatrixView": "Widok macierzy ryzyka",
	"currentInMatrixView": "Obecny",
	"probability": "Prawdopodobieństwo",
	"riskLevels": "Poziomy ryzyka",
	"riskLevel": "Poziom ryzyka",
	"cancel": "Anuluj",
	"save": "Zapisz",
	"assetsImpactedByTheRiskScenario": "Zasoby dotknięte scenariuszem ryzyka",
	"ecistingMeasures": "Istniejące kontrole",
	"theExistingAppliedControlsToManageThisRisk": "Istniejące zastosowane kontrole do zarządzania tym ryzykiem",
	"currentRiskLevelGivenCurrentMeasures": "Obecny poziom ryzyka przy obecnych zastosowanych kontrolach",
	"riskLevelWhenAllExtraMeasuresDone": "Poziom ryzyka po wdrożeniu wszystkich dodatkowych środków",
	"myUserGroups": "Moje grupy użytkowników",
	"changePasswordText": "Możesz zmienić swoje hasło tutaj. Będziesz musiał zalogować się przy użyciu nowego hasła po tej operacji",
	"oldPassword": "Stare hasło",
	"newPassword": "Nowe hasło",
	"confirmNewPassword": "Potwierdź nowe hasło",
	"label": "Etykieta",
	"NA": "N/D",
	"threatAgentFactors": "Czynniki agenta zagrożeń",
	"vulnerabilityFactors": "Czynniki podatności",
	"businessImpactFactors": "Czynniki wpływu na biznes",
	"technicalImpactFactors": "Czynniki wpływu technicznego",
	"assessmentVector": "Wektor oceny",
	"skillLevelText": "Jak technicznie zaawansowana jest ta grupa agentów zagrożeń?",
	"skillLevelChoice1": "Brak umiejętności technicznych",
	"skillLevelChoice2": "Pewne umiejętności techniczne",
	"skillLevelChoice3": "Zaawansowany użytkownik komputera",
	"skillLevelChoice4": "Umiejętności sieciowe i programistyczne",
	"skillLevelChoice5": "Umiejętności penetracji bezpieczeństwa",
	"motiveText": "Jak zmotywowana jest ta grupa agentów zagrożeń do znalezienia i wykorzystania tej podatności?",
	"motiveChoice1": "Niska lub brak nagrody",
	"motiveChoice2": "Możliwa nagroda",
	"motiveChoice3": "Wysoka nagroda",
	"opportunityText": "Jakie zasoby i możliwości są potrzebne tej grupie agentów zagrożeń do znalezienia i wykorzystania tej podatności?",
	"opportunityChoice1": "Wymagany pełny dostęp lub drogie zasoby",
	"opportunityChoice2": "Wymagany specjalistyczny dostęp lub zasoby",
	"opportunityChoice3": "Wymagany pewien dostęp lub zasoby",
	"opportunityChoice4": "Brak wymaganego dostępu lub zasobów",
	"sizeText": "Jak duża jest ta grupa agentów zagrożeń?",
	"sizeChoice1": "Programiści lub administratorzy systemu",
	"sizeChoice2": "Użytkownicy intranetu",
	"sizeChoice3": "Partnerzy",
	"sizeChoice4": "Zautoryzowani użytkownicy",
	"sizeChoice5": "Anonimowi użytkownicy internetu",
	"easeOfDiscoveryText": "Jak łatwo jest tej grupie agentów zagrożeń odkryć tę podatność?",
	"easeOfDiscoveryChoice1": "Praktycznie niemożliwe",
	"easeOfDiscoveryChoice2": "Trudne",
	"easeOfDiscoveryChoice3": "Łatwe",
	"easeOfDiscoveryChoice4": "Dostępne zautomatyzowane narzędzia",
	"easeOfExploitText": "Jak łatwo jest tej grupie agentów zagrożeń faktycznie wykorzystać tę podatność?",
	"easeOfExploitChoice1": "Teoretyczne",
	"easeOfExploitChoice2": "Trudne",
	"easeOfExploitChoice3": "Łatwe",
	"easeOfExploitChoice4": "Dostępne zautomatyzowane narzędzia",
	"awarenessText": "Jak dobrze znana jest ta podatność tej grupie agentów zagrożeń?",
	"awarenessChoice1": "Nieznana",
	"awarenessChoice2": "Ukryta",
	"awarenessChoice3": "Oczywista",
	"awarenessChoice4": "Wiedza publiczna",
	"intrusionDetectionText": "Jak prawdopodobne jest wykrycie ataku?",
	"intrusionDetectionChoice1": "Aktywne wykrywanie w aplikacji",
	"intrusionDetectionChoice2": "Rejestrowane i przeglądane",
	"intrusionDetectionChoice3": "Rejestrowane bez przeglądu",
	"intrusionDetectionChoice4": "Nie rejestrowane",
	"financialDamageText": "Jakie straty finansowe wynikną z ataku?",
	"financialDamageChoice1": "Mniejsze niż koszt naprawy podatności",
	"financialDamageChoice2": "Mniejszy wpływ na roczny zysk",
	"financialDamageChoice3": "Znaczący wpływ na roczny zysk",
	"financialDamageChoice4": "Bankructwo",
	"reputationDamageText": "Czy atak spowoduje uszczerbek na reputacji, który zaszkodzi firmie?",
	"reputationDamageChoice1": "Minimalne szkody",
	"reputationDamageChoice2": "Utrata głównych kont",
	"reputationDamageChoice3": "Utrata dobrej woli",
	"reputationDamageChoice4": "Szkoda dla marki",
	"nonComplianceText": "Jak dużo narażenia wynika z niezgodności?",
	"nonComplianceChoice1": "Drobne naruszenie",
	"nonComplianceChoice2": "Wyraźne naruszenie",
	"nonComplianceChoice3": "Wysokoprofilowe naruszenie",
	"nonComplianceChoice4": "Brak narażenia",
	"privacyViolationText": "Ile danych osobowych może zostać ujawnionych?",
	"privacyViolationChoice1": "Jedna osoba",
	"privacyViolationChoice2": "Setki osób",
	"privacyViolationChoice3": "Tysiące osób",
	"privacyViolationChoice4": "Miliony osób",
	"lossOfConfidentialityText": "Ile danych może zostać ujawnionych i jak są one wrażliwe?",
	"lossOfConfidentialityChoice1": "Minimalne niewrażliwe dane ujawnione",
	"lossOfConfidentialityChoice2": "Minimalne wrażliwe dane lub obszerne niewrażliwe dane ujawnione",
	"lossOfConfidentialityChoice3": "Obszerne wrażliwe dane ujawnione",
	"lossOfConfidentialityChoice4": "Wszystkie dane ujawnione",
	"lossOfIntegrityText": "Ile danych może zostać uszkodzonych i jak są one uszkodzone?",
	"lossOfIntegrityChoice1": "Minimalne lekko uszkodzone dane",
	"lossOfIntegrityChoice2": "Minimalne poważnie uszkodzone dane",
	"lossOfIntegrityChoice3": "Obszerne lekko uszkodzone dane",
	"lossOfIntegrityChoice4": "Obszerne poważnie uszkodzone dane",
	"lossOfIntegrityChoice5": "Wszystkie dane całkowicie uszkodzone",
	"lossOfAvailabilityText": "Ile usług może zostać utraconych i jak są one istotne?",
	"lossOfAvailabilityChoice1": "Minimalne drugorzędne usługi przerwane",
	"lossOfAvailabilityChoice2": "Minimalne podstawowe lub obszerne drugorzędne usługi przerwane",
	"lossOfAvailabilityChoice3": "Obszerne podstawowe usługi przerwane",
	"lossOfAvailabilityChoice4": "Wszystkie usługi całkowicie utracone",
	"lossOfAccountabilityText": "Czy działania agentów zagrożeń są śledzone do osoby?",
	"lossOfAccountabilityChoice1": "Całkowicie śledzone",
	"lossOfAccountabilityChoice2": "Możliwe do śledzenia",
	"lossOfAccountabilityChoice3": "Całkowicie anonimowe",
	"ignore": "Ignoruj",
	"loadedLibraries": "Załadowane biblioteki",
	"librariesStore": "Sklep z bibliotekami",
	"currentlyNoLoadedLibraries": "Obecnie nie masz załadowanych bibliotek",
	"loadingLibraryUploadButton": "Ładowanie przycisku przesyłania biblioteki",
	"errorOccurredWhileLoadingLibrary": "Wystąpił następujący błąd podczas ładowania formularza biblioteki",
	"packager": "Paker",
	"packagerColon": "Paker:",
	"dependencies": "Zależności",
	"copyright": "Prawa autorskie",
	"addYourLibrary": "Dodaj własną bibliotekę",
	"libraryFileInYaml": "Plik biblioteki w formacie YAML",
	"importBackup": "Importuj kopię zapasową",
	"exportBackup": "Eksportuj kopię zapasową",
	"confirmImportBackup": "Czy na pewno chcesz zaimportować tę kopię zapasową? Spowoduje to nadpisanie wszystkich istniejących danych.",
	"exportDatabase": "Eksportuj bazę danych",
	"upload": "Prześlij",
	"add": "Dodaj",
	"undefined": "--",
	"production": "Produkcja",
	"design": "Projekt",
	"development": "Rozwój",
	"endOfLife": "Koniec życia",
	"dropped": "Odrzucono",
	"technical": "Techniczne",
	"physical": "Fizyczne",
	"process": "Proces",
	"veryLow": "Bardzo niskie",
	"low": "Niskie",
	"high": "Wysokie",
	"veryHigh": "Bardzo wysokie",
	"small": "Mały",
	"medium": "Średni",
	"large": "Duży",
	"extraLarge": "Bardzo duży",
	"rid": "RID",
	"scope": "Zakres",
	"reader": "Czytelnik",
	"lastUpdate": "Ostatnia aktualizacja",
	"riskScenarioAssetHelpText": "Zasoby dotknięte tym scenariuszem ryzyka",
	"riskScenarioMeasureHelpText": "Istniejące zastosowane kontrole do zarządzania tym ryzykiem",
	"currentAssessment": "Obecna ocena",
	"targetAssessment": "Docelowa ocena",
	"currentRiskLevel": "Obecny poziom ryzyka",
	"residualRiskLevel": "Resztkowy poziom ryzyka",
	"currentRiskLevelHelpText": "Poziom ryzyka przy obecnych zastosowanych kontrolach",
	"residualRiskLevelHelpText": "Poziom ryzyka po wdrożeniu wszystkich dodatkowych środków",
	"yourSelection": "Twój wybór",
	"composerHint": "Wskazówka: możesz dodać tę stronę do zakładek na przyszłość",
	"composerTitle": "Oto przegląd dla wybranej oceny ryzyka",
	"composerTitlePlural": "Oto przegląd dla {number} wybranych ocen ryzyka",
	"statusOfAssociatedMeasures": "Status powiązanych środków",
	"forTheSelectedScope": "Dla wybranego zakresu masz",
	"untreatedRiskScenarios": "{count} nieleczony scenariusz ryzyka",
	"acceptedRiskScenarios": "{count} zaakceptowany scenariusz ryzyka",
	"reviewNeeded": "Wymagana recenzja",
	"ok": "OK",
	"inconsistenciesFoundComposer": "Znaleziono {count} niespójności. Więcej szczegółów znajdziesz",
	"current": "Obecny",
	"residual": "Resztkowy",
	"jumpToRiskAssessment": "Przejdź do oceny ryzyka",
	"additionalMeasures": "Dodatkowe środki",
	"riskAssessmentMatrixHelpText": "OSTRZEŻENIE: Po utworzeniu oceny ryzyka nie będzie można zmienić macierzy ryzyka",
	"etaHelpText": "Szacowany czas przybycia",
	"dueDateHelpText": "Termin ukończenia oceny",
	"expiryDateHelpText": "Data, do której obiekt jest ważny",
	"linkHelpText": "Zewnętrzny URL do śledzenia działań (np. Jira ticket)",
	"effortHelpText": "Wysiłek wymagany do wdrożenia zastosowanej kontroli",
	"costHelpText": "Koszt wymagany do wdrożenia zastosowanej kontroli",
	"riskAcceptanceJusitficationHelpText": "Uzasadnienie akceptacji ryzyka. Tylko akceptujący może edytować to pole.",
	"approverHelpText": "Tożsamość właściciela ryzyka i akceptującego",
	"riskAcceptanceRiskScenariosHelpText": "Scenariusze ryzyka, które są zaakceptowane",
	"attachmentHelpText": "Plik dowodowy (np. zrzut ekranu, plik dziennika itp.)",
	"attachmentWarningText": "OSTRZEŻENIE: Przesłanie nowego pliku nadpisze istniejący",
	"isActiveHelpText": "Oznacza, czy ten użytkownik powinien być traktowany jako aktywny",
	"helloThere": "Cześć 👋",
	"thisIsCisoAssistant": "To jest CISO Assistant.",
	"yourStreamlined": "Twoje usprawnione",
	"oneStopShop": "jedno miejsce",
	"forComplianceRiskManagement": "dla zgodności i zarządzania ryzykiem.",
	"youCanSetPAsswordHere": "Możesz ustawić swoje hasło tutaj",
	"setPassword": "Ustaw hasło",
	"logIntoYourAccount": "Zaloguj się na swoje konto",
	"youNeedToLogIn": "Musisz się zalogować, aby uzyskać dostęp do wszystkich funkcji",
	"forgtPassword": "Zapomniałeś hasła",
	"login": "Zaloguj się",
	"password": "Hasło",
	"enterYourEmail": "Wpisz swój adres e-mail poniżej, a wyślemy instrukcje dotyczące ustawienia nowego hasła",
	"send": "Wyślij",
	"goBackToLogin": "Wróć do logowania",
	"riskAcceptanceReviewMessage": "Ta akceptacja ryzyka oczekuje na przetworzenie. Pamiętaj, aby ją przejrzeć przed zatwierdzeniem lub odrzuceniem, nie będzie można wrócić.",
	"validate": "Zatwierdź",
	"reject": "Odrzuć",
	"revoke": "Cofnij",
	"riskAcceptanceValidatedMessage": "Ta akceptacja ryzyka jest obecnie zatwierdzona. Można ją cofnąć w dowolnym momencie, ale będzie to nieodwracalne. W razie potrzeby trzeba będzie ją zduplikować z inną wersją.",
	"confirmModalTitle": "Potwierdź",
	"confirmModalMessage": "Czy jesteś pewien? Ta akcja trwale wpłynie na następujący obiekt",
	"submit": "Prześlij",
	"requirementAssessment": "Ocena wymagań",
	"requirementAssessments": "Oceny wymagań",
	"deleteModalTitle": "Usuń",
	"deleteModalMessage": "Czy na pewno chcesz usunąć następujący obiekt: {name}?",
	"deleteUserMessage": "Czy na pewno chcesz usunąć następującego użytkownika: {name}?",
	"download": "Pobierz",
	"loading": "Ładowanie",
	"open": "Otwarty",
	"mitigate": "Złagodzony",
	"accept": "Zaakceptowany",
	"avoid": "Uniknięty",
	"transfer": "Przeniesiony",
	"primary": "Podstawowy",
	"support": "Wsparcie",
	"toDo": "Do zrobienia",
	"inProgress": "W trakcie",
	"inReview": "W przeglądzie",
	"deprecated": "Przestarzały",
	"onHold": "Wstrzymany",
	"done": "Zrobione",
	"nonCompliant": "Niezgodny",
	"nonCompliantMinor": "Niezgodny nieletni",
	"nonCompliantMajor": "Major niezgodny",
	"partiallyCompliant": "Częściowo zgodny",
	"compliant": "Zgodny",
	"notApplicable": "Nie dotyczy",
	"notAssessed": "Nie oceniane",
	"administrator": "Administrator",
	"domainManager": "Menadżer domeny",
	"analyst": "Analityk",
	"successfullyCreatedObject": "Obiekt {object} został pomyślnie utworzony",
	"successfullyDuplicateObject": "Obiekt {object} został pomyślnie zduplikowany",
	"successfullyUpdatedObject": "Obiekt {object} został pomyślnie zaktualizowany",
	"successfullySavedObject": "Obiekt {object} został pomyślnie zapisany",
	"successfullyDeletedObject": "Obiekt {object} został pomyślnie usunięty",
	"successfullyDeletedLibrary": "Biblioteka została pomyślnie usunięta",
	"successfullyCreatedUser": "Użytkownik został pomyślnie utworzony. Wysłano e-mail do ustawienia hasła.",
	"successfullyUpdatedUser": "Użytkownik: {email} został pomyślnie zaktualizowany",
	"successfullyValidatedObject": "Obiekt {object} został pomyślnie zatwierdzony",
	"successfullyRejectedObject": "Obiekt {object} został pomyślnie odrzucony",
	"successfullyRevokedObject": "Obiekt {object} został pomyślnie cofnięty",
	"successfullyImportedObject": "Obiekt {object} został pomyślnie zaimportowany",
	"anErrorOccurred": "Wystąpił błąd",
	"attachmentDeleted": "Załącznik został pomyślnie usunięty",
	"librarySuccessfullyLoaded": "Biblioteka została pomyślnie załadowana",
	"noLibraryDetected": "Nie wykryto biblioteki",
	"errorLoadingLibrary": "Błąd ładowania biblioteki",
	"updateThisLibrary": "Zaktualizuj tę bibliotekę",
	"librarySuccessfullyUpdated": "Biblioteka została pomyślnie zaktualizowana",
	"libraryNotFound": "Biblioteka nie znaleziona",
	"libraryHasNoUpdate": "Ta biblioteka nie ma aktualizacji",
	"dependencyNotFound": "Zależność nie znaleziona",
	"invalidLibraryUpdate": "Nieprawidłowa aktualizacja biblioteki",
	"passwordSuccessfullyChanged": "Twoje hasło zostało pomyślnie zmienione",
	"passwordSuccessfullyReset": "Twoje hasło zostało pomyślnie zresetowane",
	"passwordSuccessfullySet": "Twoje hasło zostało pomyślnie ustawione",
	"passwordSuccessfullySetWelcome": "Twoje hasło zostało pomyślnie ustawione. Witamy w CISO Assistant!",
	"waitBeforeRequestingResetLink": "Proszę poczekać {timing}sek przed żądaniem nowego linku resetującego",
	"resetLinkSent": "Żądanie zostało otrzymane, powinieneś otrzymać link resetujący na następujący adres: {email}",
	"riskAcceptanceStateDoesntAllowEdit": "Stan akceptacji ryzyka nie pozwala na edycję",
	"associatedRequirements": "Powiązane wymagania",
	"isPublished": "Opublikowany",
	"suggestedReferenceControls": "Sugerowane kontrole referencyjne",
	"threatsCovered": "Zagrożenia objęte",
	"noFileDetected": "Błąd: nie wykryto pliku",
	"usedRiskMatrices": "Używane macierze ryzyka",
	"usedFrameworks": "Używane ramy",
	"riskAssessmentsStatus": "Status ocen ryzyka",
	"complianceAssessmentsStatus": "Status audytów",
	"noDescription": "Brak opisu",
	"noExistingControls": "Brak istniejących kontroli",
	"noJustification": "Brak uzasadnienia",
	"undefinedSOK": "Siła wiedzy wspierającej ocenę nie jest zdefiniowana",
	"lowSOK": "Siła wiedzy wspierającej ocenę jest niska",
	"mediumSOK": "Siła wiedzy wspierającej ocenę jest średnia",
	"highSOK": "Siła wiedzy wspierającej ocenę jest wysoka",
	"libraryLoadingError": "Wystąpił błąd podczas ładowania biblioteki",
	"libraryAlreadyLoadedError": "Ta biblioteka już została załadowana",
	"invalidLibraryFileError": "Nieprawidłowy plik biblioteki. Upewnij się, że format jest poprawny.",
	"taintedFormMessage": "Czy chcesz opuścić tę stronę? Wprowadzone zmiany mogą nie zostać zapisane.",
	"riskScenariosStatus": "Status scenariuszy ryzyka",
	"onlineDocs": "Dokumentacja online",
	"warning": "Ostrzeżenie",
	"missingMandatoyObjects1": "Niektóre obowiązkowe obiekty do {model} nie zostały jeszcze utworzone lub zaimportowane",
	"missingMandatoyObjects2": "Proszę dodać je przed kontynuowaniem",
	"attemptToDeleteOnlyAdminAccountError": "Nie można usunąć jedynego konta administratora w aplikacji.",
	"attemptToRemoveOnlyAdminUserGroup": "Nie można usunąć jedynego użytkownika administratora z grupy użytkowników administratora.",
	"scoringHelpText": "Zaznacz, aby włączyć ocenianie",
	"minScore": "Minimalna ocena",
	"maxScore": "Maksymalna ocena",
	"setTemporaryPassword1": "Jeśli użytkownik nie może ustawić własnego hasła, możesz",
	"setTemporaryPassword": "ustawić tymczasowe hasło",
	"setTemporaryPassword2": "Proszę użyć silnego hasła i upewnić się, że użytkownik zmieni je tak szybko, jak to możliwe",
	"youCanSetNewPassword": "Możesz ustawić nowe hasło tutaj",
	"userWillBeDisconnected": "Użytkownik zostanie wylogowany i będzie musiał zalogować się ponownie",
	"scoresDefinition": "Definicja ocen",
	"selectedImplementationGroups": "Wybrane grupy wdrożeniowe",
	"implementationGroupsDefinition": "Definicja grup wdrożeniowych",
	"threatRadarChart": "Radar zagrożeń",
	"noThreatsMapped": "Brak zmapowanych zagrożeń. Rozważ dołączenie zagrożeń do swoich scenariuszy ryzyka, aby uzyskać lepszy przegląd.",
	"actionPlan": "Plan działania",
	"noStatus": "Brak statusu",
	"actionPlanHelpText": "Podzielone według statusu i posortowane według eta",
	"matchingRequirements": "Dopasowane wymagania",
	"asZIP": "jako ZIP",
	"incoming": "Przychodzące",
	"outdated": "Nieaktualne",
	"flashMode": "Tryb błyskawiczny",
	"goBackToAudit": "Wróć do audytu",
	"exportBackupDescription": "Spowoduje to serializację i utworzenie kopii zapasowej bazy danych, w tym użytkowników i RBAC. Dowody i inne pliki nie są uwzględnione w kopii zapasowej.",
	"importBackupDescription": "Spowoduje to deserializację i przywrócenie bazy danych z kopii zapasowej. Spowoduje to nadpisanie wszystkich istniejących danych, w tym użytkowników i RBAC, i nie można tego cofnąć.",
	"riskAssessmentInProgress": "Ocena ryzyka jest nadal w toku",
	"riskAssessmentNoAuthor": "Brak autora przypisanego do tej oceny ryzyka",
	"riskAssessmentEmpty": "Ocena ryzyka jest pusta. Brak zadeklarowanego scenariusza ryzyka",
	"riskScenarioNoCurrentLevel": "Obecny poziom ryzyka nie został oceniony",
	"riskScenarioNoResidualLevel": "Resztkowy poziom ryzyka nie został oceniony. Jeśli nie zastosuje się dodatkowych środków, powinien być na tym samym poziomie co obecne ryzyko",
	"riskScenarioResidualHigherThanCurrent": "Resztkowy poziom ryzyka jest wyższy niż obecny",
	"riskScenarioResidualProbaHigherThanCurrent": "Resztkowe prawdopodobieństwo ryzyka jest wyższe niż obecne",
	"riskScenarioResidualImpactHigherThanCurrent": "Resztkowy wpływ ryzyka jest wyższy niż obecny",
	"riskScenarioResidualLoweredWithoutMeasures": "Resztkowy poziom ryzyka został obniżony bez zastosowania dodatkowych środków",
	"riskScenarioAcceptedNoAcceptance": "Ryzyko zaakceptowane, ale brak załączonej akceptacji ryzyka",
	"appliedControlNoETA": "Brak szacowanego czasu realizacji",
	"appliedControlETAInPast": "Szacowany czas realizacji jest przeszłością. Rozważ zaktualizowanie jego statusu lub daty",
	"appliedControlNoEffort": "Brak szacowanego wysiłku. Pomoże to w priorytetyzacji",
	"appliedControlNoCost": "Brak szacunkowego kosztu. Pomoże to w priorytetyzacji",
	"appliedControlNoLink": "Zastosowana kontrola nie ma załączonego zewnętrznego linku. Pomoże to w śledzeniu działań",
	"riskAcceptanceNoExpiryDate": "Akceptacja nie ma daty wygaśnięcia",
	"riskAcceptanceExpired": "Akceptacja wygasła. Rozważ zaktualizowanie statusu lub daty",
	"complianceAssessmentInProgress": "Audyt jest nadal w toku",
	"complianceAssessmentNoAuthor": "Brak autora przypisanego do tego audytu",
	"requirementAssessmentNoAppliedControl": "Wynik oceny wymagań jest zgodny lub częściowo zgodny bez zastosowania żadnych środków",
	"appliedControlNoReferenceControl": "Zastosowana kontrola nie ma wybranej kontroli referencyjnej",
	"evidenceNoFile": "Dowód nie ma załadowanego pliku",
	"requirementAppliedControlHelpText": "Dowody związane z wybranymi środkami zostaną automatycznie powiązane z wymaganiem.",
	"requirementEvidenceHelpText": "Ta karta umożliwia dodanie dodatkowych dowodów do wymagania.",
	"providerID": "ID dostawcy",
	"clientID": "ID klienta",
	"secret": "Sekret",
	"key": "Klucz",
	"settings": "Ustawienia",
	"identityProvider": "Dostawca tożsamości",
	"identityProviders": "Dostawcy tożsamości",
	"clientIDHelpText": "ID aplikacji lub klucz konsumenta",
	"secretHelpText": "API secret, client secret, or consumer secret",
	"SAMLIdPConfiguration": "Konfiguracja SAML IdP",
	"SPConfiguration": "Konfiguracja SP",
	"advancedSettings": "Ustawienia zaawansowane",
	"IdPEntityID": "IdP Entity ID",
	"metadataURL": "URL metadanych",
	"SSOURL": "URL SSO",
	"SLOURL": "URL SLO",
	"x509Cert": "Certyfikat x509",
	"SPEntityID": "SP Entity ID",
	"attributeMappingUID": "Mapowanie atrybutów UID",
	"attributeMappingEmail": "Mapowanie atrybutów e-mail",
	"attributeMappingEmailVerified": "Mapowanie atrybutów e-mail zweryfikowany",
	"allowRepeatAttributeName": "Zezwalaj na powtarzanie nazw atrybutów",
	"allowSingleLabelDomains": "Zezwalaj na jednoliterowe domeny",
	"authnRequestSigned": "Żądanie Authn podpisane",
	"digestAlgorithm": "Algorytm Digest",
	"logoutRequestSigned": "Żądanie wylogowania podpisane",
	"logoutResponseSigned": "Odpowiedź na wylogowanie podpisana",
	"metadataSigned": "Metadane podpisane",
	"nameIDEncrypted": "Name ID zaszyfrowane",
	"rejectDeprecatedAlgorithm": "Odrzucaj przestarzały algorytm",
	"rejectIdPInitiatedSSO": "Odrzucaj SSO zainicjowane przez IdP",
	"signatureAlgorithm": "Algorytm podpisu",
	"wantAssertionSigned": "Chcę, aby asercja była podpisana",
	"wantAssertionEncrypted": "Chcę, aby asercja była zaszyfrowana",
	"wantAttributeStatement": "Chcę oświadczenie o atrybutach",
	"wantMessageSigned": "Chcę, aby wiadomość była podpisana",
	"wantNameID": "Chcę ID nazwy",
	"wantNameIDEncrypted": "Chcę ID nazwy zaszyfrowane",
	"IdPConfiguration": "Konfiguracja IdP",
	"enableSSO": "Włącz SSO",
	"failedSSO": "SSO authentication failed, please contact your administrator",
	"UserDoesNotExist": "User not declared, please contact your administrator",
	"idPInitiatedSSORejected": "Odrzucono logowanie jednokrotne zainicjowane przez dostawcę tożsamości (IdP). Skontaktuj się z administratorem.",
	"permissionDenied": "Odmowa zgody",
	"signupClosed": "Zapisy zamknięte",
	"loginSSO": "Zaloguj się za pomocą SSO",
	"or": "lub",
	"errorImportingLibrary": "Błąd podczas importowania biblioteki",
	"libraryImportError": "Wystąpił błąd podczas importowania biblioteki",
	"ssoSettingsupdated": "Ustawienia SSO zaktualizowane",
	"ssoSettings": "Ustawienia SSO",
	"ssoSettingsDescription": "Skonfiguruj ustawienia Single Sign-On tutaj.",
	"sso": "SSO",
	"isSso": "Czy SSO",
	"suggestion": "Sugestia",
	"suggestionColon": "Sugestia:",
	"annotationColon": "Adnotacja:",
	"mapping": "Mapowanie",
	"applyMapping": "Zastosuj mapowanie",
	"mappingInference": "Wnioskowanie mapujące",
	"mappingInferenceTip": "Dla tego wymagania dostępna jest sugestia mapowania",
	"additionalInformation": "Dodatkowe informacje",
	"requirementMappingSet": "Mapowanie",
	"requirementMappingSetColon": "Mapowanie:",
	"requirementMappingSets": "Mapowania",
	"requirementMapping": "Mapowanie wymagań",
	"requirementMappings": "Mapowania wymagań",
	"sourceFramework": "Ramy źródłowa",
	"targetFramework": "Ramy docelowa",
	"baseline": "Linia bazowa",
	"createAuditFromBaseline": "Utwórz audyt od poziomu bazowego",
	"coverageColon": "Zasięg:",
	"full": "Pełny",
	"partial": "Częściowy",
	"noResultFound": "nie znaleziono żadnych wyników",
	"filters": "Filtry",
	"notApplicableScore": "Nie możesz zdobyć punktów, jeśli ocena wymagań nie ma zastosowania",
	"maturity": "Dojrzałość",
	"progress": "Postęp",
	"back": "Powrót",
	"duplicate": "Duplikować",
	"duplicateRiskAssessment": "Powielić ocenę ryzyka",
	"size": "Rozmiar",
	"favicon": "Favicon",
	"logo": "Logo",
	"clientSettings": "Ustawienia klienta",
	"invalidFileType": "Nieprawidłowy typ pliku",
	"logoHelpText": "Logo będzie wyświetlane w nagłówku aplikacji. Akceptowalne formaty to PNG, JPEG, WEBP, SVG.",
	"faviconHelpText": "Favicon będzie wyświetlany w karcie przeglądarki. Akceptowane formaty to ICO, PNG, JPEG, WEBP",
	"entity": "Podmiot",
	"entities": "Podmioty",
	"addEntity": "Dodaj jednostkę",
	"referenceLink": "Link referencyjny",
	"mission": "Misja",
	"ownedFolders": "Posiadane domeny",
	"thirdParty": "Strona trzecia",
	"thirdPartyCategory": "Strony trzecie",
	"entityAssessment": "Ocena podmiotu",
	"entityAssessments": "Oceny podmiotów",
	"addEntityAssessment": "Dodaj ocenę podmiotu",
	"criticality": "Krytyczność",
	"penetration": "Penetracja",
	"dependency": "Zależność",
	"trust": "Zaufanie",
	"solutions": "Rozwiązania",
	"solution": "Rozwiązanie",
	"addSolution": "Dodaj rozwiązanie",
	"providerEntity": "Podmiot świadczący usługi",
	"addProduct": "Dodaj produkt",
	"representatives": "Przedstawiciele",
	"representative": "Przedstawiciel",
	"addRepresentative": "Dodaj przedstawiciela",
	"phone": "Telefon",
	"role": "Rola",
	"question": "Pytanie",
	"recipientEntity": "Podmiot odbierający",
	"financial": "Finansowy",
	"legal": "Prawne",
	"reputation": "Reputacja",
	"operational": "Operacyjne",
	"confidentiality": "Poufność",
	"integrity": "Integralność",
	"availability": "Dostępność",
	"authenticity": "Autentyczność",
	"reviewObservation": "Przegląd obserwacji",
	"reviewObservationSemiColon": "Przegląd obserwacji:",
	"reviewConclusion": "Wniosek z przeglądu",
	"reviewConclusionSemiColon": "Wnioski z przeglądu:",
	"review": "Recenzja",
	"conclusionSemiColon": "Wniosek:",
	"observationSemiColon": "Obserwacja:",
	"tableMode": "Tryb tabeli",
	"owner": "Właściciel",
	"waitingRiskAcceptances": "Cześć! Obecnie masz {number} ryzyko{s} oczekujące na akceptację. Możesz je znaleźć w zakładce ryzyko.",
	"licenseSeats": "Miejsca na licencję",
	"licenseExpiration": "Wygaśnięcie licencji",
<<<<<<< HEAD
	"licenseExpiredMessage": "Twoja licencja wygasła. Operacje zapisu są wyłączone. Skontaktuj się z administratorem, aby ją odnowić.",
	"backupLoadingError": "Wystąpił błąd podczas ładowania kopii zapasowej.",
	"backupGreaterVersionError": "Nie można załadować kopii zapasowej. Wersja kopii zapasowej jest nowsza niż bieżąca wersja aplikacji.",
	"backupLowerVersionError": "Wystąpił błąd. Wersja kopii zapasowej może być za stara. Jeśli tak, należy ją zaktualizować przed ponowną próbą.",
	"errorLicenseSeatsExceeded": "Liczba miejsc redaktora dozwolona przez Twoją licencję została przekroczona, nie będziesz mógł przyznać praw do edycji temu użytkownikowi. Skontaktuj się z administratorem.",
	"availableSeats": "Dostępne miejsca"
=======
	"answer": "Odpowiedź",
	"questionnaireMode": "Tryb ankiety",
	"assessmentMode": "Tryb oceny",
	"createAudit": "Utwórz audyt",
	"createAuditHelpText": "Utwórz audyt obok oceny podmiotu",
	"questionnaire": "Kwestionariusz",
	"conclusion": "Wniosek",
	"blocker": "Bloker",
	"createUser": "Utwórz użytkownika",
	"createUserHelpText": "Utwórz lub połącz użytkownika zewnętrznego z przedstawicielem na podstawie adresu e-mail",
	"nameDuplicate": "Nazwa już istnieje",
	"noAnswer": "Brak odpowiedzi",
	"entityAssessmentRepresentativesHelpText": "Użytkownicy zewnętrzni odpowiedzialni za wypełnienie kwestionariusza",
	"sendQuestionnaire": "Wyślij kwestionariusz",
	"sureToSendQuestionnaire": "Czy na pewno chcesz wysłać kwestionariusz: {questionnaire} ?",
	"theFollowingRepresentativesWillReceiveTheQuestionnaireColon": "Kwestionariusz otrzymają następujący przedstawiciele:",
	"mailSuccessfullySent": "Wiadomość została pomyślnie wysłana",
	"mailFailedToSend": "Nie udało się wysłać maila",
	"questionOrQuestions": "Pytanie(a)",
	"successfullyUpdatedClientSettings": "Ustawienia klienta zostały pomyślnie zaktualizowane. Odśwież stronę.",
	"xRaysEmptyMessage": "Aby użyć promieni rentgenowskich, musisz utworzyć co najmniej jeden projekt.",
	"suggestControls": "Zaproponuj kontrole",
	"createAppliedControlsFromSuggestionsHelpText": "Utwórz kontrolki stosowane na podstawie sugerowanych kontrolek referencyjnych wymagań struktury",
	"createAppliedControlsFromSuggestionsSuccess": "Zastosowano pomyślnie elementy sterujące utworzone na podstawie sugerowanych elementów referencyjnych",
	"createAppliedControlsFromSuggestionsError": "Wystąpił błąd podczas tworzenia zastosowanych kontrolek z sugerowanych kontrolek referencyjnych",
	"createAppliedControlsFromSuggestionsConfirmMessage": "{count} zastosowane kontrolki zostaną utworzone z sugerowanych kontrolki referencyjne. Czy chcesz kontynuować?",
	"theFollowingControlsWillBeAddedColon": "Zostaną dodane następujące elementy sterujące:",
	"ShowAllNodesMessage": "Pokaż wszystko",
	"ShowOnlyAssessable": "Tylko do oceny",
	"experimental": "Eksperymentalny",
	"timeline": "Oś czasu",
	"graph": "Wykres",
	"startDate": "Data rozpoczęcia",
	"startDateHelpText": "Data rozpoczęcia (przydatna dla osi czasu)",
	"backupLoadingError": "Wystąpił błąd podczas ładowania kopii zapasowej.",
	"backupGreaterVersionError": "Nie można załadować kopii zapasowej. Wersja kopii zapasowej jest nowsza niż bieżąca wersja aplikacji.",
	"backupLowerVersionError": "Wystąpił błąd. Wersja kopii zapasowej może być za stara. Jeśli tak, należy ją zaktualizować przed ponowną próbą.",
	"questionSingular": "Pytanie",
	"questionPlural": "Pytania",
	"NoPreviewMessage": "Podgląd niedostępny.",
	"entityAssessmentEvidenceHelpText": "Kwestionariusz zewnętrzny",
	"associatedEntities": "Podmioty powiązane",
	"noMailerConfigured": "Nie skonfigurowano programu pocztowego",
	"errorLicenseSeatsExceeded": "Liczba miejsc licencyjnych została przekroczona, nie będziesz mógł przyznać praw do edycji temu użytkownikowi. Skontaktuj się z administratorem.",
	"availableSeats": "Dostępne miejsca",
	"showImagesUnauthenticated": "Pokaż logo i ikonę witryny nieuwierzytelnionym użytkownikom",
	"showImagesUnauthenticatedHelpText": "Jeśli ta opcja jest wyłączona, na ekranie logowania będzie wyświetlane standardowe logo i ikona asystenta CISO",
	"librariesCanOnlyBeLoadedByAdmin": "Biblioteki mogą być ładowane tylko przez administratora",
	"catalog": "Katalog",
	"operations": "Operacje",
	"fillMetadataURL": "Opcja 1: Wypełnij adres URL metadanych",
	"fillSSOSLOURLx509cert": "Opcja 2: Wypełnij adres URL SSO, adres URL SLO i certyfikat x509cert"
>>>>>>> d01f14dc
}<|MERGE_RESOLUTION|>--- conflicted
+++ resolved
@@ -730,14 +730,7 @@
 	"waitingRiskAcceptances": "Cześć! Obecnie masz {number} ryzyko{s} oczekujące na akceptację. Możesz je znaleźć w zakładce ryzyko.",
 	"licenseSeats": "Miejsca na licencję",
 	"licenseExpiration": "Wygaśnięcie licencji",
-<<<<<<< HEAD
 	"licenseExpiredMessage": "Twoja licencja wygasła. Operacje zapisu są wyłączone. Skontaktuj się z administratorem, aby ją odnowić.",
-	"backupLoadingError": "Wystąpił błąd podczas ładowania kopii zapasowej.",
-	"backupGreaterVersionError": "Nie można załadować kopii zapasowej. Wersja kopii zapasowej jest nowsza niż bieżąca wersja aplikacji.",
-	"backupLowerVersionError": "Wystąpił błąd. Wersja kopii zapasowej może być za stara. Jeśli tak, należy ją zaktualizować przed ponowną próbą.",
-	"errorLicenseSeatsExceeded": "Liczba miejsc redaktora dozwolona przez Twoją licencję została przekroczona, nie będziesz mógł przyznać praw do edycji temu użytkownikowi. Skontaktuj się z administratorem.",
-	"availableSeats": "Dostępne miejsca"
-=======
 	"answer": "Odpowiedź",
 	"questionnaireMode": "Tryb ankiety",
 	"assessmentMode": "Tryb oceny",
@@ -790,5 +783,4 @@
 	"operations": "Operacje",
 	"fillMetadataURL": "Opcja 1: Wypełnij adres URL metadanych",
 	"fillSSOSLOURLx509cert": "Opcja 2: Wypełnij adres URL SSO, adres URL SLO i certyfikat x509cert"
->>>>>>> d01f14dc
 }