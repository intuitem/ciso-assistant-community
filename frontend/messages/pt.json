{
	"$schema": "https://inlang.com/schema/inlang-message-format",
	"french": "Francês",
	"english": "Inglês",
	"arabic": "Árabe",
	"portuguese": "Português",
	"spanish": "Espanhol",
	"german": "Alemão",
	"dutch": "Holandês",
	"italian": "Italiano",
	"addThreat": "Adicionar ameaça",
	"addReferenceControl": "Adicionar controle de referência",
	"addAppliedControl": "Adicionar controle aplicado",
	"addAsset": "Adicionar ativo",
	"addRiskAssessment": "Adicionar avaliação de risco",
	"addRiskScenario": "Adicionar cenário de risco",
	"addRiskAcceptance": "Adicionar aceite de risco",
	"addComplianceAssessment": "Iniciar Auditoria",
	"addEvidence": "Adicionar evidência",
	"addDomain": "Adicionar domínio",
	"addProject": "Adicionar projeto",
	"addUser": "Adicionar usuário",
	"addPolicy": "Adicionar política",
	"associatedThreats": "Ameaças associadas",
	"associatedReferenceControls": "Controles de referência associados",
	"associatedAppliedControls": "Controles aplicados associados",
	"associatedAssets": "Ativos associados",
	"associatedRiskAssessments": "Avaliações de risco associadas",
	"associatedRiskScenarios": "Cenários de risco associados",
	"associatedRiskAcceptances": "Aceites de risco associados",
	"associatedComplianceAssessments": "Auditorias associadas",
	"associatedEvidences": "Evidências associadas",
	"associatedDomains": "Domínios associados",
	"associatedProjects": "Projetos associados",
	"associatedUsers": "Usuários associados",
	"home": "Início",
	"edit": "Editar",
	"changePassword": "Alterar senha",
	"overview": "Visão geral",
	"context": "Contexto",
	"governance": "Governança",
	"risk": "Risco",
	"compliance": "Conformidade",
	"organization": "Organização",
	"extra": "Extra",
	"analytics": "Análises",
	"calendar": "Calendário",
	"threats": "Ameaças",
	"referenceControls": "Controles de referência",
	"appliedControls": "Controles aplicados",
	"assets": "Ativos",
	"asset": "Ativo",
	"policy": "Política",
	"policies": "Políticas",
	"riskMatrices": "Matrizes de risco",
	"riskAssessments": "Avaliações de risco",
	"riskScenarios": "Cenários de risco",
	"riskScenario": "Cenário de risco",
	"riskAcceptances": "Aceites de risco",
	"riskAcceptance": "Aceite de risco",
	"complianceAssessments": "Auditorias",
	"complianceAssessment": "Auditoria",
	"evidences": "Evidências",
	"evidence": "Evidência",
	"frameworks": "Frameworks",
	"domains": "Domínios",
	"projects": "Projetos",
	"users": "Usuários",
	"user": "Usuário",
	"userGroups": "Grupos de usuários",
	"roleAssignments": "Atribuições de função",
	"xRays": "Raios-X",
	"scoringAssistant": "Assistente de pontuação",
	"scoringAssistantNoMatrixError": "Importe uma matriz de risco da loja de bibliotecas para acessar esta página",
	"libraries": "Bibliotecas",
	"backupRestore": "Backup e restauração",
	"myProfile": "Meu perfil",
	"aboutCiso": "Sobre o CISO Assistant",
	"Logout": "Sair",
	"name": "Nome",
	"description": "Descrição",
	"parentDomain": "Domínio pai",
	"ref": "Ref",
	"refId": "ID de referência",
	"businessValue": "Valor de negócio",
	"email": "E-mail",
	"firstName": "Primeiro Nome",
	"lastName": "Sobrenome",
	"category": "Categoria",
	"eta": "ETA",
	"referenceControl": "Controle de referência",
	"appliedControl": "Controle aplicado",
	"provider": "Fornecedor",
	"domain": "Domínio",
	"urn": "URN",
	"id": "ID",
	"treatmentStatus": "Status de tratamento",
	"currentLevel": "Nível atual",
	"residualLevel": "Nível residual",
	"riskMatrix": "Matriz de risco",
	"project": "Projeto",
	"folder": "Pasta",
	"riskAssessment": "Avaliação de risco",
	"threat": "Ameaça",
	"framework": "Framework",
	"file": "Arquivo",
	"language": "Idioma",
	"builtin": "Integrado",
	"next": "Próximo",
	"previous": "Anterior",
	"show": "Mostrar",
	"entries": "entradas",
	"searchPlaceholder": "Pesquisar...",
	"noEntriesFound": "Nenhuma entrada encontrada",
	"rowCount": "Mostrando {start} a {end} de {total}",
	"status": "Status",
	"effort": "Esforço",
	"impact": "Impacto",
	"expiryDate": "Data de expiração",
	"link": "Link",
	"createdAt": "Criado em",
	"updatedAt": "Atualizado em",
	"acceptedAt": "Aceito em",
	"rejectedAt": "Rejeitado em",
	"revokedAt": "Revogado em",
	"submitted": "Enviado",
	"rejected": "Rejeitado",
	"revoked": "Revogado",
	"locale": "Localização",
	"defaultLocale": "Localização padrão",
	"annotation": "Anotação",
	"library": "Biblioteca",
	"typicalEvidence": "Evidência típica",
	"parentAsset": "Ativo pai",
	"parentAssets": "Ativos pais",
	"approver": "Aprovador",
	"state": "Estado",
	"justification": "Justificativa",
	"parentFolder": "Pasta pai",
	"contentType": "Tipo de conteúdo",
	"type": "Tipo",
	"lcStatus": "Status",
	"internalReference": "Referência interna",
	"isActive": "Está ativo",
	"dateJoined": "Data de adesão",
	"version": "Versão",
	"treatment": "Tratamento",
	"currentProba": "Probabilidade atual",
	"currentImpact": "Impacto atual",
	"residualProba": "Probabilidade residual",
	"residualImpact": "Impacto residual",
	"existingControls": "Controles existentes",
	"strengthOfKnowledge": "Força do conhecimento",
	"dueDate": "Data de vencimento",
	"attachment": "Anexo",
	"observation": "Observação",
	"importMatrices": "Importar matrizes",
	"importFrameworks": "Importar frameworks",
	"summary": "Resumo",
	"composer": "Compositor",
	"statistics": "Estatísticas",
	"myProjects": "Meus projetos",
	"scenarios": "Cenários",
	"assignedProjects": "Atribuído a {number} projeto{s}",
	"currentRiskLevelPerScenario": "Nível de risco atual por cenário de risco",
	"residualRiskLevelPerScenario": "Nível de risco residual por cenário de risco",
	"appliedControlsStatus": "Status dos controles aplicados",
	"currentRisk": "Risco atual",
	"residualRisk": "Risco residual",
	"planned": "Planejado",
	"active": "Ativo",
	"inactive": "Inativo",
	"watchlist": "Lista de observação",
	"watchlistDescription": "Itens que expiraram ou irão expirar nos próximos 30 dias",
	"measuresToReview": "Controles aplicados para revisão",
	"exceptionsToReview": "Aceitações para revisão",
	"expired": "Expirado",
	"upcoming": "Próximo",
	"today": "Hoje",
	"actionRequested": "Ação solicitada",
	"noRiskAcceptanceYet": "Nenhuma aceite de risco ainda",
	"noAppliedControlYet": "Nenhum controle aplicado ainda",
	"authors": "Autores",
	"reviewers": "Revisores",
	"processButton": "Processar",
	"selectTargets": "Selecione seus alvos",
	"composerDescription": "Isso ajudará você a agregar vários componentes (projetos) para obter a visualização compilada sobre o risco. Isso é particularmente útil para dois casos de uso",
	"composerDescription1": "abordagem de inteligência de negócios para focar em um subconjunto específico em diferentes domínios de projeto (por exemplo, entre divisões)",
	"composerDescription2": "você está interessado na avaliação de risco de um sistema específico, para o qual você precisa da avaliação de risco dos componentes subjacentes",
	"overallCompliance": "Conformidade geral",
	"exportButton": "Exportar",
	"treatmentProgressOverview": "Visão geral do progresso do tratamento",
	"pendingMeasures": "Seus controles aplicados pendentes",
	"orderdByRankingScore": "Nos próximos 30 dias e ordenados por pontuação de classificação",
	"rankingScore": "Pontuação de classificação",
	"noPendingAppliedControl": "Nenhum controle aplicado pendente",
	"rankingScoreDefintion": "A pontuação de classificação é uma métrica adaptativa que combina informações de esforço e nível de risco atual, cruzando-as com outros dados para auxiliá-lo na priorização",
	"actions": "Ações",
	"projectsSummaryEmpty": "O resumo do projeto está vazio",
	"riskOpen": "Risco: aberto",
	"riskMitigate": "Risco: mitigar",
	"riskAccept": "Risco: aceitar",
	"riskAvoid": "Risco: evitar",
	"measureOpen": "Controle: aberto",
	"measureProgress": "Controle: em andamento",
	"measureHold": "Controle: em espera",
	"measureDone": "Controle: concluído",
	"monday": "Segunda-feira",
	"tuesday": "Terça-feira",
	"wednesday": "Quarta-feira",
	"thursday": "Quinta-feira",
	"friday": "Sexta-feira",
	"saturday": "Sábado",
	"sunday": "Domingo",
	"january": "Janeiro",
	"february": "Fevereiro",
	"march": "Março",
	"april": "Abril",
	"may": "Maio",
	"june": "Junho",
	"july": "Julho",
	"august": "Agosto",
	"september": "Setembro",
	"october": "Outubro",
	"november": "Novembro",
	"december": "Dezembro",
	"errorsFound": "erro{s} encontrado{s}",
	"warningsFound": "aviso{s} encontrado{s}",
	"infosFound": "informação{s} encontrado{s}",
	"remediationPlan": "Plano de remediação",
	"treatmentPlan": "Plano de tratamento",
	"plan": "Plano",
	"asPDF": "como PDF",
	"asCSV": "como CSV",
	"draft": "Rascunho",
	"riskMatrixView": "Visualização da matriz de risco",
	"currentInMatrixView": "Atual",
	"probability": "Probabilidade",
	"riskLevels": "Níveis de risco",
	"riskLevel": "Nível de risco",
	"cancel": "Cancelar",
	"save": "Salvar",
	"assetsImpactedByTheRiskScenario": "Ativos impactados pelo cenário de risco",
	"ecistingMeasures": "Controles existentes",
	"theExistingAppliedControlsToManageThisRisk": "Os controles aplicados existentes para gerenciar esse risco",
	"currentRiskLevelGivenCurrentMeasures": "O nível de risco atual dado os controles aplicados atuais",
	"riskLevelWhenAllExtraMeasuresDone": "O nível de risco quando todas as medidas extras forem concluídas",
	"myUserGroups": "Meus grupos de usuários",
	"changePasswordText": "Você pode alterar sua senha aqui. Você precisará fazer login com sua nova senha após esta operação",
	"oldPassword": "Senha antiga",
	"newPassword": "Nova senha",
	"confirmNewPassword": "Confirmar nova senha",
	"label": "Rótulo",
	"NA": "N/A",
	"threatAgentFactors": "Fatores de agentes de ameaça",
	"vulnerabilityFactors": "Fatores de vulnerabilidade",
	"businessImpactFactors": "Fatores de impacto nos negócios",
	"technicalImpactFactors": "Fatores de impacto técnico",
	"assessmentVector": "Vetor de avaliação",
	"skillLevelText": "Quão habilidoso tecnicamente é esse grupo de agentes de ameaça?",
	"skillLevelChoice1": "Sem habilidades técnicas",
	"skillLevelChoice2": "Algumas habilidades técnicas",
	"skillLevelChoice3": "Usuário avançado de computador",
	"skillLevelChoice4": "Habilidades em redes e programação",
	"skillLevelChoice5": "Habilidades em penetração de segurança",
	"motiveText": "Quão motivado está esse grupo de agentes de ameaça para encontrar e explorar essa vulnerabilidade?",
	"motiveChoice1": "Recompensa baixa ou nenhuma",
	"motiveChoice2": "Recompensa possível",
	"motiveChoice3": "Recompensa alta",
	"opportunityText": "Quais recursos e oportunidades são necessários para que esse grupo de agentes de ameaça encontre e explore essa vulnerabilidade?",
	"opportunityChoice1": "Acesso total ou recursos caros são necessários",
	"opportunityChoice2": "Acesso especializado ou recursos são necessários",
	"opportunityChoice3": "Algum acesso ou recursos são necessários",
	"opportunityChoice4": "Nenhum acesso ou recursos são necessários",
	"sizeText": "Qual é o tamanho desse grupo de agentes de ameaça?",
	"sizeChoice1": "Desenvolvedores ou administradores de sistema",
	"sizeChoice2": "Usuários da intranet",
	"sizeChoice3": "Parceiros",
	"sizeChoice4": "Usuários autenticados",
	"sizeChoice5": "Usuários anônimos da internet",
	"easeOfDiscoveryText": "Quão fácil é para esse grupo de agentes de ameaça descobrir essa vulnerabilidade?",
	"easeOfDiscoveryChoice1": "Praticamente impossível",
	"easeOfDiscoveryChoice2": "Difícil",
	"easeOfDiscoveryChoice3": "Fácil",
	"easeOfDiscoveryChoice4": "Ferramentas automatizadas disponíveis",
	"easeOfExploitText": "Quão fácil é para esse grupo de agentes de ameaça realmente explorar essa vulnerabilidade?",
	"easeOfExploitChoice1": "Teórico",
	"easeOfExploitChoice2": "Difícil",
	"easeOfExploitChoice3": "Fácil",
	"easeOfExploitChoice4": "Ferramentas automatizadas disponíveis",
	"awarenessText": "Quão conhecida é essa vulnerabilidade para esse grupo de agentes de ameaça?",
	"awarenessChoice1": "Desconhecida",
	"awarenessChoice2": "Oculta",
	"awarenessChoice3": "Óbvia",
	"awarenessChoice4": "Conhecimento público",
	"intrusionDetectionText": "Quão provável é uma exploração ser detectada?",
	"intrusionDetectionChoice1": "Detecção ativa na aplicação",
	"intrusionDetectionChoice2": "Registrado e revisado",
	"intrusionDetectionChoice3": "Registrado sem revisão",
	"intrusionDetectionChoice4": "Não registrado",
	"financialDamageText": "Quanto dano financeiro resultará de uma exploração?",
	"financialDamageChoice1": "Menos do que o custo para corrigir a vulnerabilidade",
	"financialDamageChoice2": "Efeito mínimo no lucro anual",
	"financialDamageChoice3": "Efeito significativo no lucro anual",
	"financialDamageChoice4": "Falência",
	"reputationDamageText": "Uma exploração resultaria em danos à reputação que prejudicariam o negócio?",
	"reputationDamageChoice1": "Dano mínimo",
	"reputationDamageChoice2": "Perda de grandes contas",
	"reputationDamageChoice3": "Perda de boa vontade",
	"reputationDamageChoice4": "Dano à marca",
	"nonComplianceText": "Quanta exposição a não conformidade isso introduz?",
	"nonComplianceChoice1": "Violação mínima",
	"nonComplianceChoice2": "Violação clara",
	"nonComplianceChoice3": "Violação de alto perfil",
	"nonComplianceChoice4": "Nenhuma exposição",
	"privacyViolationText": "Quanta informação pessoal identificável poderia ser divulgada?",
	"privacyViolationChoice1": "Um indivíduo",
	"privacyViolationChoice2": "Centenas de pessoas",
	"privacyViolationChoice3": "Milhares de pessoas",
	"privacyViolationChoice4": "Milhões de pessoas",
	"lossOfConfidentialityText": "Quantos dados poderiam ser divulgados e quão sensíveis são?",
	"lossOfConfidentialityChoice1": "Divulgação mínima de dados não sensíveis",
	"lossOfConfidentialityChoice2": "Divulgação mínima de dados críticos ou extensa de dados não sensíveis",
	"lossOfConfidentialityChoice3": "Divulgação extensa de dados críticos",
	"lossOfConfidentialityChoice4": "Todos os dados divulgados",
	"lossOfIntegrityText": "Quanto dados podem ser corrompidos e quão danificados estão?",
	"lossOfIntegrityChoice1": "Dados ligeiramente corrompidos de forma mínima",
	"lossOfIntegrityChoice2": "Dados seriamente corrompidos de forma mínima",
	"lossOfIntegrityChoice3": "Dados ligeiramente corrompidos de forma extensiva",
	"lossOfIntegrityChoice4": "Dados seriamente corrompidos de forma extensiva",
	"lossOfIntegrityChoice5": "Todos os dados totalmente corrompidos",
	"lossOfAvailabilityText": "Quanto serviço pode ser perdido e quão vital é?",
	"lossOfAvailabilityChoice1": "Serviços secundários interrompidos de forma mínima",
	"lossOfAvailabilityChoice2": "Serviços primários ou serviços secundários extensivos interrompidos de forma mínima",
	"lossOfAvailabilityChoice3": "Serviços primários extensivamente interrompidos",
	"lossOfAvailabilityChoice4": "Todos os serviços completamente perdidos",
	"lossOfAccountabilityText": "As ações dos agentes de ameaça são rastreáveis até um indivíduo?",
	"lossOfAccountabilityChoice1": "Totalmente rastreável",
	"lossOfAccountabilityChoice2": "Possivelmente rastreável",
	"lossOfAccountabilityChoice3": "Completamente anônimo",
	"ignore": "Ignorar",
	"loadedLibraries": "Bibliotecas carregadas",
	"librariesStore": "Loja de bibliotecas",
	"currentlyNoLoadedLibraries": "Atualmente, você não possui bibliotecas carregadas",
	"loadingLibraryUploadButton": "Carregando o botão de upload de biblioteca",
	"errorOccuredWhileLoadingLibrary": "O seguinte erro ocorreu ao carregar o formulário da biblioteca",
	"packager": "Empacotador",
	"dependencies": "Dependências",
	"copyright": "Direitos autorais",
	"addYourLibrary": "Adicione sua própria biblioteca",
	"libraryFileInYaml": "Arquivo de biblioteca no formato YAML",
	"importBackup": "Importar backup",
	"exportBackup": "Exportar backup",
	"confirmImportBackup": "Você tem certeza de que deseja importar este backup? Isso substituirá todos os dados existentes.",
	"exportDatabase": "Exportar banco de dados",
	"upload": "Carregar",
	"add": "Adicionar",
	"undefined": "--",
	"production": "Produção",
	"design": "Design",
	"development": "Desenvolvimento",
	"endOfLife": "Fim de vida",
	"dropped": "Descartado",
	"technical": "Técnico",
	"physical": "Físico",
	"process": "Processo",
	"veryLow": "Muito baixo",
	"low": "Baixo",
	"high": "Alto",
	"veryHigh": "Muito alto",
	"small": "Pequeno",
	"medium": "Médio",
	"large": "Grande",
	"extraLarge": "Extra grande",
	"rid": "RID",
	"scope": "Escopo",
	"reader": "Leitor",
	"lastUpdate": "Última atualização",
	"riskScenarioAssetHelpText": "Ativos impactados por este cenário de risco",
	"riskScenarioMeasureHelpText": "Os controles aplicados existentes para gerenciar este risco",
	"currentAssessment": "Avaliação atual",
	"targetAssessment": "Avaliação de destino",
	"currentRiskLevel": "Nível de risco atual",
	"residualRiskLevel": "Nível de risco residual",
	"currentRiskLevelHelpText": "O nível de risco dado os controles atuais",
	"residualRiskLevelHelpText": "O nível de risco quando todos os controles extras forem concluídas",
	"yourSelection": "Sua seleção",
	"composerHint": "Dica: você pode marcar esta página para uso futuro",
	"composerTitle": "Aqui está a visão geral para a avaliação de risco selecionada",
	"composerTitlePlural": "Aqui está a visão geral para as {number} avaliações de risco selecionadas",
	"statusOfAssociatedMeasures": "Status daos controles associados",
	"forTheSelectedScope": "Para o escopo selecionado, você tem",
	"untreatedRiskScenarios": "{count} cenário(s) de risco não tratado(s)",
	"acceptedRiskScenarios": "{count} cenário(s) de risco aceito(s)",
	"reviewNeeded": "Revisão necessária",
	"ok": "Ok",
	"inconsistenciesFoundComposer": "Encontrada(s) {count} inconsistência(s). Para mais detalhes, verifique",
	"current": "Atual",
	"residual": "Residual",
	"jumpToRiskAssessment": "Ir para a avaliação de risco",
	"additionalMeasures": "Controles adicionais",
	"riskAssessmentMatrixHelpText": "AVISO: Você não poderá alterar a matriz de risco após a criação da avaliação de risco",
	"etaHelpText": "Tempo estimado de chegada",
	"dueDateHelpText": "Data em que a avaliação deve ser concluída",
	"expiryDateHelpText": "Data em que o objeto não é mais válido",
	"linkHelpText": "URL externa para acompanhamento da ação (por exemplo, ticket Jira)",
	"effortHelpText": "O esforço necessário para implementar o controle aplicado",
	"riskAcceptanceJusitficationHelpText": "Justificativa para a aceitação do risco. Somente o aprovador pode editar este campo.",
	"approverHelpText": "Identidade do proprietário e aprovador do risco",
	"riskAcceptanceRiskScenariosHelpText": "Os cenários de risco que foram aceitos",
	"attachmentHelpText": "Arquivo de evidência (por exemplo, captura de tela, arquivo de log, etc.)",
	"attachmentWarningText": "AVISO: O upload de um novo arquivo substituirá o existente",
	"isActiveHelpText": "Indica se este usuário deve ser tratado como ativo",
	"helloThere": "Olá! 👋",
	"thisIsCisoAssistant": "Este é o Assistente CISO.",
	"yourStreamlined": "Sua solução",
	"oneStopShop": "tudo em um",
	"forComplianceRiskManagement": "para conformidade e gerenciamento de riscos.",
	"youCanSetPAsswordHere": "Você pode definir sua senha aqui",
	"setPassword": "Definir senha",
	"logIntoYourAccount": "Faça login em sua conta",
	"youNeedToLogIn": "Você precisa fazer login para acessar todos os recursos",
	"forgtPassword": "Esqueceu a senha",
	"login": "Login",
	"password": "Senha",
	"enterYourEmail": "Digite seu endereço de e-mail abaixo e enviaremos instruções para definir uma nova senha",
	"send": "Enviar",
	"goBackToLogin": "Voltar para o login",
	"riskAcceptanceReviewMessage": "Esta aceitação de risco está aguardando processamento. Lembre-se de revisá-la antes de validá-la ou rejeitá-la, pois você não poderá voltar atrás.",
	"validate": "Validar",
	"reject": "Rejeitar",
	"revoke": "Revogar",
	"riskAcceptanceValidatedMessage": "Esta aceitação de risco está atualmente validada. Ela pode ser revogada a qualquer momento, mas isso será irrevogável. Você precisará duplicá-la com uma versão diferente, se necessário.",
	"confirmModalTitle": "Confirmar",
	"confirmModalMessage": "Você tem certeza? Esta ação afetará permanentemente o objeto a seguir",
	"submit": "Enviar",
	"requirementAssessment": "Avaliação de requisitos",
	"requirementAssessments": "Avaliações de requisitos",
	"deleteModalTitle": "Excluir",
	"deleteModalMessage": "Você tem certeza de que deseja excluir objeto a seguir",
	"download": "Baixar",
	"loading": "Carregando",
	"open": "Aberto",
	"mitigate": "Mitigado",
	"accept": "Aceito",
	"avoid": "Evitado",
	"transfer": "Compartilhado",
	"primary": "Primário",
	"support": "Suporte",
	"toDo": "A fazer",
	"inProgress": "Em andamento",
	"inReview": "Em revisão",
	"deprecated": "Descontinuado",
	"done": "Concluído",
	"nonCompliant": "Não conforme",
	"partiallyCompliant": "Parcialmente conforme",
	"compliant": "Conforme",
	"notApplicable": "Não aplicável",
	"administrator": "Administrador",
	"domainManager": "Gerente de domínio",
	"analyst": "Analista",
	"successfullyCreatedObject": "O objeto {object} foi criado com sucesso",
	"successfullyUpdatedObject": "O objeto {object}: {name} foi atualizado com sucesso",
	"successfullySavedObject": "O objeto {object} foi salvo com sucesso",
	"successfullyDeletedObject": "O objeto {object} foi excluído com sucesso",
	"successfullyDeletedLibrary": "A biblioteca foi excluída com sucesso",
	"successfullyCreatedUser": "Usuário criado com sucesso. Um e-mail foi enviado para definir a senha.",
	"successfullyUpdatedUser": "O usuário: {email} foi atualizado com sucesso",
	"successfullyValidatedObject": "O objeto {object} foi validado com sucesso",
	"successfullyRejectedObject": "O objeto {object} foi rejeitado com sucesso",
	"successfullyRevokedObject": "O objeto {object} foi revogado com sucesso",
	"successfullyImportedObject": "O objeto {object} foi importado com sucesso",
	"anErrorOccurred": "Ocorreu um erro",
	"attachmentDeleted": "O anexo foi excluído com sucesso",
	"librarySuccessfullyLoaded": "A biblioteca foi carregada com sucesso",
	"noLibraryDetected": "Nenhuma biblioteca detectada",
	"errorImportingLibrary": "Erro ao importar a biblioteca",
	"passwordSuccessfullyChanged": "Sua senha foi alterada com sucesso",
	"passwordSuccessfullyReset": "Sua senha foi redefinida com sucesso",
	"passwordSuccessfullySet": "Sua senha foi definida com sucesso",
	"passwordSuccessfullySetWelcome": "Sua senha foi definida com sucesso. Bem-vindo ao CISO Assistant!",
	"waitBeforeRequestingResetLink": "Aguarde {timing} segundos antes de solicitar um novo link de redefinição",
	"resetLinkSent": "A solicitação foi recebida, você deve receber um link de redefinição no seguinte endereço: {email}",
	"riskAcceptanceStateDoesntAllowEdit": "O estado da aceitação de risco: {riskAcceptance} não permite que ele seja editado",
	"associatedRequirements": "Requisitos associados",
	"isPublished": "Está publicado",
	"suggestedReferenceControls": "Controles de referência sugeridos",
	"threatsCovered": "Ameaças cobertas",
	"noFileDetected": "Erro: nenhum arquivo detectado",
	"usedRiskMatrices": "Matrizes de risco utilizadas",
	"usedFrameworks": "Frameworks utilizados",
	"riskAssessmentsStatus": "Status das avaliações de risco",
	"complianceAssessmentsStatus": "Status das auditorias",
	"noDescription": "Sem descrição",
	"noExistingControls": "Sem controles existentes",
	"noJustification": "Sem justificativa",
	"undefinedSOK": "A força do conhecimento que sustenta a avaliação não está definida",
	"lowSOK": "A força do conhecimento que sustenta a avaliação é baixa",
	"mediumSOK": "A força do conhecimento que sustenta a avaliação é média",
	"highSOK": "A força do conhecimento que sustenta a avaliação é alta",
	"libraryImportError": "Ocorreu um erro durante a importação da sua biblioteca.",
	"libraryAlreadyLoadedError": "Esta biblioteca já foi carregada.",
	"invalidLibraryFileError": "Arquivo de biblioteca inválido. Certifique-se de que o formato está correto.",
	"taintedFormMessage": "Você deseja sair desta página? As alterações que você fez podem não ser salvas.",
	"riskScenariosStatus": "Status dos cenários de risco",
	"onlineDocs": "Documentação online",
	"warning": "Aviso",
	"missingMandatoyObjects1": "Alguns objetos obrigatórios para {model} ainda não foram criados ou importados",
	"missingMandatoyObjects2": "Por favor, adicione-os antes de prosseguir",
	"attemptToDeleteOnlyAdminAccountError": "Você não pode excluir a única conta de administrador do seu aplicativo.",
	"attemptToRemoveOnlyAdminUserGroup": "Você não pode remover o único usuário administrador do aplicativo do grupo de usuários administradores.",
	"scoringHelpText": "Marque para habilitar a pontuação",
	"minScore": "Pontuação mínima",
	"maxScore": "Pontuação máxima",
	"setTemporaryPassword1": "Caso o usuário não consiga definir sua própria senha, você pode",
	"setTemporaryPassword": "definir uma senha temporária",
	"setTemporaryPassword2": "Por favor, use uma senha forte e certifique-se de informar ao usuário para alterá-la o mais rápido possível",
	"youCanSetNewPassword": "Você pode definir uma nova senha aqui",
	"userWillBeDisconnected": "O usuário será desconectado e precisará fazer login novamente",
	"scoresDefinition": "Definição de pontuações",
	"selectedImplementationGroups": "Grupos de implementação selecionados",
	"implementationGroupsDefinition": "Definição de grupos de implementação",
	"threatRadarChart": "Radar de ameaças",
	"noThreatsMapped": "Nenhuma ameaça mapeada. Considere anexar ameaças aos seus cenários de risco para ter uma visão geral melhor.",
	"actionPlan": "Plano de ação",
	"noStatus": "Sem status",
	"actionPlanHelpText": "Separados por status e classificados por eta",
	"matchingRequirements": "Requisitos correspondentes",
	"asZIP": "em ZIP",
	"incoming": "aproximação",
	"outdated": "Desatualizado",
	"goBackToAudit": "Volte para a auditoria",
	"exportBackupDescription": "Isso irá serializar e criar um backup do banco de dados, incluindo usuários e RBAC. Evidências e outros arquivos não estão incluídos no backup.",
	"importBackupDescription": "Isso irá desserializar e restaurar o banco de dados a partir de um backup. Isso substituirá todos os dados existentes, incluindo usuários e RBAC, e não poderá ser desfeito.",
<<<<<<< HEAD
	"riskAssessmentInProgress": "A avaliação de risco ainda está em andamento",
	"riskAssessmentNoAuthor": "Nenhum autor atribuído a esta avaliação de risco",
	"riskAssessmentEmpty": "A avaliação de risco está vazia. Nenhum cenário de risco declarado ainda",
	"riskScenarioNoCurrentLevel": "O nível de risco atual não foi avaliado",
	"riskScenarioNoResidualLevel": "O nível de risco residual não foi avaliado. Se não forem aplicadas medidas adicionais, deverá estar ao mesmo nível do risco atual",
	"riskScenarioResidualHigherThanCurrent": "O nível de risco residual é superior ao atual",
	"riskScenarioResidualProbaHigherThanCurrent": "A probabilidade de risco residual é maior que a atual",
	"riskScenarioResidualImpactHigherThanCurrent": "O impacto do risco residual é superior ao atual",
	"riskScenarioResidualLoweredWithoutMeasures": "O nível de risco residual foi reduzido sem qualquer medida específica",
	"riskScenarioAcceptedNoAcceptance": "Risco aceito, mas sem aceitação de risco associada",
	"appliedControlNoETA": "Não tem HEC",
	"appliedControlETAInPast": "ETA está no passado agora. Considere atualizar seu status ou a data",
	"appliedControlNoEffort": "Não possui esforço estimado. Isso irá ajudá-lo na priorização",
	"appliedControlNoLink": "O controle aplicado não possui link externo anexado. Isso irá ajudá-lo no acompanhamento",
	"riskAcceptanceNoExpiryDate": "Aceitação não tem prazo de validade",
	"riskAcceptanceExpired": "A aceitação expirou. Considere atualizar o status ou a data",
	"complianceAssessmentInProgress": "A auditoria ainda está em andamento",
	"complianceAssessmentNoAuthor": "Nenhum autor atribuído a esta auditoria",
	"requirementAssessmentNoAppliedControl": "O status da avaliação de requisitos está em conformidade ou parcialmente em conformidade, sem nenhum controle aplicado",
	"appliedControlNoReferenceControl": "O controle aplicado não tem nenhum controle de referência selecionado",
	"evidenceNoFile": "A evidência não tem nenhum arquivo carregado"
=======
	"requirementAppliedControlHelpText": "As evidências vinculadas às medidas selecionadas serão automaticamente associadas ao requisito.",
	"requirementEvidenceHelpText": "Esta aba permite adicionar evidências extras ao requisito."
>>>>>>> 93e9f68d
}<|MERGE_RESOLUTION|>--- conflicted
+++ resolved
@@ -532,7 +532,6 @@
 	"goBackToAudit": "Volte para a auditoria",
 	"exportBackupDescription": "Isso irá serializar e criar um backup do banco de dados, incluindo usuários e RBAC. Evidências e outros arquivos não estão incluídos no backup.",
 	"importBackupDescription": "Isso irá desserializar e restaurar o banco de dados a partir de um backup. Isso substituirá todos os dados existentes, incluindo usuários e RBAC, e não poderá ser desfeito.",
-<<<<<<< HEAD
 	"riskAssessmentInProgress": "A avaliação de risco ainda está em andamento",
 	"riskAssessmentNoAuthor": "Nenhum autor atribuído a esta avaliação de risco",
 	"riskAssessmentEmpty": "A avaliação de risco está vazia. Nenhum cenário de risco declarado ainda",
@@ -553,9 +552,7 @@
 	"complianceAssessmentNoAuthor": "Nenhum autor atribuído a esta auditoria",
 	"requirementAssessmentNoAppliedControl": "O status da avaliação de requisitos está em conformidade ou parcialmente em conformidade, sem nenhum controle aplicado",
 	"appliedControlNoReferenceControl": "O controle aplicado não tem nenhum controle de referência selecionado",
-	"evidenceNoFile": "A evidência não tem nenhum arquivo carregado"
-=======
+	"evidenceNoFile": "A evidência não tem nenhum arquivo carregado",
 	"requirementAppliedControlHelpText": "As evidências vinculadas às medidas selecionadas serão automaticamente associadas ao requisito.",
 	"requirementEvidenceHelpText": "Esta aba permite adicionar evidências extras ao requisito."
->>>>>>> 93e9f68d
 }