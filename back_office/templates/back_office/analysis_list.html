{% extends 'back_office/base.html' %}

{% block title %}Risk Analyses{% endblock %}

{% load i18n static %}

{% block content %}
<div class="">
    {% with page_title='Risk Analyses' %}
    {% include 'back_office/snippets/breadcrumbs.html' %}
    {% endwith %}
    <div class="flex flex-row justify-end space-x-4">
        {% url 'ra-list' as short_path %}
        {% if request.get_full_path != short_path %}
        <a href="{% url 'ra-list' %}" class="hover:underline px-4 py-2 h-fit cursor-pointer">
            <span>{% trans "Clear Filters" %}</span>
        </a>
        {% endif %}
        <!-- Searchbar and Dropdown Form -->
        <form method="get">
            <div class="flex flex-row space-x-4">
                <div class="flex flex-row space-x-0 rounded-lg h-fit shadow">
                    <div class="h-10 rounded-l-lg bg-white py-2 pl-3 text-gray-500">
                        <i class="fas fa-sort"></i>
                    </div>
                    {{ filter.form.orderby }}
                </div>
                <div class="flex flex-row space-x-0 rounded-lg h-fit shadow">
                        <div class="h-10 rounded-l-lg bg-white py-2 pl-3 text-gray-500">
                            <i class="fas fa-search"></i>
                        </div>
                        {{ filter.form.project__name }}
                    </div>
                    <div class="flex justify-center">
                        <div
                            x-data="{
                                open: false,
                                toggle() {
                                    if (this.open) {
                                        return this.close()
                                    }
                     
                                    this.$refs.button.focus()
                     
                                    this.open = true
                                },
                                close(focusAfter) {
                                    if (! this.open) return
                     
                                    this.open = false
                     
                                    focusAfter && focusAfter.focus()
                                }
                            }"
                            x-on:keydown.escape.prevent.stop="close($refs.button)"
                            x-on:focusin.window="! $refs.panel.contains($event.target) && close()"
                            x-id="['dropdown-button']"
                            class="relative z-10"
                        >
                            <!-- Button -->
                            <button
                                x-ref="button"
                                x-on:click="toggle()"
                                :aria-expanded="open"
                                :aria-controls="$id('dropdown-button')"
                                type="button"
                                class="bg-white hover:bg-blue-600 hover:text-white px-4 py-2 rounded-lg shadow w-fit flex flex-row items-center space-x-1.5"
                                :class="{ 'bg-blue-600 hover:bg-blue-700 text-white': open }"
                            >
                                <i class="fas fa-filter"></i>
                                <span>{% trans "Filters" %}</span>
                            </button>
                     
                            <!-- Panel -->
                            <div
                                x-ref="panel"
                                x-show="open"
                                x-transition.origin.top.left
                                x-on:click.outside="close($refs.button)"
                                :id="$id('dropdown-button')"
                                style="display: none;"
                                class="absolute left-0 mt-2 w-64 bg-white rounded shadow-2xl overflow-hidden"
                            >
                     
                                <div class="flex flex-col space-y-2 w-full overflow-visible px-4 py-2">
                                    <div>
                                        <p class="block mb-1 text-sm font-medium text-gray-900">{% trans "Draft" %}</p>
                                        {{ filter.form.is_draft }}
                                    </div>
                                    <div>
<<<<<<< HEAD
                                        <p class="block mb-1 text-sm font-medium text-gray-900">Auditor</p>
                                        {{ filter.form.auditor }}
=======
                                        <p class="block mb-1 text-sm font-medium text-gray-900">{% trans "Auditor" %}</p>
                                        <select class="rounded-lg w-full" name="auditor" id="id_auditor" multiple>
                                            {% for auditor in filter.auditor_list %}
                                                <option value={{ auditor.pk }}>
                                                    {% if auditor.get_full_name %}
                                                        {{ auditor.get_full_name }}
                                                    {% elif auditor.get_short_name %}
                                                        {{ auditor.get_short_name }}
                                                    {% else %}
                                                        {{ auditor }}
                                                    {% endif %}
                                                </option>
                                            {% endfor %}
                                        </select>
>>>>>>> 7b5a9113
                                    </div>
                                    <div>
                                        <p class="block mb-1 text-sm font-medium text-gray-900">{% trans "Project" %}</p>
                                        {{ filter.form.project }}
                                    </div>
                                    <button type="submit" class="mt-4 bg-blue-600 text-white rounded-lg px-4 py-2">{% trans "Apply" %}</button>
                                </div>
                            </div>
                        </div>
                    </div>        
                </div>
                </form>
            <!-- End Filters Dropdown Form -->
        <div class="grid mb-4"
            x-data="modal()">
            <a x-on:click="open()" type="button" data-toggle="modal" data-target="#createModal"
                   class="add-button">
                   <i class="fas fa-plus"></i>
                   {% trans "New Risk Analysis" %}
            </a>
            {% include "back_office/snippets/analysis_create_modal.html" %}
        </div>
        <script src="{% static 'js/modal.js' %}"></script>
    
    </div>

    <div class="relative overflow-x-auto shadow-md sm:rounded-lg">
        <table class="w-full text-sm text-left text-gray-500">
            <thead class="text-xs text-gray-700 uppercase bg-gray-50">
                <th class="px-6 py-3">{% trans "ID" %}</th>
                <th class="px-6 py-3">{% trans "Auditor" %}</th>
                <th class="px-6 py-3">{% trans "Last Update" %}</th>
                <th class="px-6 py-3">{% trans "Actions" %}</th>
            </thead>
            <tbody>
                {% for analysis in page_obj %}
                    <tr class=" odd:bg-white even:bg-gray-50 ">
                        <th scope="row" class="px-6 py-4 font-medium text-gray-900 whitespace-nowrap">
                            <div class="flex items-center">
                                {% if analysis.is_draft %}
                                <span class="bg-blue-100 p-1 rounded-lg text-xs">{% trans "draft" %}</span>
                                {% else %}
                                <span class="bg-green-200 p-1 rounded-lg text-xs ">{% trans "ready" %}</span>
                                {% endif %}
                                <div class="ml-3">
                                    <a id="analysis{{ analysis.id }}" href="{% url 'ra-update' analysis.id %}"
                                    class="text-gray-900 text-md font-semibold whitespace-no-wrap hover:text-blue-500">
                                        {{ analysis }}
                                    </a>
                                </div>
                            </div>
                        </th>
                        <td class="px-6 py-4">
                            <p class="text-gray-900 whitespace-no-wrap capitalize">
                                {% if analysis.auditor %}
                                    {% if analysis.auditor.get_full_name %}
                                        {{ analysis.auditor.get_full_name }}
                                    {% else %}
                                        {{ analysis.auditor }}
                                    {% endif %}
                                {% else %}--{% endif %}
                            </p>
                        </td>
                        <td class="px-6 py-4">
                            <p class="text-gray-900 whitespace-no-wrap">
                                {{ analysis.updated_at|date }}
                            </p>
                        </td>
                        <td class="px-6 py-4">

                            <div class="">
                                <span><a href="#" class="table-action"><i class="far fa-eye"></i></a></span>
                                <span>
                                    <a href="{% url 'ra-update' analysis.id %}" class="cursor-pointer table-action">
                                        <i class="fas fa-edit"></i>
                                    </a>
                                </span>

                                <span x-data="modal()">
                                    <a x-on:click="open()" type="button" class="cursor-pointer table-action" data-toggle="modal" data-target="#exampleModalTwo">
                                        <i class="fas fa-trash"></i>
                                        
                                    </a>
                                          
                                {% include 'back_office/snippets/ra_delete_modal.html' %}
                                
                                </span>
                                          
                                          <script src="{% static 'js/modal.js' %}"></script>

                            </div>
                        </td>
                    </tr>
                {% empty %}
                    <tr>
                        <td>
                            <div class="text-black p-4">
                                <i class="inline fas fa-exclamation-triangle"></i>
                                <p class="inline test-gray-900">No analysis found. {{ model.verbose_name }}</p>
                            </div>
                        </td>
                    </tr>
                {% endfor %}
            </tbody>
        </table>
        {% include 'back_office/snippets/paginator.html' %}
    </div>
</div>


{% endblock %}<|MERGE_RESOLUTION|>--- conflicted
+++ resolved
@@ -88,25 +88,8 @@
                                         {{ filter.form.is_draft }}
                                     </div>
                                     <div>
-<<<<<<< HEAD
-                                        <p class="block mb-1 text-sm font-medium text-gray-900">Auditor</p>
+                                        <p class="block mb-1 text-sm font-medium text-gray-900">{% trans "Auditor" %}</p>
                                         {{ filter.form.auditor }}
-=======
-                                        <p class="block mb-1 text-sm font-medium text-gray-900">{% trans "Auditor" %}</p>
-                                        <select class="rounded-lg w-full" name="auditor" id="id_auditor" multiple>
-                                            {% for auditor in filter.auditor_list %}
-                                                <option value={{ auditor.pk }}>
-                                                    {% if auditor.get_full_name %}
-                                                        {{ auditor.get_full_name }}
-                                                    {% elif auditor.get_short_name %}
-                                                        {{ auditor.get_short_name }}
-                                                    {% else %}
-                                                        {{ auditor }}
-                                                    {% endif %}
-                                                </option>
-                                            {% endfor %}
-                                        </select>
->>>>>>> 7b5a9113
                                     </div>
                                     <div>
                                         <p class="block mb-1 text-sm font-medium text-gray-900">{% trans "Project" %}</p>
