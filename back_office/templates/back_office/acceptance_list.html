{% extends 'back_office/base.html' %}
{% load i18n static %}

{% block content %}
<div class="" >
    {% with page_title=_('Risk Acceptances') %}
    {% include 'back_office/snippets/breadcrumbs.html' %}
    {% endwith %}
    <!-- Ordering, Searchbar and Dropdown Form -->
    <div class="flex flex-row justify-start space-x-4 h-fit">
        <form method="get">
            <div class="flex flex-row space-x-4">
                <div class="flex flex-row space-x-0 rounded-lg h-fit shadow focus-within:ring-2 focus-within:ring-blue-700">
                        <div class="h-10 rounded-l-lg bg-white py-2 pl-3 text-gray-500">
                            <i class="fas fa-search"></i>
                        </div>
                        {{ filter.form.risk_instance__title }}
                </div>
                <div class="flex justify-center">
                    <div
                        x-data="{
                            open: false,
                            toggle() {
                                if (this.open) {
                                    return this.close()
                                }
                    
                                this.$refs.button.focus()
                    
                                this.open = true
                            },
                            close(focusAfter) {
                                if (! this.open) return
                    
                                this.open = false
                    
                                focusAfter && focusAfter.focus()
                            }
                        }"
                        x-on:keydown.escape.prevent.stop="close($refs.button)"
                        x-on:focusin.window="! $refs.panel.contains($event.target) && close()"
                        x-id="['dropdown-button']"
                        class="relative z-10"
                    >
                        <!-- Button -->
                        <button
                            x-ref="button"
                            x-on:click="toggle()"
                            :aria-expanded="open"
                            :aria-controls="$id('dropdown-button')"
                            type="button"
                            class="bg-white hover:bg-blue-600 hover:text-white px-4 py-2 rounded-lg shadow w-fit flex flex-row items-center space-x-1.5"
                            :class="{ 'bg-blue-600 hover:bg-blue-700 text-white': open }"
                        >
                            <i class="fas fa-filter"></i>
                            <span>{% trans "Filters" %}</span>
                        </button>
                    
                        <!-- Panel -->
                        <div
                            x-ref="panel"
                            x-show="open"
                            x-transition.origin.top.left
                            x-on:click.outside="close($refs.button)"
                            :id="$id('dropdown-button')"
                            style="display: none;"
                            class="absolute left-0 mt-2 w-64 bg-white rounded shadow-2xl overflow-hidden"
                        >
                    
                            <div class="flex flex-col space-y-2 w-full overflow-visible px-4 py-2">
                                <div>
<<<<<<< HEAD
                                    <p class="block mb-1 text-sm font-medium text-gray-900">{% trans "Acceptance Type" %}</p>
=======
                                    <p class="block mb-1 text-sm font-medium text-gray-900">{% trans "Type" %}</p>
>>>>>>> c80f930b
                                    {{ filter.form.type }}
                                </div>
                                <button type="submit" class="mt-4 bg-blue-600 hover:bg-blue-700 text-white rounded-lg px-4 py-2">{% trans "Apply" %}</button>
                            </div>
                        </div>
                    </div>
                </div>
                <div class="flex flex-row space-x-0 rounded-lg h-fit overflow-hidden shadow focus-within:ring-2 focus-within:ring-blue-700">
                    <div class="h-10 rounded-l-lg bg-white py-2 pl-3 text-gray-500">
                        <i class="fas fa-sort"></i>
                    </div>
                    {{ filter.form.orderby }}
                </div>        
            </div>
        </form>
        {% url 'acceptance-list' as short_path %}
        {% if request.get_full_path != short_path %}
        <div class="flex items-center h-10 w-full">
            <a href="{% url 'acceptance-list' %}" class="inline-block align-middle hover:underline px-4 cursor-pointer leading-tight whitespace-nowrap">
                <span>{% trans "Clear Filters" %}</span>
            </a>
        </div>
        {% endif %}
        <!-- End Filters Dropdown Form -->
        <div class="grid mb-4 w-full"
            x-data="modal()">
            <a x-on:click="open()" type="button" data-toggle="modal" data-target="#createModal"
            class="add-button">
            <i class="fas fa-plus"></i>
            {% trans "New Risk Acceptance" %}
        </a>
        {% include "back_office/snippets/risk_acceptance_create_modal.html" %}
        </div>
    </div>
    <script src="{% static 'js/modal.js' %}"></script>
    <div class="relative overflow-x-auto shadow-md sm:rounded-lg">
        <table class="w-full text-sm text-left text-gray-500">
            <thead class="text-xs text-gray-700 uppercase bg-gray-50">
                <th class="px-6 py-3">{% trans "Risk Acceptance" %}</th>
                <!--<th class="px-6 py-3">{% trans "Type" %}</th>-->
                <th class="px-6 py-3">{% trans "Validator" %}</th>
                <th class="px-6 py-3">{% trans "Expiry Date" %}</th>
                <th class="px-6 py-3">{% trans "Actions" %}</th>
            </thead>
            <tbody>
                {% for acceptance in acceptances %}
                    <tr class="odd:bg-white even:bg-gray-50">
                        <th scope="row" class="px-6 py-4 font-medium text-gray-900 whitespace-nowrap">
                            <div class="flex items-center">
                                <span class=" p-1 rounded-lg text-xs
                                {% if acceptance.type == "temporary" %}
                                bg-red-300
                                {% else %}
                                bg-green-200
                                {% endif %}">{{ acceptance.get_type_display|lower}}
                                </span>
                                <div class="ml-3">
                                    <a id="acceptance{{ acceptance.id }}" href="{% url 'acceptance-update' acceptance.id %}"
                                    class="text-gray-900 text-md font-semibold whitespace-no-wrap hover:text-blue-500">
                                        {{ acceptance.risk_instance }}
                                    </a>
                                </div>
                            </div>
                        </th>
                        <!--<td class="px-6 py-4">
                            <p class="text-gray-900 whitespace-no-wrap capitalize">
                                {{ acceptance.type }}
                            </p>
                        </td> -->
                        <td class="px-6 py-4">
                            <p class="text-gray-900 whitespace-no-wrap">
                                {{ acceptance.validator }}
                            </p>
                        </td>
                        <td class="px-6 py-4">
                            <p class="text-gray-900 whitespace-no-wrap">
                                {{ acceptance.expiry_date|date }}
                            </p>                         
                        </td>
                        <td class="px-6 py-4 whitespace-nowrap">
                            <div class="">
                                {% comment %} <span><a href="#" class="table-action"><i class="far fa-eye"></i></a></span> {% endcomment %}
                                <span>
                                    <a href="{% url 'acceptance-update' acceptance.id %}" class="cursor-pointer table-action">
                                        <i class="fas fa-edit"></i>
                                    </a>
                                </span>

                                <span x-data="modal()">
                                    <a x-on:click="open()" type="button" class="cursor-pointer table-action" data-toggle="modal" data-target="#exampleModalTwo">
                                        <i class="fas fa-trash"></i>
                                        
                                    </a>
                                        
                                {% include 'back_office/snippets/risk_acceptance_delete_modal.html' %}
                                
                                </span>
                                        
                                        <script src="{% static 'js/modal.js' %}"></script>

                            </div>
                        </td>
                    </tr>
                    {% empty %}
                    <tr class="text-black p-4 text-center">
                        <td colspan="8" class="py-2">
                            <i class="inline fas fa-exclamation-triangle"></i>
                            <p class="inline test-gray-900">{% trans "No risk acceptance found." %}</p>
                        </td>
                    </tr>
                {% endfor %}
            </tbody>
        </table>
        {% include 'back_office/snippets/paginator.html' %}
    </div>
</div>

{% endblock %}<|MERGE_RESOLUTION|>--- conflicted
+++ resolved
@@ -69,11 +69,7 @@
                     
                             <div class="flex flex-col space-y-2 w-full overflow-visible px-4 py-2">
                                 <div>
-<<<<<<< HEAD
-                                    <p class="block mb-1 text-sm font-medium text-gray-900">{% trans "Acceptance Type" %}</p>
-=======
                                     <p class="block mb-1 text-sm font-medium text-gray-900">{% trans "Type" %}</p>
->>>>>>> c80f930b
                                     {{ filter.form.type }}
                                 </div>
                                 <button type="submit" class="mt-4 bg-blue-600 hover:bg-blue-700 text-white rounded-lg px-4 py-2">{% trans "Apply" %}</button>
