--- conflicted
+++ resolved
@@ -3,22 +3,6 @@
 <!DOCTYPE html>
 <html lang="en">
 
-<<<<<<< HEAD
-	<body class="bg-gray-100">
-		
-		<div x-data="{ sidebarOpen: true }" class="flex h-screen">
-			<aside class="flex-shrink-0 w-64 flex flex-col border-r transition-all duration-300 fixed h-screen overflow-y-auto left-0" :class="{ '-ml-64': !sidebarOpen }">
-				<nav class="flex-1 flex flex-col bg-white overflow-y-auto">
-					<div class="flex items-center justify-center h-14">
-						<div>Back Office</div>
-					</div>
-					<div class="overflow-y-auto overflow-x-hidden flex-grow">
-						<ul class="flex flex-col py-4 space-y-1">
-						<li class="px-5">
-							<div class="flex flex-row items-center h-8">
-							<div class="text-sm font-light tracking-wide text-gray-500">Menu</div>
-							</div>
-=======
 <head>
 	<title>{% block title %}MIRA Back-Office{% endblock title %}</title>
 	<meta charset="UTF-8">
@@ -32,9 +16,9 @@
 <body class="bg-gray-100">
 
 	<div x-data="{ sidebarOpen: true }" class="flex h-screen">
-		<aside class="flex-shrink-0 w-64 flex flex-col border-r transition-all duration-300"
+		<aside class="flex-shrink-0 w-64 flex flex-col border-r transition-all duration-300 fixed h-screen overflow-y-auto left-0"
 			:class="{ '-ml-64': !sidebarOpen }">
-			<nav class="flex-1 flex flex-col bg-white">
+			<nav class="flex-1 flex flex-col bg-white overflow-y-auto">
 				<div class="flex items-center justify-center">
 					<svg height="75%" width="75%" id="a" xmlns="http://www.w3.org/2000/svg" viewBox="0 0 512 512"><defs><style>.b,.c{fill:#694998;}.c{opacity:.15;}</style></defs><g><path class="b" d="M342.11,142.79l-11.34-59.33c-62.57,12.14-116.99,22.39-163.27,30.76-46.28,8.36-71.52,12.86-75.73,13.47l-5.2,60.77c2.73,1.12,21.87,8.86,57.43,23.23,35.56,14.37,68.89,27.94,99.99,40.7v1.49c-39.15,15.98-73.97,29.99-104.45,42-30.48,12.02-48.13,18.89-52.97,20.63l6.32,59.66c7.19,1.49,34.17,6.91,80.94,16.26,46.77,9.36,99.15,20.54,157.13,33.54l10.96-57.52c-36.57-6.42-72.15-13.14-106.73-20.18-34.58-7.03-54.85-11.17-60.81-12.4l.04-.94c6.2-2.6,23.21-9.85,51.03-21.75,27.82-11.9,56.98-23.61,87.47-35.14v-46.28c-30.53-11.66-59.35-23.21-86.47-34.63-27.12-11.42-44.52-18.8-52.21-22.15l.29-1,167.58-31.2Z"/><rect class="b" x="365.9" y="162.81" width="58.91" height="43.86"/><path class="b" d="M423.88,236.22h-57.05c.25,19.58,.4,37.17,.46,52.78,.06,15.61,.09,30.54,.09,44.79,0,16.85-.09,34.94-.28,54.27-.19,19.33-.28,31.97-.28,37.91h57.05c0-5.58-.12-15.7-.37-30.39-.25-14.68-.37-36.15-.37-64.4,0-17.72,.09-33.55,.28-47.48,.19-13.94,.34-29.76,.46-47.48Z"/></g><polygon class="c" points="480.91 253.74 68.58 15.68 68.58 491.8 480.91 253.74"/></svg>
 				</div>
@@ -51,7 +35,6 @@
 								</span>
 								<span class="ml-2 text-sm tracking-wide truncate">Dashboard</span>
 							</a>
->>>>>>> c91dd88b
 						</li>
 						<li>
 							<a href="#"
@@ -170,116 +153,94 @@
 						{% endif %}
 						{% if perms.general.view_solution %}
 						<li>
-<<<<<<< HEAD
 							<a href="{% url 'security-function-list' %}" class="relative flex flex-row items-center h-11 focus:outline-none hover:bg-gray-50 text-gray-600 hover:text-gray-800 border-l-4 border-transparent hover:border-indigo-500 pr-6">
 							<span class="inline-flex justify-center items-center ml-4">
 								<i class="fas fa-cogs"></i>
 							</span>
 							<span class="ml-2 text-sm tracking-wide truncate">Security Functions</span>
-=======
+							</a>
+						</li>
+						{% endif %}
+
+
+
+
+						<li class="px-5">
+							<div class="flex flex-row items-center h-8">
+								<div class="text-sm font-light tracking-wide text-gray-500">Settings</div>
+							</div>
+						</li>
+
+						{% if perms.auth.view_group %}
+						<li>
+							<a href="{% url 'group-list' %}"
+								class="relative flex flex-row items-center h-11 focus:outline-none hover:bg-gray-50 text-gray-600 hover:text-gray-800 border-l-4 border-transparent hover:border-indigo-500 pr-6">
+								<span class="inline-flex justify-center items-center ml-4">
+									<i class="fas fa-user-tag"></i>
+								</span>
+								<span class="ml-2 text-sm tracking-wide truncate">Groups</span>
+							</a>
+						</li>
+						{% endif %}
+						{% if perms.auth.view_user %}
+						<li>
+							<a href="{% url 'user-list' %}"
+								class="relative flex flex-row items-center h-11 focus:outline-none hover:bg-gray-50 text-gray-600 hover:text-gray-800 border-l-4 border-transparent hover:border-indigo-500 pr-6">
+								<span class="inline-flex justify-center items-center ml-4">
+									<i class="fas fa-users"></i>
+								</span>
+								<span class="ml-2 text-sm tracking-wide truncate">Users</span>
+							</a>
+						</li>
+						{% endif %}
+						<li>
+							<a href="{% url 'matrix' %}" target="blank"
+								class="relative flex flex-row items-center h-11 focus:outline-none hover:bg-gray-50 text-gray-600 hover:text-gray-800 border-l-4 border-transparent hover:border-indigo-500 pr-6">
+								<span class="inline-flex justify-center items-center ml-4">
+									<i class="fas fa-border-all"></i>
+								</span>
+								<span class="ml-2 text-sm tracking-wide truncate">Rating Matrix</span>
+							</a>
+						</li>
+						<li class="px-5">
+							<div class="flex flex-row items-center h-8">
+								<div class="text-sm font-light tracking-wide text-gray-500">Extra</div>
+							</div>
+						</li>
+						<li>
+							<a href="{% url 'xrays' %}" target="blank"
+								class="relative flex flex-row items-center h-11 focus:outline-none hover:bg-gray-50 text-gray-600 hover:text-gray-800 border-l-4 border-transparent hover:border-indigo-500 pr-6">
+								<span class="inline-flex justify-center items-center ml-4">
+									<i class="fas fa-bolt"></i>
+								</span>
+								<span class="ml-2 text-sm tracking-wide truncate">X-Rays (all)</span>
+							</a>
+						</li>
+						
+						<li>
+							<a href="{% url 'scoring' %}" target="blank"
+								class="relative flex flex-row items-center h-11 focus:outline-none hover:bg-gray-50 text-gray-600 hover:text-gray-800 border-l-4 border-transparent hover:border-indigo-500 pr-6">
+								<span class="inline-flex justify-center items-center ml-4">
+									<i class="fas fa-star-half-alt"></i>
+								</span>
+								<span class="ml-2 text-sm tracking-wide truncate">Scoring Assistant</span>
+							</a>
+						</li>
+						<li>
 							<a href="#"
 								class="relative flex flex-row items-center h-11 focus:outline-none hover:bg-gray-50 text-gray-600 hover:text-gray-800 border-l-4 border-transparent hover:border-indigo-500 pr-6">
 								<span class="inline-flex justify-center items-center ml-4">
-									<i class="fas fa-cogs"></i>
-								</span>
-								<span class="ml-2 text-sm tracking-wide truncate">Security Functions</span>
->>>>>>> c91dd88b
-							</a>
-						</li>
-						{% endif %}
-
-
-
-
-						<li class="px-5">
-							<div class="flex flex-row items-center h-8">
-								<div class="text-sm font-light tracking-wide text-gray-500">Settings</div>
-							</div>
-						</li>
-
-						{% if perms.auth.view_group %}
-						<li>
-							<a href="{% url 'group-list' %}"
-								class="relative flex flex-row items-center h-11 focus:outline-none hover:bg-gray-50 text-gray-600 hover:text-gray-800 border-l-4 border-transparent hover:border-indigo-500 pr-6">
-								<span class="inline-flex justify-center items-center ml-4">
-									<i class="fas fa-user-tag"></i>
-								</span>
-								<span class="ml-2 text-sm tracking-wide truncate">Groups</span>
-							</a>
-						</li>
-						{% endif %}
-						{% if perms.auth.view_user %}
-						<li>
-							<a href="{% url 'user-list' %}"
-								class="relative flex flex-row items-center h-11 focus:outline-none hover:bg-gray-50 text-gray-600 hover:text-gray-800 border-l-4 border-transparent hover:border-indigo-500 pr-6">
-								<span class="inline-flex justify-center items-center ml-4">
-									<i class="fas fa-users"></i>
-								</span>
-								<span class="ml-2 text-sm tracking-wide truncate">Users</span>
-							</a>
-						</li>
-						{% endif %}
-						<li>
-							<a href="{% url 'matrix' %}" target="blank"
-								class="relative flex flex-row items-center h-11 focus:outline-none hover:bg-gray-50 text-gray-600 hover:text-gray-800 border-l-4 border-transparent hover:border-indigo-500 pr-6">
-								<span class="inline-flex justify-center items-center ml-4">
-									<i class="fas fa-border-all"></i>
-								</span>
-								<span class="ml-2 text-sm tracking-wide truncate">Rating Matrix</span>
-							</a>
-						</li>
-						<li class="px-5">
-							<div class="flex flex-row items-center h-8">
-								<div class="text-sm font-light tracking-wide text-gray-500">Extra</div>
-							</div>
-						</li>
-						<li>
-							<a href="{% url 'xrays' %}" target="blank"
-								class="relative flex flex-row items-center h-11 focus:outline-none hover:bg-gray-50 text-gray-600 hover:text-gray-800 border-l-4 border-transparent hover:border-indigo-500 pr-6">
-								<span class="inline-flex justify-center items-center ml-4">
-									<i class="fas fa-bolt"></i>
-								</span>
-								<span class="ml-2 text-sm tracking-wide truncate">X-Rays (all)</span>
-							</a>
-						</li>
-						
-						<li>
-							<a href="{% url 'scoring' %}" target="blank"
-								class="relative flex flex-row items-center h-11 focus:outline-none hover:bg-gray-50 text-gray-600 hover:text-gray-800 border-l-4 border-transparent hover:border-indigo-500 pr-6">
-								<span class="inline-flex justify-center items-center ml-4">
-									<i class="fas fa-star-half-alt"></i>
-								</span>
-								<span class="ml-2 text-sm tracking-wide truncate">Scoring Assistant</span>
-							</a>
-						</li>
-						<li>
-							<a href="#"
-								class="relative flex flex-row items-center h-11 focus:outline-none hover:bg-gray-50 text-gray-600 hover:text-gray-800 border-l-4 border-transparent hover:border-indigo-500 pr-6">
-								<span class="inline-flex justify-center items-center ml-4">
 									<i class="fas fa-question-circle"></i>
 								</span>
 								<span class="ml-2 text-sm tracking-wide truncate">User Guide</span>
 							</a>
 						</li>
-
-<<<<<<< HEAD
+						</ul>
+					</div>
+				</nav>
+			</aside>
 			<div class="flex-1 ml-64">
 			  <main class="px-8 transition-all duration-300" :class="{ '-ml-64': sidebarOpen == false }">
-=======
-					</ul>
-				</div>
-			</nav>
-		</aside>
-
-		<!-- SIDEBAR TOGGLE -->
-		<button class="relative w-8 h-8 border-r-2 content-center self-center bg-white rounded-r-xl"
-			@click="sidebarOpen = !sidebarOpen">
-			<i :class="sidebarOpen ? 'fas fa-chevron-left' : 'fas fa-chevron-right'"></i>
-		</button>
-
-		<div class="flex-1">
-			<main class="px-8 -ml-8">
->>>>>>> c91dd88b
 				{% block content %}
 				{% endblock %}
 			</main>
