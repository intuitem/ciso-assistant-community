--- conflicted
+++ resolved
@@ -329,13 +329,8 @@
             ('name', 'name'),
         ),
         field_labels={
-<<<<<<< HEAD
-            'title': _('title'.capitalize()),
-            '-title': _('Title (descending)'),
-=======
-            'name': _('name'.capitalize()),
-            '-name': _('Name (descending)'),
->>>>>>> 1b93a97d
+            'name': _('name'.capitalize()),
+            '-name': _('Name (descending)'),
         }
     )
 
@@ -432,11 +427,7 @@
         field_labels={
             'username': _('username'.capitalize()),
             '-username': _('Username (descending)'),
-<<<<<<< HEAD
-            'first_name': _('first name'.capitalize()),
-=======
             'first_name': _('First name'),
->>>>>>> 1b93a97d
             '-first_name': _('First name (descending)'),
             'last_name': _('Last name'),
             '-last_name': _('Last name (descending)'),
