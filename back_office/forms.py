from typing import Any, Dict
from django.forms import CheckboxInput, DateInput, DateTimeInput, EmailInput, HiddenInput, ModelForm, NullBooleanSelect, NumberInput, PasswordInput, Select, SelectMultiple, TextInput, Textarea, TimeInput, URLInput
from .models import *
from django.utils.translation import gettext_lazy as _
from django.contrib.auth import get_user_model


User = get_user_model()

class DefaultDateInput(DateInput):
    input_type = 'date'

class StyledModelForm(ModelForm):
    def __init__(self, *args, **kwargs):
        super(__class__, self).__init__(*args, **kwargs)
        text_inputs = (TextInput, NumberInput, EmailInput, URLInput, PasswordInput, HiddenInput, DefaultDateInput, DateInput, DateTimeInput, TimeInput)
        select_inputs = (Select, SelectMultiple, NullBooleanSelect)
        for fname, f in self.fields.items():
            input_type = f.widget.__class__
            if self.Meta.model:
                model_name = str(self.Meta.model).split('.')[-1].strip("'>").lower()
            if input_type in text_inputs:
                f.widget.attrs['id'] = f'id_{model_name}_{fname}' if model_name else f'id_{fname}'
                f.widget.attrs['class'] = 'bg-gray-50 border border-gray-300 text-gray-900 text-sm rounded-lg focus:ring-blue-500 focus:border-blue-500 block w-full p-2.5'
            if input_type in select_inputs:
                f.widget.attrs['id'] = f'id_{model_name}_{fname}'
                f.widget.attrs['class'] = 'bg-gray-50 border border-gray-300 text-gray-900 text-sm rounded-lg focus:ring-blue-500 focus:border-blue-500 block w-full p-2.5 disabled:opacity-50'
            if input_type == Textarea:
                f.widget.attrs['class'] = 'block p-2.5 w-full text-sm text-gray-900 bg-gray-50 rounded-lg border border-gray-300 focus:ring-blue-500 focus:border-blue-500'
            if input_type == CheckboxInput:
                f.widget.attrs['id'] = f'id_{model_name}_{fname}'
                f.widget.attrs['class'] = 'w-4 h-4 text-blue-600 bg-gray-100 border-gray-300 rounded focus:ring-blue-500'
            if input_type == DefaultDateInput:
                f.widget.attrs['id'] = f'id_{model_name}_{fname}'
                f.widget.attrs['class'] = 'bg-gray-50 border border-gray-300 text-gray-900 text-sm rounded-lg focus:ring-blue-500 focus:border-blue-500 block w-full p-2.5'
                

class ProjectForm(StyledModelForm):
    def __init__(self, *args, **kwargs):
        super(ProjectForm, self).__init__(*args, **kwargs)
        self.fields['folder'].queryset = Folder.objects.filter(content_type=Folder.ContentType.DOMAIN)

    class Meta:
        model = Project
        fields = '__all__'
        labels = {'folder': _('Domain')}

class ProjectFormInherited(StyledModelForm):
    def __init__(self, *args, **kwargs):
        super(ProjectFormInherited, self).__init__(*args, **kwargs)
        self.fields['folder'].queryset = Folder.objects.filter(content_type=Folder.ContentType.DOMAIN)
        self.fields['folder'].widget.attrs['select_disabled'] = True

    class Meta:
        model = Project
        fields = '__all__'
        labels = {'folder': _('Domain')}

class ProjectUpdateForm(StyledModelForm):

    class Meta:
        model = Project
        fields = '__all__'


class ThreatCreateForm(StyledModelForm):
    def __init__(self, *args, **kwargs):
        super(ThreatCreateForm, self).__init__(*args, **kwargs)
        self.fields['folder'].queryset = Folder.objects.filter(content_type=Folder.ContentType.ROOT)
        self.fields['folder'].initial = Folder.objects.get(content_type=Folder.ContentType.ROOT)
        self.fields['folder'].widget.attrs['select_disabled'] = True
        

    class Meta:
        model = Threat
        fields = '__all__'
        exclude = ['is_published']


class ThreatUpdateForm(StyledModelForm):
    def __init__(self, *args, **kwargs):
        super(ThreatUpdateForm, self).__init__(*args, **kwargs)
        self.fields['folder'].queryset = Folder.objects.filter(content_type=Folder.ContentType.ROOT)
        self.fields['folder'].disabled = True
    class Meta:
        model = Threat
        fields = '__all__'
<<<<<<< HEAD
        exclude = ['current_level', 'residual_level', 'assets']
=======
        exclude = ['is_published']
>>>>>>> 1b93a97d


class AssetForm(StyledModelForm):
    def __init__(self, *args, **kwargs):
        super(AssetForm, self).__init__(*args, **kwargs)
        self.fields['folder'].queryset = Folder.objects.filter(content_type=Folder.ContentType.ROOT)
        self.fields['folder'].initial = Folder.objects.get(content_type=Folder.ContentType.ROOT)
        self.fields['folder'].widget.attrs['select_disabled'] = True

    def clean(self) -> Optional[Dict[str, Any]]:
        super().clean()
        content_type = self.cleaned_data.get('content_type')
        parent_asset = self.cleaned_data.get('parent_asset')
        if content_type == 'SP' and parent_asset is None:
            self.add_error('parent_asset', 'A support asset must have a parent asset.')
        if content_type == 'PR' and parent_asset is not None:
            self.add_error('parent_asset', 'A primary asset cannot have a parent asset.')
        return self.cleaned_data

    class Meta:
        model = Asset
        fields = '__all__'
        exclude = ['is_published']


class SecurityFunctionCreateForm(StyledModelForm):
    def __init__(self, *args, **kwargs):
        super(SecurityFunctionCreateForm, self).__init__(*args, **kwargs)
        self.fields['folder'].queryset = Folder.objects.filter(content_type=Folder.ContentType.ROOT)
        self.fields['folder'].initial = Folder.objects.get(content_type=Folder.ContentType.ROOT)
        self.fields['folder'].widget.attrs['select_disabled'] = True

    class Meta:
        model = SecurityFunction
        fields = '__all__'
        exclude = ['is_published']


class SecurityFunctionUpdateForm(StyledModelForm):
    class Meta:
        model = SecurityFunction
        fields = '__all__'
        exclude = ['is_published']<|MERGE_RESOLUTION|>--- conflicted
+++ resolved
@@ -85,11 +85,7 @@
     class Meta:
         model = Threat
         fields = '__all__'
-<<<<<<< HEAD
-        exclude = ['current_level', 'residual_level', 'assets']
-=======
         exclude = ['is_published']
->>>>>>> 1b93a97d
 
 
 class AssetForm(StyledModelForm):
