from django.contrib.auth.mixins import PermissionRequiredMixin, UserPassesTestMixin
from django.contrib.auth.models import Permission
from django.shortcuts import get_object_or_404, redirect, render
from django.urls import reverse, reverse_lazy
from django.views.generic import ListView, UpdateView, CreateView, DeleteView
from django.views.generic.edit import FormView
from django.http import HttpResponse, HttpResponseRedirect
from django.template import context, loader
from django.utils.translation import gettext_lazy as _
from django.core.paginator import Paginator


from datetime import date

from django.contrib.auth.models import User
from .models import UserGroup, RoleAssignment, Role
from django.contrib.auth.views import PasswordChangeView
from core.models import Analysis, RiskScenario, SecurityMeasure, RiskAcceptance
from general.models import Asset, Threat, Project, Folder, SecurityFunction

from .forms import *

from .filters import *

from core.helpers import get_counters, risks_count_per_level, security_measure_per_status, measures_to_review, acceptances_to_review

def index(request):
    template = loader.get_template('back_office/index.html')

    context = {
        "counters": get_counters(),
        "risks_level": risks_count_per_level(),
        "security_measure_status": security_measure_per_status(),
        "measures_to_review": measures_to_review(),
        "acceptances_to_review": acceptances_to_review(),
        "today": date.today()
    }
    return HttpResponse(template.render(context, request))

class QuickStartView(UserPassesTestMixin, ListView):
    template_name = 'back_office/quick_start.html'
    context_object_name = 'quick-start'

    def get_context_data(self, **kwargs):
        context = super().get_context_data(**kwargs)
        context['projects_domain_create_form'] = FolderUpdateForm
        context['project_create_form'] = ProjectForm
        context['analysis_create_form'] = RiskAnalysisCreateForm
        context['threat_create_form'] = ThreatCreateForm
        context['security_function_create_form'] = SecurityFunctionCreateForm
        context['asset_create_form']= AssetForm
        return context

    def get_queryset(self):
        return True
    
    def test_func(self):
        """
        The view is always accessible, only its content is filtered by the queryset
        """
        return True

class ProjectListView(UserPassesTestMixin, ListView):
    template_name = 'back_office/project_list.html'
    context_object_name = 'projects'

    ordering = 'id'
    paginate_by = 10
    model = Project

    def get_queryset(self):
        (object_ids_view, object_ids_change, object_ids_delete) = RoleAssignment.get_accessible_objects(Folder.objects.get(content_type=Folder.ContentType.ROOT), self.request.user, Project)
        qs = self.model.objects.filter(id__in=object_ids_view)
        filtered_list = ProjectFilter(self.request.GET, queryset=qs)
        return filtered_list.qs

    def get_context_data(self, **kwargs):
        context = super().get_context_data(**kwargs)
        queryset = self.get_queryset()
        filter = ProjectFilter(self.request.GET, queryset)
        context['filter'] = filter
        context['project_create_form'] = ProjectForm
        return context

    def test_func(self):
        """
        The view is always accessible, only its content is filtered by the queryset
        """
        return True

class AssetListView(UserPassesTestMixin, ListView):
    template_name = 'back_office/asset_list.html'
    context_object_name = 'assets'

    ordering = 'id'
    paginate_by = 10
    model = Asset

    def get_queryset(self):
        (object_ids_view, object_ids_change, object_ids_delete) = RoleAssignment.get_accessible_objects(Folder.objects.get(content_type=Folder.ContentType.ROOT), self.request.user, Asset)
        qs = self.model.objects.filter(id__in=object_ids_view)
        filtered_list = AssetFilter(self.request.GET, queryset=qs)
        return filtered_list.qs

    def get_context_data(self, **kwargs):
        context = super().get_context_data(**kwargs)
        queryset = self.get_queryset()
        filter = AssetFilter(self.request.GET, queryset)
        context['filter'] = filter
        context['asset_create_form'] = AssetForm
        return context
    
    def test_func(self):
        """
        The view is always accessible, only its content is filtered by the queryset
        """
        return True

class FolderListView(UserPassesTestMixin, ListView):
    template_name = 'back_office/project_domain_list.html'
    context_object_name = 'domains'

    ordering = 'id'
    paginate_by = 10
    model = Folder

    def get_queryset(self):
        folders_list = RoleAssignment.get_accessible_folders(Folder.objects.get(name="Global"), self.request.user, "DO")
        qs = self.model.objects.filter(id__in=folders_list)
        filtered_list = ProjectsDomainFilter(self.request.GET, queryset=qs)
        return filtered_list.qs

    def get_context_data(self, **kwargs):
        context = super().get_context_data(**kwargs)
        queryset = self.get_queryset()
        filter = ProjectsDomainFilter(self.request.GET, queryset)
        context['filter'] = filter
        context['projects_domain_create_form'] = FolderUpdateForm
        return context

    def test_func(self):
        """
        The view is always accessible, only its content is filtered by the queryset
        """
        return True

class RiskAnalysisListView(UserPassesTestMixin, ListView):
    template_name = 'back_office/analysis_list.html'
    context_object_name = 'analyses'

    ordering = 'id'
    paginate_by = 10
    model = Analysis

    def get_queryset(self):
        (object_ids_view, object_ids_change, object_ids_delete) = RoleAssignment.get_accessible_objects(Folder.objects.get(content_type=Folder.ContentType.ROOT), self.request.user, Analysis)
        qs = self.model.objects.filter(id__in=object_ids_view)
        filtered_list = AnalysisFilter(self.request.GET, queryset=qs)
        return filtered_list.qs
        # if not self.request.user.is_superuser:
        #     agg_data = Analysis.objects.filter(auditor=self.request.user).order_by('is_draft', 'id')
        # else:
        #     agg_data = Analysis.objects.all().order_by('is_draft', 'id')
        # return agg_data

    def get_context_data(self, **kwargs):
        context = super().get_context_data(**kwargs)
        queryset = self.get_queryset()
        filter = AnalysisFilter(self.request.GET, queryset)
        context['filter'] = filter
        context['model'] = 'analysis' # self.model._meta.verbose_name # TODO: Find a way to get unlocalized model verbose_name, as localization may break stuff e.g. urls
        context['analysis_create_form'] = RiskAnalysisCreateForm
        return context

    def test_func(self):
        """
        The view is always accessible, only its content is filtered by the queryset
        """
        return True

class RiskScenarioListView(UserPassesTestMixin, ListView):
    permission_required = 'core.view_riskscenario'
    template_name = 'back_office/ri_list.html'
    context_object_name = 'scenarios'

    ordering = 'id'
    paginate_by = 10
    model = RiskScenario

    def get_queryset(self):
        (object_ids_view, object_ids_change, object_ids_delete) = RoleAssignment.get_accessible_objects(Folder.objects.get(content_type=Folder.ContentType.ROOT), self.request.user, RiskScenario)
        qs = self.model.objects.filter(id__in=object_ids_view)
        filtered_list = RiskScenarioFilter(self.request.GET, queryset=qs)
        return filtered_list.qs

    def get_context_data(self, **kwargs):
        context = super().get_context_data(**kwargs)
        queryset = self.get_queryset()
        filter = RiskScenarioFilter(self.request.GET, queryset)
        context['filter'] = filter
        context['model'] = 'risk-scenario'
        context['risk_scenario_create_form'] = RiskScenarioCreateForm
        return context
    
    def test_func(self):
        """
        The view is always accessible, only its content is filtered by the queryset
        """
        return True

class SecurityMeasureListView(UserPassesTestMixin, ListView):
    template_name = 'back_office/mtg_list.html'
    context_object_name = 'measures'

    ordering = 'id'
    paginate_by = 10
    model = SecurityMeasure

    def get_context_data(self, **kwargs):
        context = super().get_context_data(**kwargs)
        queryset = self.get_queryset()
        filter = MeasureFilter(self.request.GET, queryset)
        context['filter'] = filter
        context['measure_create_form'] = MeasureCreateForm
        return context

    def get_queryset(self):
        (object_ids_view, object_ids_change, object_ids_delete) = RoleAssignment.get_accessible_objects(Folder.objects.get(content_type=Folder.ContentType.ROOT), self.request.user, SecurityMeasure)
        qs = self.model.objects.filter(id__in=object_ids_view)
        filtered_list = MeasureFilter(self.request.GET, queryset=qs)
        return filtered_list.qs
        # if not self.request.user.is_superuser:
        #     agg_data = SecurityMeasure.objects.filter(risk_scenario__analysis__auditor=self.request.user).order_by('id')
        # else:
        #     agg_data = SecurityMeasure.objects.all().order_by('id')
        # return agg_data

    def test_func(self):
        """
        The view is always accessible, only its content is filtered by the queryset
        """
        return True

class SecurityFunctionListView(UserPassesTestMixin, ListView):
    template_name = 'back_office/security_function_list.html'
    context_object_name = 'functions'

    ordering = 'id'
    paginate_by = 10
    model = SecurityFunction

    def get_queryset(self):
        (object_ids_view, object_ids_change, object_ids_delete) = RoleAssignment.get_accessible_objects(Folder.objects.get(content_type=Folder.ContentType.ROOT), self.request.user, SecurityFunction)
        qs = self.model.objects.filter(id__in=object_ids_view)
        filtered_list = SecurityFunctionFilter(self.request.GET, queryset=qs)
        return filtered_list.qs

    def get_context_data(self, **kwargs):
        context = super().get_context_data(**kwargs)
        queryset = self.get_queryset()
        filter = SecurityFunctionFilter(self.request.GET, queryset)
        context['filter'] = filter
        context['security_function_create_form'] = SecurityFunctionCreateForm
        return context

    def test_func(self):
        """
        The view is always accessible, only its content is filtered by the queryset
        """
        return True


class ThreatListView(UserPassesTestMixin, ListView):
    template_name = 'back_office/threat_list.html'
    context_object_name = 'threats'

    ordering = 'id'
    paginate_by = 10
    model = Threat

    def get_queryset(self):
        (object_ids_view, object_ids_change, object_ids_delete) = RoleAssignment.get_accessible_objects(Folder.objects.get(content_type=Folder.ContentType.ROOT), self.request.user, Threat)
        qs = self.model.objects.filter(id__in=object_ids_view)
        filtered_list = ThreatFilter(self.request.GET, queryset=qs)
        return filtered_list.qs

    def get_context_data(self, **kwargs):
        context = super().get_context_data(**kwargs)
        queryset = self.get_queryset()
        filter = ThreatFilter(self.request.GET, queryset)
        context['filter'] = filter
        context['threat_create_form'] = ThreatCreateForm
        return context

    def test_func(self):
        """
        The view is always accessible, only its content is filtered by the queryset
        """
        return True

class RiskAcceptanceListView(UserPassesTestMixin, ListView):
    template_name = 'back_office/acceptance_list.html'
    context_object_name = 'acceptances'

    ordering = 'id'
    paginate_by = 10
    model = RiskAcceptance

    def get_context_data(self, **kwargs):
        context = super().get_context_data(**kwargs)
        queryset = self.get_queryset()
        filter = RiskAcceptanceFilter(self.request.GET, queryset)
        context['filter'] = filter
        context['risk_acceptance_create_form'] = RiskAcceptanceCreateUpdateForm
        context['risk_acceptance_update_form'] = RiskAcceptanceCreateUpdateForm
        return context

    def get_queryset(self):
        (object_ids_view, object_ids_change, object_ids_delete) = RoleAssignment.get_accessible_objects(Folder.objects.get(content_type=Folder.ContentType.ROOT), self.request.user, RiskAcceptance)
        qs = self.model.objects.filter(id__in=object_ids_view)
        filtered_list = RiskAcceptanceFilter(self.request.GET, queryset=qs)
        return filtered_list.qs

    def test_func(self):
        """
        The view is always accessible, only its content is filtered by the queryset
        """
        return True

class UserListView(UserPassesTestMixin, ListView):
    template_name = 'back_office/user_list.html'
    context_object_name = 'users'

    ordering = 'id'
    paginate_by = 10
    model = User

    def get_queryset(self):
        qs = self.model.objects.all().order_by('-is_active', '-is_superuser', 'username', 'id')
        filtered_list = UserFilter(self.request.GET, queryset=qs)
        return filtered_list.qs

    def get_context_data(self, **kwargs):
        context = super().get_context_data(**kwargs)
        queryset = self.get_queryset()
        filter = UserFilter(self.request.GET, queryset)
        context['filter'] = filter
        return context

    def test_func(self):
        return RoleAssignment.is_access_allowed(user = self.request.user, perm = Permission.objects.get(codename="view_user"))

class UserCreateView(UserPassesTestMixin, CreateView):
    template_name = 'back_office/user_create.html'
    context_object_name = 'user'
    form_class = UserCreateForm

    def get_success_url(self) -> str:
        return reverse_lazy('user-list')

    def test_func(self):
        return RoleAssignment.is_access_allowed(user = self.request.user, perm = Permission.objects.get(codename="add_user"))

class UserUpdateView(UserPassesTestMixin, UpdateView):
    template_name = 'back_office/user_update.html'
    context_object_name = 'user'
    form_class = UserUpdateForm

    model = User

    def get_context_data(self, **kwargs):
        context = super().get_context_data(**kwargs)
        context["crumbs"] = {'user-list': _('Users')}
        return context

    def get_form_kwargs(self):
        kwargs = super().get_form_kwargs()
        kwargs["user"] = get_object_or_404(User, pk=self.kwargs['pk'])
        print('DEBUG: User =', get_object_or_404(User, pk=self.kwargs['pk']))
        return kwargs

    def get_success_url(self) -> str:
        return self.request.POST.get('next', '/')
    
    def test_func(self):
        return RoleAssignment.is_access_allowed(user = self.request.user, perm = Permission.objects.get(codename="change_user"))

class GroupListView(UserPassesTestMixin, ListView):
    template_name = 'back_office/group_list.html'
    context_object_name = 'groups'

    ordering = 'id'
    paginate_by = 10
    model = UserGroup

    def get_queryset(self):
        admin = False
        for user_group in UserGroup.get_user_groups(self.request.user):
            print("hello", user_group)
            for ra in user_group.roleassignment_set.all():
                if Folder.objects.get(content_type="GL") in ra.folders.all() and Permission.objects.get(codename="view_usergroup") in ra.role.permissions.all():
                    admin=True
        if admin:
            qs = self.model.objects.all()
        else:
            qs = self.model.objects.filter(name__in=UserGroup.get_manager_user_groups(self.request.user))
        filtered_list = GroupFilter(self.request.GET, queryset=qs)
        return filtered_list.qs

    def get_context_data(self, **kwargs):
        context = super().get_context_data(**kwargs)
        queryset = self.get_queryset()
        filter = GroupFilter(self.request.GET, queryset)
        context['filter'] = filter
        return context
    
    def test_func(self):
        return RoleAssignment.is_access_allowed(user = self.request.user, perm = Permission.objects.get(codename='view_usergroup'))

class RoleAssignmentListView(PermissionRequiredMixin, ListView):
    permission_required = 'back_office.view_roleassignment'
    template_name = 'back_office/role_list.html'
    context_object_name = 'assignments'

    ordering = 'id'
    paginate_by = 10
    model = RoleAssignment

    def get_queryset(self):
        qs = self.model.objects.all().order_by('id')
        filtered_list = GroupFilter(self.request.GET, queryset=qs)
        return filtered_list.qs

    def get_context_data(self, **kwargs):
        context = super().get_context_data(**kwargs)
        queryset = self.get_queryset()
        filter = GroupFilter(self.request.GET, queryset)
        context['filter'] = filter
        context['roles'] = Role.objects.all().order_by('id')
        return context

class RoleAssignmentCreateView(PermissionRequiredMixin, CreateView):
    permission_required = 'back_office.add_roleassignment'
    template_name = 'back_office/role_assignment_create.html'
    context_object_name = 'assignment'
    form_class = RoleAssignmentForm

    def get_success_url(self) -> str:
        return reverse_lazy('role-list')

    def get_context_data(self, **kwargs):
        context = super().get_context_data(**kwargs)
        context["crumbs"] = {'role-list': _('Role assignment')}
        return context

class RoleAssignmentUpdateView(PermissionRequiredMixin, UpdateView):
    permission_required = 'back_office.change_roleassignment'
    template_name = 'back_office/role_assignment_update.html'
    context_object_name = 'assignment'
    model = RoleAssignment
    form_class = RoleAssignmentForm

    def get_success_url(self) -> str:
        return reverse_lazy('role-list')

    def get_context_data(self, **kwargs):
        context = super().get_context_data(**kwargs)
        context["crumbs"] = {'role-list': _('Role assignment')}
        return context

class RoleAssignmentDeleteView(PermissionRequiredMixin, DeleteView):
    permission_required = 'back_office.delete_roleassignment'
    model = RoleAssignment
    success_url = reverse_lazy('role-list')
    template_name = 'back_office/snippets/role_assignment_delete_modal.html'

    def get_success_url(self) -> str:
        return reverse_lazy('role-list')
    


class GroupCreateView(UserPassesTestMixin, CreateView):
    template_name = 'back_office/group_create.html'
    context_object_name = 'group'
    form_class = GroupCreateForm

    def get_success_url(self) -> str:
        return reverse_lazy('group-list')

    def test_func(self):
        return RoleAssignment.is_access_allowed(user = self.request.user, perm = Permission.objects.get(codename="add_group"))

class GroupUpdateView(UserPassesTestMixin, UpdateView):
    template_name = 'back_office/group_update.html'
    context_object_name = 'group'
    form_class = GroupUpdateForm

    model = UserGroup

    def get_context_data(self, **kwargs):
        context = super().get_context_data(**kwargs)
        context['users'] = User.objects.exclude(groups=self.get_object())
        context["associated_users"] = User.objects.filter(groups=self.get_object())
        context["crumbs"] = {'group-list': _('Groups')}
        return context

    def get_success_url(self) -> str:
        return reverse_lazy('group-list')

<<<<<<< HEAD
class RoleUpdateView(PermissionRequiredMixin, UpdateView):
=======
    def test_func(self):
        return RoleAssignment.is_access_allowed(user = self.request.user, perm = Permission.objects.get(codename='change_usergroup'), folder=self.get_object().folder)

class RoleAssignmentUpdateView(PermissionRequiredMixin, UpdateView):
>>>>>>> 576790b4
    permission_required = 'auth.change_role'
    template_name = 'back_office/role_update.html'
    context_object_name = 'role'
    form_class = RoleAssignmentUpdateForm

    model = Role

    def get_context_data(self, **kwargs):
        context = super().get_context_data(**kwargs)
        context["crumbs"] = {'group-list': _('Groups')}
        return context

    def get_success_url(self) -> str:
        return reverse_lazy('role-list')

class RiskAnalysisCreateView(UserPassesTestMixin, CreateView):
    model = Analysis
    template_name = 'back_office/ra_create.html'
    context_object_name = 'analysis'
    form_class = RiskAnalysisCreateForm

    def get_success_url(self) -> str:
        return self.request.POST.get('next', '/')

    def test_func(self):
        return RoleAssignment.is_access_allowed(user = self.request.user, perm = Permission.objects.get(codename="add_analysis"))

class MeasureCreateViewModal(UserPassesTestMixin, CreateView):
    permission_required = 'core.add_security_measure'
    model = SecurityMeasure
    template_name = 'back_office/snippets/measure_create_modal.html'
    context_object_name = 'measure'
    form_class = MeasureCreateForm

    def get_success_url(self) -> str:
        return self.request.POST.get('next', '/')

    def test_func(self):
        return RoleAssignment.is_access_allowed(user = self.request.user, perm = Permission.objects.get(codename="add_security_measure"))

class RiskAcceptanceCreateViewModal(UserPassesTestMixin, CreateView):
    model = RiskAcceptance
    template_name = 'back_office/snippets/risk_acceptance_create_modal.html'
    context_object_name = 'acceptance'
    form_class = RiskAcceptanceCreateUpdateForm

    def get_success_url(self) -> str:
        return self.request.POST.get('next', '/')
    
    def test_func(self):
        return RoleAssignment.is_access_allowed(user = self.request.user, perm = Permission.objects.get(codename="add_riskacceptance"))

class RiskAcceptanceUpdateView(UserPassesTestMixin, UpdateView):
    permission_required = 'core.change_riskacceptance'
    model = RiskAcceptance
    template_name = 'back_office/risk_acceptance_update.html'
    context_object_name = 'acceptance'
    form_class = RiskAcceptanceCreateUpdateForm

    def get_context_data(self, **kwargs):
        context = super().get_context_data(**kwargs)
        context["crumbs"] = {'acceptance-list': _('Risk acceptances')}
        return context

    def get_success_url(self) -> str:
        if (self.request.POST.get('next', '/') == ""):
            return reverse_lazy('acceptance-list')
        else:
          return self.request.POST.get('next', '/')

    def test_func(self):
        return RoleAssignment.is_access_allowed(user = self.request.user, perm = Permission.objects.get(codename="change_riskacceptance"), folder = self.get_object().risk_scenario.analysis.project.folder)

class ThreatCreateViewModal(UserPassesTestMixin, CreateView):
    model = Threat
    template_name = 'back_office/snippets/threat_create_modal.html'
    context_object_name = 'threat'
    form_class = ThreatCreateForm

    def get_success_url(self) -> str:
        return self.request.POST.get('next', '/')
    
    def test_func(self):
        return RoleAssignment.is_access_allowed(user = self.request.user, perm = Permission.objects.get(codename="add_threat"))

class SecurityFunctionCreateViewModal(UserPassesTestMixin, CreateView):
    model = SecurityFunction
    template_name = 'back_office/snippets/security_function_create_modal.html'
    context_object_name = 'function'
    form_class = SecurityFunctionCreateForm

    def get_success_url(self) -> str:
        return self.request.POST.get('next', '/')

    def test_func(self):
        return RoleAssignment.is_access_allowed(user = self.request.user, perm = Permission.objects.get(codename="add_security_function"))

class RiskAnalysisCreateViewModal(UserPassesTestMixin, CreateView):
    model = Analysis
    template_name = 'back_office/snippets/analysis_create_modal.html'
    context_object_name = 'analysis'
    form_class = RiskAnalysisCreateForm

    def get_success_url(self) -> str:
        return self.request.POST.get('next', '/')

    def test_func(self):
        return RoleAssignment.is_access_allowed(user = self.request.user, perm = Permission.objects.get(codename="add_analysis"))

class RiskScenarioCreateViewModal(UserPassesTestMixin, CreateView):
    model = RiskScenario
    template_name = 'back_office/snippets/risk_scenario_create_modal.html'
    context_object_name = 'scenario'
    form_class = RiskScenarioCreateForm


    def get_success_url(self) -> str:
        return self.request.POST.get('next', '/')

    def test_func(self):
        return RoleAssignment.is_access_allowed(user = self.request.user, perm = Permission.objects.get(codename="add_analysis"))

class FolderCreateView(UserPassesTestMixin, CreateView):
    model = Folder
    template_name = 'back_office/pd_update.html'
    context_object_name = 'domain'
    form_class = FolderUpdateForm

    def get_success_url(self) -> str:
        return reverse_lazy('pd-list')

    def test_func(self):
        return RoleAssignment.is_access_allowed(user = self.request.user, perm = Permission.objects.get(codename="add_folder"))

class FolderCreateViewModal(UserPassesTestMixin, CreateView):
    model = Folder
    template_name = 'back_office/snippets/projects_domain_create_modal.html'
    context_object_name = 'domain'
    form_class = FolderUpdateForm

    def get_success_url(self) -> str:
        folder = Folder.objects.latest("id")
        auditors = UserGroup.objects.create(name= folder.name + " - Auditors", folder = folder)
        analysts = UserGroup.objects.create(name= folder.name + " - Analysts", folder = folder)
        managers = UserGroup.objects.create(name= folder.name + " - Domain Managers", folder = folder)
        ra1 = RoleAssignment.objects.create(user_group = auditors, role = Role.objects.get(name="Auditor"))
        ra1.folders.add(folder)
        ra2 = RoleAssignment.objects.create(user_group = analysts, role = Role.objects.get(name="Analyst"))
        ra2.folders.add(folder)
        ra3 = RoleAssignment.objects.create(user_group = managers, role = Role.objects.get(name="Domain Manager"))
        ra3.folders.add(folder)
        return self.request.POST.get('next', '/')

    def test_func(self):
        return RoleAssignment.is_access_allowed(user = self.request.user, perm = Permission.objects.get(codename="add_folder"))

class RiskScenarioCreateView(UserPassesTestMixin, CreateView):
    model = RiskScenario
    template_name = 'back_office/ri_create.html'
    context_object_name = 'scenario'
    form_class = RiskScenarioCreateForm

    def get_context_data(self, **kwargs):
        context = super().get_context_data(**kwargs)
        context['analysis'] = get_object_or_404(Analysis, id=self.kwargs['parent_analysis'])

        return context

    def form_valid(self, form: RiskScenarioCreateForm) -> HttpResponse:
        if form.is_valid():
            form.scenario.analysis = get_object_or_404(Analysis, id=self.kwargs['parent_analysis'])
            return super().form_valid(form)

    def get_success_url(self) -> str:
        return reverse('ra-update', kwargs={'pk': get_object_or_404(Analysis, id=self.kwargs['parent_analysis']).id})

    def test_func(self):
        return RoleAssignment.is_access_allowed(user = self.request.user, perm = Permission.objects.get(codename="add_riskscenario"))

class RiskScenarioCreateViewModal(UserPassesTestMixin, CreateView):
    model = RiskScenario
    template_name = 'back_office/ri_create_modal.html'
    context_object_name = 'scenario'
    form_class = RiskScenarioCreateForm

    def test_func(self):
        return RoleAssignment.is_access_allowed(user = self.request.user, perm = Permission.objects.get(codename="add_riskscenario"))

class RiskAnalysisUpdateView(UserPassesTestMixin, UpdateView):
    permission_required = 'core.change_analysis'
    model = Analysis
    template_name = 'back_office/ra_update.html'
    context_object_name = 'analysis'
    form_class = RiskAnalysisUpdateForm

    def get_context_data(self, **kwargs):
        context = super().get_context_data(**kwargs)
        context['risk_scenario_create_form'] = RiskScenarioCreateForm(initial={'analysis': get_object_or_404(Analysis, id=self.kwargs['pk'])})
        context['scenarios'] = RiskScenario.objects.filter(analysis=self.get_object()).order_by('id')
        context['suggested_measures'] = SecurityMeasure.objects.all().order_by('id')
        context['crumbs'] = {'ra-list': _('Analyses')}
        return context

    def get_success_url(self) -> str:
        if (self.request.POST.get('next', '/') == ""):
            return reverse_lazy('ra-list')
        else:
          return self.request.POST.get('next', '/')

    def test_func(self):
        return RoleAssignment.is_access_allowed(user = self.request.user, perm = Permission.objects.get(codename="change_analysis"), folder = self.get_object().project.folder)

class RiskAnalysisDeleteView(UserPassesTestMixin, DeleteView):
    model = Analysis
    success_url = reverse_lazy('ra-list')
    template_name = 'back_office/snippets/ra_delete_modal.html'

    def get_success_url(self) -> str:
        return reverse_lazy('ra-list')

    def test_func(self):
        return RoleAssignment.is_access_allowed(user = self.request.user, perm = Permission.objects.get(codename="delete_analysis"))

class RiskScenarioDeleteView(UserPassesTestMixin, DeleteView):
    model = RiskScenario
    success_url = reverse_lazy('ri-list')
    template_name = 'back_office/snippets/risk_scenario_delete_modal.html'

    def get_success_url(self) -> str:
        return reverse_lazy('ri-list')
    
    def test_func(self):
        return RoleAssignment.is_access_allowed(user = self.request.user, perm = Permission.objects.get(codename="delete_riskscenario"))

class RiskAcceptanceDeleteView(UserPassesTestMixin, DeleteView):
    model = RiskAcceptance
    success_url = reverse_lazy('acceptance-list')
    template_name = 'back_office/snippets/risk_acceptance_delete_modal.html'

    success_url = reverse_lazy('acceptance-list')

    def test_func(self):
        return RoleAssignment.is_access_allowed(user = self.request.user, perm = Permission.objects.get(codename="delete_riskacceptance"))

class MeasureDeleteView(UserPassesTestMixin, DeleteView):
    model = SecurityMeasure
    success_url = reverse_lazy('mtg-list')
    template_name = 'back_office/snippets/measure_delete_modal.html'

    def get_success_url(self) -> str:
        return reverse_lazy('mtg-list')
    
    def test_func(self):
        return RoleAssignment.is_access_allowed(user = self.request.user, perm = Permission.objects.get(codename="delete_security_measure"))

class SecurityFunctionDeleteView(UserPassesTestMixin, DeleteView):
    model = SecurityFunction
    success_url = reverse_lazy('security-function-list')
    template_name = 'back_office/snippets/security_function_delete_modal.html'

    def get_success_url(self) -> str:
        return reverse_lazy('security-function-list')
    
    def test_func(self):
        return RoleAssignment.is_access_allowed(user = self.request.user, perm = Permission.objects.get(codename="delete_security_function"))

class ThreatDeleteView(UserPassesTestMixin, DeleteView):
    model = Threat
    success_url = reverse_lazy('threat-list')
    template_name = 'back_office/snippets/threat_delete_modal.html'

    def test_func(self):
        return RoleAssignment.is_access_allowed(user = self.request.user, perm = Permission.objects.get(codename="delete_threat"))

class ProjectDeleteView(UserPassesTestMixin, DeleteView):
    model = Project
    success_url = reverse_lazy('project-list')
    template_name = 'back_office/snippets/project_delete_modal.html'

    def get_success_url(self) -> str:
        return reverse_lazy('project-list')

    def test_func(self):
        return RoleAssignment.is_access_allowed(user = self.request.user, perm = Permission.objects.get(codename="delete_project"))

class AssetDeleteView(UserPassesTestMixin, DeleteView):
    model = Asset
    success_url = reverse_lazy('asset-list')
    template_name = 'back_office/snippets/asset_delete_modal.html'

    def get_success_url(self) -> str:
        return reverse_lazy('asset-list')

    def test_func(self):
        return RoleAssignment.is_access_allowed(user = self.request.user, perm = Permission.objects.get(codename="delete_asset"))

class FolderDeleteView(UserPassesTestMixin, DeleteView):
    model = Folder
    success_url = reverse_lazy('pd-list')
    template_name = 'back_office/snippets/projects_domain_delete_modal.html'

    def get_success_url(self) -> str:
        return reverse_lazy('pd-list')
    
    def test_func(self):
        return RoleAssignment.is_access_allowed(user = self.request.user, perm = Permission.objects.get(codename="delete_folder"))
   
class RiskScenarioUpdateView(UserPassesTestMixin, UpdateView):
    model = RiskScenario
    template_name = 'back_office/ri_update.html'
    context_object_name = 'scenario'
    form_class = RiskScenarioUpdateForm

    def get_context_data(self, **kwargs):
        context = super().get_context_data(**kwargs)
        context['security_measures'] = SecurityMeasure.objects.filter(risk_scenario=self.get_object())
        context['crumbs'] = {'ri-list': _('Risk scenarios')}
        context['measure_create_form'] = MeasureCreateForm(initial={'risk_scenario': get_object_or_404(RiskScenario, id=self.kwargs['pk'])})
        return context

    def get_success_url(self) -> str:
        if (self.request.POST.get('next', '/') == ""):
            return reverse_lazy('ri-list')
        else:
          return self.request.POST.get('next', '/')

    def test_func(self):
        return RoleAssignment.is_access_allowed(user = self.request.user, perm = Permission.objects.get(codename="change_riskscenario"), folder = self.get_object().analysis.project.folder)

class SecurityMeasureUpdateView(UserPassesTestMixin, UpdateView):
    model = SecurityMeasure
    template_name = 'back_office/mtg_update.html'
    context_object_name = 'security_measure'
    form_class = SecurityMeasureUpdateForm
    
    def get_context_data(self, **kwargs):
        context = super().get_context_data(**kwargs)
        context['crumbs'] = {'mtg-list': _('Security measures')}
        return context

    def get_success_url(self) -> str:
        if (self.request.POST.get('next', '/') == ""):
            return reverse_lazy('mtg-list')
        else:
          return self.request.POST.get('next', '/')
    
    def test_func(self):
        return RoleAssignment.is_access_allowed(user = self.request.user, perm = Permission.objects.get(codename="change_security_measure"), folder = self.get_object().risk_scenario.analysis.project.folder)

class SecurityFunctionUpdateView(UserPassesTestMixin, UpdateView):
    model = SecurityFunction
    template_name = 'back_office/security_function_update.html'
    context_object_name = 'function'
    form_class = SecurityFunctionUpdateForm

    def get_context_data(self, **kwargs):
        context = super().get_context_data(**kwargs)
        context['crumbs'] = {'security-function-list': _('Security functions')}
        return context

    def get_success_url(self) -> str:
        if (self.request.POST.get('next', '/') == ""):
            return reverse_lazy('security-function-list')
        else:
          return self.request.POST.get('next', '/')
    
    def test_func(self):
        return RoleAssignment.is_access_allowed(user = self.request.user, perm = Permission.objects.get(codename="change_security_function"))

class ThreatUpdateView(UserPassesTestMixin, UpdateView):
    model = Threat
    template_name = 'back_office/threat_update.html'
    context_object_name = 'threat'
    form_class = ThreatUpdateForm

    def get_context_data(self, **kwargs):
        context = super().get_context_data(**kwargs)
        context['crumbs'] = {'threat-list': _('Threats')}
        return context

    def get_success_url(self) -> str:
        if (self.request.POST.get('next', '/') == ""):
            return reverse_lazy('threat-list')
        else:
          return self.request.POST.get('next', '/')

    def test_func(self):
        return RoleAssignment.is_access_allowed(user = self.request.user, perm = Permission.objects.get(codename="change_threat"))

class FolderUpdateView(UserPassesTestMixin, UpdateView):
    model = Folder
    template_name = 'back_office/pd_update.html'
    context_object_name = 'domain'
    form_class = FolderUpdateForm

    def get_context_data(self, **kwargs):
        context = super().get_context_data(**kwargs)
        context['projects'] = Project.objects.filter(folder=self.get_object())
        context['crumbs'] = {'pd-list': _('Projects domains')}
        context['project_create_form'] = ProjectForm(initial={'domain': get_object_or_404(Folder, id=self.kwargs['pk'])})
        return context

    def get_success_url(self) -> str:
        if (self.request.POST.get('next', '/') == ""):
            return reverse_lazy('pd-list')
        else:
          return self.request.POST.get('next', '/')

    def test_func(self):
        return RoleAssignment.is_access_allowed(user = self.request.user, perm = Permission.objects.get(codename="change_folder"), folder = self.get_object())

class GroupDeleteView(UserPassesTestMixin, DeleteView):
    model = UserGroup
    success_url = reverse_lazy('group-list')
    template_name = 'back_office/snippets/group_delete_modal.html'

    def get_success_url(self) -> str:
        return reverse_lazy('group-list')
    
    def test_func(self):
        return RoleAssignment.is_access_allowed(user = self.request.user, perm = Permission.objects.get(codename="delete_group"))

class UserDeleteView(UserPassesTestMixin, DeleteView):
    model = User
    success_url = reverse_lazy('user-list')
    template_name = 'back_office/snippets/user_delete_modal.html'

    def get_success_url(self) -> str:
        return reverse_lazy('user-list')
    
    def test_func(self):
        return RoleAssignment.is_access_allowed(user = self.request.user, perm = Permission.objects.get(codename="delete_user"))

class ProjectUpdateView(UserPassesTestMixin, UpdateView):
    model = Project
    template_name = 'back_office/project_update.html'
    context_object_name = 'project'
    form_class = ProjectForm

    def get_context_data(self, **kwargs):
        context = super().get_context_data(**kwargs)
        context['analyses'] = Analysis.objects.filter(project=self.get_object()).order_by('is_draft', 'id')
        context['analysis_create_form'] = RiskAnalysisCreateForm(initial={'project': get_object_or_404(Project, id=self.kwargs['pk']), 'auditor': self.request.user})
        context['crumbs'] = {'project-list': _('Projects')}
        return context
    
    # def get_queryset(self):
    #     if not self.request.user.is_superuser:
    #         agg_data = Analysis.objects.filter(auditor=self.request.user).order_by('is_draft', 'id')
    #     else:
    #         agg_data = Analysis.objects.all().order_by('is_draft', 'id')
    #     return agg_data

    def get_success_url(self) -> str:
        if (self.request.POST.get('next', '/') == ""):
            return reverse_lazy('project-list')
        else:
          return self.request.POST.get('next', '/')

    def test_func(self):
        return RoleAssignment.is_access_allowed(user = self.request.user, perm = Permission.objects.get(codename='change_project'), folder = self.get_object().folder)

class AssetUpdateView(UserPassesTestMixin, UpdateView):
    model = Asset
    template_name = 'back_office/asset_update.html'
    context_object_name = 'asset'
    form_class = AssetForm

    def get_context_data(self, **kwargs):
        context = super().get_context_data(**kwargs)
        context['crumbs'] = {'asset-list': _('Assets')}
        return context

    def get_success_url(self) -> str:
        return reverse_lazy('asset-list')
    
    def test_func(self):
        return RoleAssignment.is_access_allowed(user = self.request.user, perm = Permission.objects.get(codename="change_asset"))

class ProjectCreateView(UserPassesTestMixin, CreateView):
    model = Project
    template_name = 'back_office/project_create.html'
    context_object_name = 'project'
    form_class = ProjectForm

    def get_success_url(self) -> str:
        return reverse_lazy('project-list')

    def test_func(self):
        return RoleAssignment.is_access_allowed(user = self.request.user, perm = Permission.objects.get(codename='add_project'))

class ProjectCreateViewModal(UserPassesTestMixin, CreateView):
    model = Project
    template_name = 'back_office/snippets/project_create_modal.html'
    context_object_name = 'project'
    form_class = ProjectForm

    # def get(self, request):
    #     next_url = request.GET.get('next')
    #     return render(request, template_name=self.template_name, context={'form': self.form_class, 'next': next_url})
    #     return redirect(next_url)

    # def post(self, request):
    #     form = ProjectForm(request.POST)
    #     next_url = request.POST.get('next') if 'next' in request.POST else 'project-list'
    #     return redirect(next_url)

    def get_success_url(self):
        return self.request.POST.get('next', '/')

    def test_func(self):
        return RoleAssignment.is_access_allowed(user = self.request.user, perm = Permission.objects.get(codename='add_project'))

class AssetCreateViewModal(UserPassesTestMixin, CreateView):
    model = Asset
    template_name = 'back_office/snippets/asset_create_modal.html'
    context_object_name = 'asset'
    form_class = AssetForm

    def get_success_url(self):
        return self.request.POST.get('next', '/')

    def test_func(self):
        return RoleAssignment.is_access_allowed(user = self.request.user, perm = Permission.objects.get(codename="add_asset"))

class AdminPasswordChangeView(PasswordChangeView):
    template_name = 'back_office/password_change.html'
    form_class = AdminPasswordChangeForm
    model = User

    def get_success_url(self) -> str:
        return self.request.POST.get('next', '/')

    def get_context_data(self, **kwargs):
        context = super().get_context_data(**kwargs)
        context['this_user'] = get_object_or_404(User, pk=self.kwargs['pk'])
        context["crumbs"] = {'user-list': _('Users')}
        return context

    def get_form_kwargs(self):
        kwargs = super().get_form_kwargs()
        kwargs["user"] = get_object_or_404(User, pk=self.kwargs['pk'])
        # print('DEBUG: User =', get_object_or_404(User, pk=self.kwargs['pk']))
        return kwargs<|MERGE_RESOLUTION|>--- conflicted
+++ resolved
@@ -507,14 +507,8 @@
     def get_success_url(self) -> str:
         return reverse_lazy('group-list')
 
-<<<<<<< HEAD
-class RoleUpdateView(PermissionRequiredMixin, UpdateView):
-=======
-    def test_func(self):
-        return RoleAssignment.is_access_allowed(user = self.request.user, perm = Permission.objects.get(codename='change_usergroup'), folder=self.get_object().folder)
 
 class RoleAssignmentUpdateView(PermissionRequiredMixin, UpdateView):
->>>>>>> 576790b4
     permission_required = 'auth.change_role'
     template_name = 'back_office/role_update.html'
     context_object_name = 'role'
