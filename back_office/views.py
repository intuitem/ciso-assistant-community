--- conflicted
+++ resolved
@@ -598,26 +598,7 @@
     #     return redirect(next_url)
 
     def get_success_url(self):
-<<<<<<< HEAD
-        return self.request.POST.get('next', '/')
-
-class ParentRiskListView(PermissionRequiredMixin, ListView):
-    permission_required = 'core.view_parentrisk'
-    template_name = 'back_office/threat_list.html'
-    context_object_name = 'threats'
-
-    ordering = 'id'
-    paginate_by = 10
-    model = ParentRisk
-
-
-    def get_context_data(self, **kwargs):
-        context = super().get_context_data(**kwargs)
-        context['threat_create_form'] = ThreatCreateForm
-        return context
-=======
         next_url = self.request.GET.get('next')
         print(next_url)
         print(self.request.path)
-        return redirect(next_url) if next_url is not None else reverse_lazy('project-list')
->>>>>>> ab303b4f
+        return redirect(next_url) if next_url is not None else reverse_lazy('project-list')