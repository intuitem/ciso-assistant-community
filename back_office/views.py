from django.contrib.auth.mixins import PermissionRequiredMixin, UserPassesTestMixin
from django.contrib.auth.models import Permission
from django.shortcuts import get_object_or_404, redirect, render
from django.urls import reverse, reverse_lazy
from django.views.generic import ListView, UpdateView, CreateView, DeleteView
from django.views.generic.edit import FormView
from django.http import HttpResponse, HttpResponseRedirect
from django.template import context, loader
from django.utils.translation import gettext_lazy as _
from django.core.paginator import Paginator


from datetime import date

from django.contrib.auth.models import User
from .models import UserGroup, RoleAssignment, Role
from django.contrib.auth.views import PasswordChangeView
from core.models import Analysis, RiskScenario, SecurityMeasure, RiskAcceptance
from general.models import Asset, Threat, Project, Folder, SecurityFunction

from .forms import *

from .filters import *

from core.helpers import get_counters, risks_count_per_level, security_measure_per_status, measures_to_review, acceptances_to_review


def index(request):
    template = loader.get_template('back_office/index.html')

    context = {
        "counters": get_counters(),
        "risks_level": risks_count_per_level(),
        "security_measure_status": security_measure_per_status(),
        "measures_to_review": measures_to_review(),
        "acceptances_to_review": acceptances_to_review(),
        "today": date.today()
    }
    return HttpResponse(template.render(context, request))


class QuickStartView(UserPassesTestMixin, ListView):
    template_name = 'back_office/quick_start.html'
    context_object_name = 'quick-start'

    def get_context_data(self, **kwargs):
        context = super().get_context_data(**kwargs)
        context['projects_domain_create_form'] = FolderUpdateForm
        context['project_create_form'] = ProjectForm
        context['analysis_create_form'] = RiskAnalysisCreateForm
        context['threat_create_form'] = ThreatCreateForm
        context['security_function_create_form'] = SecurityFunctionCreateForm
        context['asset_create_form'] = AssetForm
        return context

    def get_queryset(self):
        return True

    def test_func(self):
        """
        The view is always accessible, only its content is filtered by the queryset
        """
        return True


class ProjectListView(UserPassesTestMixin, ListView):
    template_name = 'back_office/project_list.html'
    context_object_name = 'projects'

    ordering = 'id'
    paginate_by = 10
    model = Project

    def get_queryset(self):
        (object_ids_view, object_ids_change, object_ids_delete) = RoleAssignment.get_accessible_objects(
            Folder.objects.get(content_type=Folder.ContentType.ROOT), self.request.user, Project)
        qs = self.model.objects.filter(id__in=object_ids_view)
        filtered_list = ProjectFilter(self.request.GET, queryset=qs)
        return filtered_list.qs

    def get_context_data(self, **kwargs):
        context = super().get_context_data(**kwargs)
        queryset = self.get_queryset()
        filter = ProjectFilter(self.request.GET, queryset)
        context['filter'] = filter
        context['project_create_form'] = ProjectForm
        return context

    def test_func(self):
        """
        The view is always accessible, only its content is filtered by the queryset
        """
        return True


class AssetListView(UserPassesTestMixin, ListView):
    template_name = 'back_office/asset_list.html'
    context_object_name = 'assets'

    ordering = 'id'
    paginate_by = 10
    model = Asset

    def get_queryset(self):
        (object_ids_view, object_ids_change, object_ids_delete) = RoleAssignment.get_accessible_objects(
            Folder.objects.get(content_type=Folder.ContentType.ROOT), self.request.user, Asset)
        qs = self.model.objects.filter(id__in=object_ids_view)
        filtered_list = AssetFilter(self.request.GET, queryset=qs)
        return filtered_list.qs

    def get_context_data(self, **kwargs):
        context = super().get_context_data(**kwargs)
        queryset = self.get_queryset()
        filter = AssetFilter(self.request.GET, queryset)
        context['filter'] = filter
        context['asset_create_form'] = AssetForm
        return context

    def test_func(self):
        """
        The view is always accessible, only its content is filtered by the queryset
        """
        return True


class FolderListView(UserPassesTestMixin, ListView):
    template_name = 'back_office/project_domain_list.html'
    context_object_name = 'domains'

    ordering = 'id'
    paginate_by = 10
    model = Folder

    def get_queryset(self):
        folders_list = RoleAssignment.get_accessible_folders(
            Folder.objects.get(name="Global"), self.request.user, "DO")
        qs = self.model.objects.filter(id__in=folders_list)
        filtered_list = ProjectsDomainFilter(self.request.GET, queryset=qs)
        return filtered_list.qs

    def get_context_data(self, **kwargs):
        context = super().get_context_data(**kwargs)
        queryset = self.get_queryset()
        filter = ProjectsDomainFilter(self.request.GET, queryset)
        context['filter'] = filter
        context['projects_domain_create_form'] = FolderUpdateForm
        return context

    def test_func(self):
        """
        The view is always accessible, only its content is filtered by the queryset
        """
        return True


class RiskAnalysisListView(UserPassesTestMixin, ListView):
    template_name = 'back_office/analysis_list.html'
    context_object_name = 'analyses'

    ordering = 'id'
    paginate_by = 10
    model = Analysis

    def get_queryset(self):
        (object_ids_view, object_ids_change, object_ids_delete) = RoleAssignment.get_accessible_objects(
            Folder.objects.get(content_type=Folder.ContentType.ROOT), self.request.user, Analysis)
        qs = self.model.objects.filter(id__in=object_ids_view).order_by(self.ordering)
        filtered_list = AnalysisFilter(self.request.GET, queryset=qs)
        return filtered_list.qs
        # if not self.request.user.is_superuser:
        #     agg_data = Analysis.objects.filter(auditor=self.request.user).order_by('is_draft', 'id')
        # else:
        #     agg_data = Analysis.objects.all().order_by('is_draft', 'id')
        # return agg_data

    def get_context_data(self, **kwargs):
        context = super().get_context_data(**kwargs)
        queryset = self.get_queryset()
        filter = AnalysisFilter(self.request.GET, queryset)
        context['filter'] = filter
        # self.model._meta.verbose_name # TODO: Find a way to get unlocalized model verbose_name, as localization may break stuff e.g. urls
        context['model'] = 'analysis'
        context['analysis_create_form'] = RiskAnalysisCreateForm
        return context

    def test_func(self):
        """
        The view is always accessible, only its content is filtered by the queryset
        """
        return True


class RiskScenarioListView(UserPassesTestMixin, ListView):
    permission_required = 'core.view_riskscenario'
    template_name = 'back_office/ri_list.html'
    context_object_name = 'scenarios'

    ordering = 'id'
    paginate_by = 10
    model = RiskScenario

    def get_queryset(self):
        (object_ids_view, object_ids_change, object_ids_delete) = RoleAssignment.get_accessible_objects(
            Folder.objects.get(content_type=Folder.ContentType.ROOT), self.request.user, RiskScenario)
        qs = self.model.objects.filter(id__in=object_ids_view)
        filtered_list = RiskScenarioFilter(self.request.GET, queryset=qs)
        return filtered_list.qs

    def get_context_data(self, **kwargs):
        context = super().get_context_data(**kwargs)
        queryset = self.get_queryset()
        filter = RiskScenarioFilter(self.request.GET, queryset)
        context['filter'] = filter
        context['model'] = 'risk-scenario'
        context['risk_scenario_create_form'] = RiskScenarioCreateForm
        return context

    def test_func(self):
        """
        The view is always accessible, only its content is filtered by the queryset
        """
        return True


class SecurityMeasureListView(UserPassesTestMixin, ListView):
    template_name = 'back_office/mtg_list.html'
    context_object_name = 'measures'

    ordering = 'id'
    paginate_by = 10
    model = SecurityMeasure

    def get_context_data(self, **kwargs):
        context = super().get_context_data(**kwargs)
        queryset = self.get_queryset()
        filter = MeasureFilter(self.request.GET, queryset)
        context['filter'] = filter
        context['measure_create_form'] = MeasureCreateForm
        return context

    def get_queryset(self):
        (object_ids_view, object_ids_change, object_ids_delete) = RoleAssignment.get_accessible_objects(
            Folder.objects.get(content_type=Folder.ContentType.ROOT), self.request.user, SecurityMeasure)
        qs = self.model.objects.filter(id__in=object_ids_view)
        filtered_list = MeasureFilter(self.request.GET, queryset=qs)
        return filtered_list.qs
        # if not self.request.user.is_superuser:
        #     agg_data = SecurityMeasure.objects.filter(risk_scenario__analysis__auditor=self.request.user).order_by('id')
        # else:
        #     agg_data = SecurityMeasure.objects.all().order_by('id')
        # return agg_data

    def test_func(self):
        """
        The view is always accessible, only its content is filtered by the queryset
        """
        return True


class SecurityFunctionListView(UserPassesTestMixin, ListView):
    template_name = 'back_office/security_function_list.html'
    context_object_name = 'functions'

    ordering = 'id'
    paginate_by = 10
    model = SecurityFunction

    def get_queryset(self):
        (object_ids_view, object_ids_change, object_ids_delete) = RoleAssignment.get_accessible_objects(
            Folder.objects.get(content_type=Folder.ContentType.ROOT), self.request.user, SecurityFunction)
        qs = self.model.objects.filter(id__in=object_ids_view)
        filtered_list = SecurityFunctionFilter(self.request.GET, queryset=qs)
        return filtered_list.qs

    def get_context_data(self, **kwargs):
        context = super().get_context_data(**kwargs)
        queryset = self.get_queryset()
        filter = SecurityFunctionFilter(self.request.GET, queryset)
        context['filter'] = filter
        context['security_function_create_form'] = SecurityFunctionCreateForm
        return context

    def test_func(self):
        """
        The view is always accessible, only its content is filtered by the queryset
        """
        return True


class ThreatListView(UserPassesTestMixin, ListView):
    template_name = 'back_office/threat_list.html'
    context_object_name = 'threats'

    ordering = 'id'
    paginate_by = 10
    model = Threat

    def get_queryset(self):
        (object_ids_view, object_ids_change, object_ids_delete) = RoleAssignment.get_accessible_objects(
            Folder.objects.get(content_type=Folder.ContentType.ROOT), self.request.user, Threat)
        qs = self.model.objects.filter(id__in=object_ids_view)
        filtered_list = ThreatFilter(self.request.GET, queryset=qs)
        return filtered_list.qs

    def get_context_data(self, **kwargs):
        context = super().get_context_data(**kwargs)
        queryset = self.get_queryset()
        filter = ThreatFilter(self.request.GET, queryset)
        context['filter'] = filter
        context['threat_create_form'] = ThreatCreateForm
        return context

    def test_func(self):
        """
        The view is always accessible, only its content is filtered by the queryset
        """
        return True


class RiskAcceptanceListView(UserPassesTestMixin, ListView):
    template_name = 'back_office/acceptance_list.html'
    context_object_name = 'acceptances'

    ordering = 'id'
    paginate_by = 10
    model = RiskAcceptance

    def get_context_data(self, **kwargs):
        context = super().get_context_data(**kwargs)
        queryset = self.get_queryset()
        filter = RiskAcceptanceFilter(self.request.GET, queryset)
        context['filter'] = filter
        context['risk_acceptance_create_form'] = RiskAcceptanceCreateUpdateForm
        context['risk_acceptance_update_form'] = RiskAcceptanceCreateUpdateForm
        return context

    def get_queryset(self):
        (object_ids_view, object_ids_change, object_ids_delete) = RoleAssignment.get_accessible_objects(
            Folder.objects.get(content_type=Folder.ContentType.ROOT), self.request.user, RiskAcceptance)
        qs = self.model.objects.filter(id__in=object_ids_view)
        filtered_list = RiskAcceptanceFilter(self.request.GET, queryset=qs)
        return filtered_list.qs

    def test_func(self):
        """
        The view is always accessible, only its content is filtered by the queryset
        """
        return True


class UserListView(UserPassesTestMixin, ListView):
    template_name = 'back_office/user_list.html'
    context_object_name = 'users'

    ordering = 'id'
    paginate_by = 10
    model = User

    def get_queryset(self):
        qs = self.model.objects.all().order_by(
            '-is_active', '-is_superuser', 'username', 'id')
        filtered_list = UserFilter(self.request.GET, queryset=qs)
        return filtered_list.qs

    def get_context_data(self, **kwargs):
        context = super().get_context_data(**kwargs)
        queryset = self.get_queryset()
        filter = UserFilter(self.request.GET, queryset)
        context['filter'] = filter
        return context

    def test_func(self):
        return RoleAssignment.is_access_allowed(user=self.request.user, perm=Permission.objects.get(codename="view_user"))


class UserCreateView(UserPassesTestMixin, CreateView):
    template_name = 'back_office/user_create.html'
    context_object_name = 'user'
    form_class = UserCreateForm

    def get_success_url(self) -> str:
        return reverse_lazy('user-list')

    def test_func(self):
        return RoleAssignment.is_access_allowed(user=self.request.user, perm=Permission.objects.get(codename="add_user"))


class UserUpdateView(UserPassesTestMixin, UpdateView):
    template_name = 'back_office/user_update.html'
    context_object_name = 'user'
    form_class = UserUpdateForm

    model = User

    def get_context_data(self, **kwargs):
        context = super().get_context_data(**kwargs)
        context["crumbs"] = {'user-list': _('Users')}
        return context

    def get_form_kwargs(self):
        kwargs = super().get_form_kwargs()
        kwargs["user"] = get_object_or_404(User, pk=self.kwargs['pk'])
        print('DEBUG: User =', get_object_or_404(User, pk=self.kwargs['pk']))
        return kwargs

    def get_success_url(self) -> str:
        return self.request.POST.get('next', '/')

    def test_func(self):
        return RoleAssignment.is_access_allowed(user=self.request.user, perm=Permission.objects.get(codename="change_user"))


class GroupListView(UserPassesTestMixin, ListView):
    template_name = 'back_office/group_list.html'
    context_object_name = 'groups'

    ordering = 'id'
    paginate_by = 10
    model = UserGroup

    def get_queryset(self):
        admin = False
        for user_group in UserGroup.get_user_groups(self.request.user):
            print("hello", user_group)
            for ra in user_group.roleassignment_set.all():
                if Folder.objects.get(content_type="GL") in ra.folders.all() and Permission.objects.get(codename="view_usergroup") in ra.role.permissions.all():
                    admin = True
        if admin:
            qs = self.model.objects.all()
        else:
            qs = self.model.objects.filter(
                name__in=UserGroup.get_manager_user_groups(self.request.user))
        filtered_list = GroupFilter(self.request.GET, queryset=qs)
        return filtered_list.qs

    def get_context_data(self, **kwargs):
        context = super().get_context_data(**kwargs)
        queryset = self.get_queryset()
        filter = GroupFilter(self.request.GET, queryset)
        context['filter'] = filter
        return context

    def test_func(self):
        return RoleAssignment.is_access_allowed(user=self.request.user, perm=Permission.objects.get(codename='view_usergroup'))


class RoleAssignmentListView(PermissionRequiredMixin, ListView):
    permission_required = 'back_office.view_roleassignment'
    template_name = 'back_office/role_list.html'
    context_object_name = 'assignments'

    ordering = 'id'
    paginate_by = 10
    model = RoleAssignment

    def get_queryset(self):
        qs = self.model.objects.all().order_by('id')
        filtered_list = GroupFilter(self.request.GET, queryset=qs)
        return filtered_list.qs

    def get_context_data(self, **kwargs):
        context = super().get_context_data(**kwargs)
        queryset = self.get_queryset()
        filter = GroupFilter(self.request.GET, queryset)
        context['filter'] = filter
        context['roles'] = Role.objects.all().order_by('id')
        return context


class RoleAssignmentCreateView(PermissionRequiredMixin, CreateView):
    permission_required = 'back_office.add_roleassignment'
    template_name = 'back_office/role_assignment_create.html'
    context_object_name = 'assignment'
    form_class = RoleAssignmentForm

    def get_success_url(self) -> str:
        return reverse_lazy('role-list')

    def get_context_data(self, **kwargs):
        context = super().get_context_data(**kwargs)
        context["crumbs"] = {'role-list': _('Role assignment')}
        return context


class RoleAssignmentUpdateView(PermissionRequiredMixin, UpdateView):
    permission_required = 'back_office.change_roleassignment'
    template_name = 'back_office/role_assignment_update.html'
    context_object_name = 'assignment'
    model = RoleAssignment
    form_class = RoleAssignmentForm

    def get_success_url(self) -> str:
        return reverse_lazy('role-list')

    def get_context_data(self, **kwargs):
        context = super().get_context_data(**kwargs)
        context["crumbs"] = {'role-list': _('Role assignment')}
        return context


class RoleAssignmentDeleteView(PermissionRequiredMixin, DeleteView):
    permission_required = 'back_office.delete_roleassignment'
    model = RoleAssignment
    success_url = reverse_lazy('role-list')
    template_name = 'back_office/snippets/role_assignment_delete_modal.html'

    def get_success_url(self) -> str:
        return reverse_lazy('role-list')


class GroupCreateView(UserPassesTestMixin, CreateView):
    template_name = 'back_office/group_create.html'
    context_object_name = 'group'
    form_class = GroupCreateForm

    def get_success_url(self) -> str:
        return reverse_lazy('group-list')

    def test_func(self):
        return RoleAssignment.is_access_allowed(user=self.request.user, perm=Permission.objects.get(codename="add_group"))


class GroupUpdateView(UserPassesTestMixin, UpdateView):
    template_name = 'back_office/group_update.html'
    context_object_name = 'group'
    form_class = GroupUpdateForm

    model = UserGroup

    def get_context_data(self, **kwargs):
        context = super().get_context_data(**kwargs)
        context['users'] = User.objects.exclude(groups=self.get_object())
        context["associated_users"] = User.objects.filter(
            groups=self.get_object())
        context["crumbs"] = {'group-list': _('Groups')}
        return context

    def get_success_url(self) -> str:
        return reverse_lazy('group-list')


class RoleAssignmentUpdateView(PermissionRequiredMixin, UpdateView):
    permission_required = 'auth.change_role'
    template_name = 'back_office/role_update.html'
    context_object_name = 'role'
    form_class = RoleAssignmentUpdateForm

    model = Role

    def get_context_data(self, **kwargs):
        context = super().get_context_data(**kwargs)
        context["crumbs"] = {'group-list': _('Groups')}
        return context

    def get_success_url(self) -> str:
        return reverse_lazy('role-list')


class RiskAnalysisCreateView(UserPassesTestMixin, CreateView):
    model = Analysis
    template_name = 'back_office/ra_create.html'
    context_object_name = 'analysis'
    form_class = RiskAnalysisCreateForm

    def get_success_url(self) -> str:
        return self.request.POST.get('next', '/')

    def test_func(self):
        return RoleAssignment.is_access_allowed(user=self.request.user, perm=Permission.objects.get(codename="add_analysis"))


class MeasureCreateViewModal(UserPassesTestMixin, CreateView):
    permission_required = 'core.add_security_measure'
    model = SecurityMeasure
    template_name = 'back_office/snippets/measure_create_modal.html'
    context_object_name = 'measure'
    form_class = MeasureCreateForm

    def get_success_url(self) -> str:
        return self.request.POST.get('next', '/')

    def test_func(self):
        return RoleAssignment.is_access_allowed(user=self.request.user, perm=Permission.objects.get(codename="add_security_measure"))


class RiskAcceptanceCreateViewModal(UserPassesTestMixin, CreateView):
    model = RiskAcceptance
    template_name = 'back_office/snippets/risk_acceptance_create_modal.html'
    context_object_name = 'acceptance'
    form_class = RiskAcceptanceCreateUpdateForm

    def get_success_url(self) -> str:
        return self.request.POST.get('next', '/')

    def test_func(self):
        return RoleAssignment.is_access_allowed(user=self.request.user, perm=Permission.objects.get(codename="add_riskacceptance"))


class RiskAcceptanceUpdateView(UserPassesTestMixin, UpdateView):
    permission_required = 'core.change_riskacceptance'
    model = RiskAcceptance
    template_name = 'back_office/risk_acceptance_update.html'
    context_object_name = 'acceptance'
    form_class = RiskAcceptanceCreateUpdateForm

    def get_context_data(self, **kwargs):
        context = super().get_context_data(**kwargs)
        context["crumbs"] = {'acceptance-list': _('Risk acceptances')}
        return context

    def get_success_url(self) -> str:
        if (self.request.POST.get('next', '/') == ""):
            return reverse_lazy('acceptance-list')
        else:
            return self.request.POST.get('next', '/')

    def test_func(self):
        return RoleAssignment.is_access_allowed(user=self.request.user, perm=Permission.objects.get(codename="change_riskacceptance"), folder=self.get_object().risk_scenario.analysis.project.folder)


class ThreatCreateViewModal(UserPassesTestMixin, CreateView):
    model = Threat
    template_name = 'back_office/snippets/threat_create_modal.html'
    context_object_name = 'threat'
    form_class = ThreatCreateForm

    def get_success_url(self) -> str:
        return self.request.POST.get('next', '/')

    def test_func(self):
        return RoleAssignment.is_access_allowed(user=self.request.user, perm=Permission.objects.get(codename="add_threat"))


class SecurityFunctionCreateViewModal(UserPassesTestMixin, CreateView):
    model = SecurityFunction
    template_name = 'back_office/snippets/security_function_create_modal.html'
    context_object_name = 'function'
    form_class = SecurityFunctionCreateForm

    def get_success_url(self) -> str:
        return self.request.POST.get('next', '/')

    def test_func(self):
<<<<<<< HEAD
        return RoleAssignment.is_access_allowed(user=self.request.user, perm=Permission.objects.get(codename="add_security_function"))

=======
        return RoleAssignment.is_access_allowed(user = self.request.user, perm = Permission.objects.get(codename="add_securityfunction"))
>>>>>>> c71117e7

class RiskAnalysisCreateViewModal(UserPassesTestMixin, CreateView):
    model = Analysis
    template_name = 'back_office/snippets/analysis_create_modal.html'
    context_object_name = 'analysis'
    form_class = RiskAnalysisCreateForm

    def get_success_url(self) -> str:
        return self.request.POST.get('next', '/')

    def test_func(self):
        return RoleAssignment.is_access_allowed(user=self.request.user, perm=Permission.objects.get(codename="add_analysis"))


class RiskScenarioCreateViewModal(UserPassesTestMixin, CreateView):
    model = RiskScenario
    template_name = 'back_office/snippets/risk_scenario_create_modal.html'
    context_object_name = 'scenario'
    form_class = RiskScenarioCreateForm

    def get_success_url(self) -> str:
        return self.request.POST.get('next', '/')

    def test_func(self):
        return RoleAssignment.is_access_allowed(user=self.request.user, perm=Permission.objects.get(codename="add_analysis"))


class FolderCreateView(UserPassesTestMixin, CreateView):
    model = Folder
    template_name = 'back_office/pd_update.html'
    context_object_name = 'domain'
    form_class = FolderUpdateForm

    def get_success_url(self) -> str:
        return reverse_lazy('pd-list')

    def test_func(self):
        return RoleAssignment.is_access_allowed(user=self.request.user, perm=Permission.objects.get(codename="add_folder"))


class FolderCreateViewModal(UserPassesTestMixin, CreateView):
    model = Folder
    template_name = 'back_office/snippets/projects_domain_create_modal.html'
    context_object_name = 'domain'
    form_class = FolderUpdateForm

    def get_success_url(self) -> str:
        folder = Folder.objects.latest("id")
        auditors = UserGroup.objects.create(
            name=folder.name + " - Auditors", folder=folder)
        analysts = UserGroup.objects.create(
            name=folder.name + " - Analysts", folder=folder)
        managers = UserGroup.objects.create(
            name=folder.name + " - Domain Managers", folder=folder)
        ra1 = RoleAssignment.objects.create(
            user_group=auditors, role=Role.objects.get(name="Auditor"))
        ra1.folders.add(folder)
        ra2 = RoleAssignment.objects.create(
            user_group=analysts, role=Role.objects.get(name="Analyst"))
        ra2.folders.add(folder)
        ra3 = RoleAssignment.objects.create(
            user_group=managers, role=Role.objects.get(name="Domain Manager"))
        ra3.folders.add(folder)
        return self.request.POST.get('next', '/')

    def test_func(self):
        return RoleAssignment.is_access_allowed(user=self.request.user, perm=Permission.objects.get(codename="add_folder"))


class RiskScenarioCreateView(UserPassesTestMixin, CreateView):
    model = RiskScenario
    template_name = 'back_office/ri_create.html'
    context_object_name = 'scenario'
    form_class = RiskScenarioCreateForm

    def get_context_data(self, **kwargs):
        context = super().get_context_data(**kwargs)
        context['analysis'] = get_object_or_404(
            Analysis, id=self.kwargs['parent_analysis'])

        return context

    def form_valid(self, form: RiskScenarioCreateForm) -> HttpResponse:
        if form.is_valid():
            form.scenario.analysis = get_object_or_404(
                Analysis, id=self.kwargs['parent_analysis'])
            return super().form_valid(form)

    def get_success_url(self) -> str:
        return reverse('ra-update', kwargs={'pk': get_object_or_404(Analysis, id=self.kwargs['parent_analysis']).id})

    def test_func(self):
        return RoleAssignment.is_access_allowed(user=self.request.user, perm=Permission.objects.get(codename="add_riskscenario"))


class RiskScenarioCreateViewModal(UserPassesTestMixin, CreateView):
    model = RiskScenario
    template_name = 'back_office/ri_create_modal.html'
    context_object_name = 'scenario'
    form_class = RiskScenarioCreateForm

    def test_func(self):
        return RoleAssignment.is_access_allowed(user=self.request.user, perm=Permission.objects.get(codename="add_riskscenario"))


class RiskAnalysisUpdateView(UserPassesTestMixin, UpdateView):
    permission_required = 'core.change_analysis'
    model = Analysis
    template_name = 'back_office/ra_update.html'
    context_object_name = 'analysis'
    form_class = RiskAnalysisUpdateForm

    def get_context_data(self, **kwargs):
        context = super().get_context_data(**kwargs)
        context['risk_scenario_create_form'] = RiskScenarioCreateForm(
            initial={'analysis': get_object_or_404(Analysis, id=self.kwargs['pk'])})
        context['scenarios'] = RiskScenario.objects.filter(
            analysis=self.get_object()).order_by('id')
        context['suggested_measures'] = SecurityMeasure.objects.all().order_by('id')
        context['crumbs'] = {'ra-list': _('Analyses')}
        return context

    def get_success_url(self) -> str:
        if (self.request.POST.get('next', '/') == ""):
            return reverse_lazy('ra-list')
        else:
            return self.request.POST.get('next', '/')

    def test_func(self):
        return RoleAssignment.is_access_allowed(
            user=self.request.user,
            perm=Permission.objects.get(codename="change_analysis"),
            folder=Folder.get_folder(self.get_object()))


class RiskAnalysisDeleteView(UserPassesTestMixin, DeleteView):
    model = Analysis
    success_url = reverse_lazy('ra-list')
    template_name = 'back_office/snippets/ra_delete_modal.html'

    def get_success_url(self) -> str:
        return reverse_lazy('ra-list')

    def test_func(self):
        return RoleAssignment.is_access_allowed(user=self.request.user, perm=Permission.objects.get(codename="delete_analysis"))


class RiskScenarioDeleteView(UserPassesTestMixin, DeleteView):
    model = RiskScenario
    success_url = reverse_lazy('ri-list')
    template_name = 'back_office/snippets/risk_scenario_delete_modal.html'

    def get_success_url(self) -> str:
        return reverse_lazy('ri-list')

    def test_func(self):
        return RoleAssignment.is_access_allowed(user=self.request.user, perm=Permission.objects.get(codename="delete_riskscenario"))


class RiskAcceptanceDeleteView(UserPassesTestMixin, DeleteView):
    model = RiskAcceptance
    success_url = reverse_lazy('acceptance-list')
    template_name = 'back_office/snippets/risk_acceptance_delete_modal.html'

    success_url = reverse_lazy('acceptance-list')

    def test_func(self):
        return RoleAssignment.is_access_allowed(user=self.request.user, perm=Permission.objects.get(codename="delete_riskacceptance"))


class MeasureDeleteView(UserPassesTestMixin, DeleteView):
    model = SecurityMeasure
    success_url = reverse_lazy('mtg-list')
    template_name = 'back_office/snippets/measure_delete_modal.html'

    def get_success_url(self) -> str:
        return reverse_lazy('mtg-list')

    def test_func(self):
        return RoleAssignment.is_access_allowed(user=self.request.user, perm=Permission.objects.get(codename="delete_security_measure"))


class SecurityFunctionDeleteView(UserPassesTestMixin, DeleteView):
    model = SecurityFunction
    success_url = reverse_lazy('security-function-list')
    template_name = 'back_office/snippets/security_function_delete_modal.html'

    def get_success_url(self) -> str:
        return reverse_lazy('security-function-list')

    def test_func(self):
<<<<<<< HEAD
        return RoleAssignment.is_access_allowed(user=self.request.user, perm=Permission.objects.get(codename="delete_security_function"))

=======
        return RoleAssignment.is_access_allowed(user = self.request.user, perm = Permission.objects.get(codename="delete_securityfunction"))
>>>>>>> c71117e7

class ThreatDeleteView(UserPassesTestMixin, DeleteView):
    model = Threat
    success_url = reverse_lazy('threat-list')
    template_name = 'back_office/snippets/threat_delete_modal.html'

    def test_func(self):
        return RoleAssignment.is_access_allowed(user=self.request.user, perm=Permission.objects.get(codename="delete_threat"))


class ProjectDeleteView(UserPassesTestMixin, DeleteView):
    model = Project
    success_url = reverse_lazy('project-list')
    template_name = 'back_office/snippets/project_delete_modal.html'

    def get_success_url(self) -> str:
        return reverse_lazy('project-list')

    def test_func(self):
        return RoleAssignment.is_access_allowed(user=self.request.user, perm=Permission.objects.get(codename="delete_project"))


class AssetDeleteView(UserPassesTestMixin, DeleteView):
    model = Asset
    success_url = reverse_lazy('asset-list')
    template_name = 'back_office/snippets/asset_delete_modal.html'

    def get_success_url(self) -> str:
        return reverse_lazy('asset-list')

    def test_func(self):
        return RoleAssignment.is_access_allowed(user=self.request.user, perm=Permission.objects.get(codename="delete_asset"))


class FolderDeleteView(UserPassesTestMixin, DeleteView):
    model = Folder
    success_url = reverse_lazy('pd-list')
    template_name = 'back_office/snippets/projects_domain_delete_modal.html'

    def get_success_url(self) -> str:
        return reverse_lazy('pd-list')

    def test_func(self):
        return RoleAssignment.is_access_allowed(user=self.request.user, perm=Permission.objects.get(codename="delete_folder"))


class RiskScenarioUpdateView(UserPassesTestMixin, UpdateView):
    model = RiskScenario
    template_name = 'back_office/ri_update.html'
    context_object_name = 'scenario'
    form_class = RiskScenarioUpdateForm

    def get_context_data(self, **kwargs):
        context = super().get_context_data(**kwargs)
        context['security_measures'] = SecurityMeasure.objects.filter(
            risk_scenario=self.get_object())
        context['crumbs'] = {'ri-list': _('Risk scenarios')}
        context['measure_create_form'] = MeasureCreateForm(
            initial={'risk_scenario': get_object_or_404(RiskScenario, id=self.kwargs['pk'])})
        return context

    def get_success_url(self) -> str:
        if (self.request.POST.get('next', '/') == ""):
            return reverse_lazy('ri-list')
        else:
            return self.request.POST.get('next', '/')

    def test_func(self):
        return RoleAssignment.is_access_allowed(user=self.request.user, perm=Permission.objects.get(codename="change_riskscenario"), folder=self.get_object().analysis.project.folder)


class SecurityMeasureUpdateView(UserPassesTestMixin, UpdateView):
    model = SecurityMeasure
    template_name = 'back_office/mtg_update.html'
    context_object_name = 'security_measure'
    form_class = SecurityMeasureUpdateForm

    def get_context_data(self, **kwargs):
        context = super().get_context_data(**kwargs)
        context['crumbs'] = {'mtg-list': _('Security measures')}
        return context

    def get_success_url(self) -> str:
        if (self.request.POST.get('next', '/') == ""):
            return reverse_lazy('mtg-list')
        else:
            return self.request.POST.get('next', '/')

    def test_func(self):
        return RoleAssignment.is_access_allowed(user=self.request.user, perm=Permission.objects.get(codename="change_security_measure"), folder=self.get_object().risk_scenario.analysis.project.folder)


class SecurityFunctionUpdateView(UserPassesTestMixin, UpdateView):
    model = SecurityFunction
    template_name = 'back_office/security_function_update.html'
    context_object_name = 'function'
    form_class = SecurityFunctionUpdateForm

    def get_context_data(self, **kwargs):
        context = super().get_context_data(**kwargs)
        context['crumbs'] = {'security-function-list': _('Security functions')}
        return context

    def get_success_url(self) -> str:
        if (self.request.POST.get('next', '/') == ""):
            return reverse_lazy('security-function-list')
        else:
            return self.request.POST.get('next', '/')

    def test_func(self):
<<<<<<< HEAD
        return RoleAssignment.is_access_allowed(user=self.request.user, perm=Permission.objects.get(codename="change_security_function"))

=======
        return RoleAssignment.is_access_allowed(user = self.request.user, perm = Permission.objects.get(codename="change_securityfunction"))
>>>>>>> c71117e7

class ThreatUpdateView(UserPassesTestMixin, UpdateView):
    model = Threat
    template_name = 'back_office/threat_update.html'
    context_object_name = 'threat'
    form_class = ThreatUpdateForm

    def get_context_data(self, **kwargs):
        context = super().get_context_data(**kwargs)
        context['crumbs'] = {'threat-list': _('Threats')}
        return context

    def get_success_url(self) -> str:
        if (self.request.POST.get('next', '/') == ""):
            return reverse_lazy('threat-list')
        else:
            return self.request.POST.get('next', '/')

    def test_func(self):
        return RoleAssignment.is_access_allowed(user=self.request.user, perm=Permission.objects.get(codename="change_threat"))


class FolderUpdateView(UserPassesTestMixin, UpdateView):
    model = Folder
    template_name = 'back_office/pd_update.html'
    context_object_name = 'domain'
    form_class = FolderUpdateForm

    def get_context_data(self, **kwargs):
        context = super().get_context_data(**kwargs)
        context['projects'] = Project.objects.filter(folder=self.get_object())
        context['crumbs'] = {'pd-list': _('Projects domains')}
        context['project_create_form'] = ProjectForm(
            initial={'domain': get_object_or_404(Folder, id=self.kwargs['pk'])})
        return context

    def get_success_url(self) -> str:
        if (self.request.POST.get('next', '/') == ""):
            return reverse_lazy('pd-list')
        else:
            return self.request.POST.get('next', '/')

    def test_func(self):
        return RoleAssignment.is_access_allowed(user=self.request.user, perm=Permission.objects.get(codename="change_folder"), folder=self.get_object())


class GroupDeleteView(UserPassesTestMixin, DeleteView):
    model = UserGroup
    success_url = reverse_lazy('group-list')
    template_name = 'back_office/snippets/group_delete_modal.html'

    def get_success_url(self) -> str:
        return reverse_lazy('group-list')

    def test_func(self):
        return RoleAssignment.is_access_allowed(user=self.request.user, perm=Permission.objects.get(codename="delete_group"))


class UserDeleteView(UserPassesTestMixin, DeleteView):
    model = User
    success_url = reverse_lazy('user-list')
    template_name = 'back_office/snippets/user_delete_modal.html'

    def get_success_url(self) -> str:
        return reverse_lazy('user-list')

    def test_func(self):
        return RoleAssignment.is_access_allowed(user=self.request.user, perm=Permission.objects.get(codename="delete_user"))


class ProjectUpdateView(UserPassesTestMixin, UpdateView):
    model = Project
    template_name = 'back_office/project_update.html'
    context_object_name = 'project'
    form_class = ProjectForm

    def get_context_data(self, **kwargs):
        context = super().get_context_data(**kwargs)
        context['analyses'] = Analysis.objects.filter(
            project=self.get_object()).order_by('is_draft', 'id')
        context['analysis_create_form'] = RiskAnalysisCreateForm(
            initial={'project': get_object_or_404(Project, id=self.kwargs['pk']), 'auditor': self.request.user})
        context['crumbs'] = {'project-list': _('Projects')}
        return context

    # def get_queryset(self):
    #     if not self.request.user.is_superuser:
    #         agg_data = Analysis.objects.filter(auditor=self.request.user).order_by('is_draft', 'id')
    #     else:
    #         agg_data = Analysis.objects.all().order_by('is_draft', 'id')
    #     return agg_data

    def get_success_url(self) -> str:
        if (self.request.POST.get('next', '/') == ""):
            return reverse_lazy('project-list')
        else:
            return self.request.POST.get('next', '/')

    def test_func(self):
        return RoleAssignment.is_access_allowed(user=self.request.user, perm=Permission.objects.get(codename='change_project'), folder=self.get_object().folder)


class AssetUpdateView(UserPassesTestMixin, UpdateView):
    model = Asset
    template_name = 'back_office/asset_update.html'
    context_object_name = 'asset'
    form_class = AssetForm

    def get_context_data(self, **kwargs):
        context = super().get_context_data(**kwargs)
        context['crumbs'] = {'asset-list': _('Assets')}
        return context

    def get_success_url(self) -> str:
        return reverse_lazy('asset-list')

    def test_func(self):
        return RoleAssignment.is_access_allowed(user=self.request.user, perm=Permission.objects.get(codename="change_asset"))


class ProjectCreateView(UserPassesTestMixin, CreateView):
    model = Project
    template_name = 'back_office/project_create.html'
    context_object_name = 'project'
    form_class = ProjectForm

    def get_success_url(self) -> str:
        return reverse_lazy('project-list')

    def test_func(self):
        return RoleAssignment.is_access_allowed(user=self.request.user, perm=Permission.objects.get(codename='add_project'))


class ProjectCreateViewModal(UserPassesTestMixin, CreateView):
    model = Project
    template_name = 'back_office/snippets/project_create_modal.html'
    context_object_name = 'project'
    form_class = ProjectForm

    # def get(self, request):
    #     next_url = request.GET.get('next')
    #     return render(request, template_name=self.template_name, context={'form': self.form_class, 'next': next_url})
    #     return redirect(next_url)

    # def post(self, request):
    #     form = ProjectForm(request.POST)
    #     next_url = request.POST.get('next') if 'next' in request.POST else 'project-list'
    #     return redirect(next_url)

    def get_success_url(self):
        return self.request.POST.get('next', '/')

    def test_func(self):
        return RoleAssignment.is_access_allowed(user=self.request.user, perm=Permission.objects.get(codename='add_project'))


class AssetCreateViewModal(UserPassesTestMixin, CreateView):
    model = Asset
    template_name = 'back_office/snippets/asset_create_modal.html'
    context_object_name = 'asset'
    form_class = AssetForm

    def get_success_url(self):
        return self.request.POST.get('next', '/')

    def test_func(self):
        return RoleAssignment.is_access_allowed(user=self.request.user, perm=Permission.objects.get(codename="add_asset"))


class AdminPasswordChangeView(PasswordChangeView):
    template_name = 'back_office/password_change.html'
    form_class = AdminPasswordChangeForm
    model = User

    def get_success_url(self) -> str:
        return self.request.POST.get('next', '/')

    def get_context_data(self, **kwargs):
        context = super().get_context_data(**kwargs)
        context['this_user'] = get_object_or_404(User, pk=self.kwargs['pk'])
        context["crumbs"] = {'user-list': _('Users')}
        return context

    def get_form_kwargs(self):
        kwargs = super().get_form_kwargs()
        kwargs["user"] = get_object_or_404(User, pk=self.kwargs['pk'])
        # print('DEBUG: User =', get_object_or_404(User, pk=self.kwargs['pk']))
        return kwargs<|MERGE_RESOLUTION|>--- conflicted
+++ resolved
@@ -641,12 +641,7 @@
         return self.request.POST.get('next', '/')
 
     def test_func(self):
-<<<<<<< HEAD
-        return RoleAssignment.is_access_allowed(user=self.request.user, perm=Permission.objects.get(codename="add_security_function"))
-
-=======
         return RoleAssignment.is_access_allowed(user = self.request.user, perm = Permission.objects.get(codename="add_securityfunction"))
->>>>>>> c71117e7
 
 class RiskAnalysisCreateViewModal(UserPassesTestMixin, CreateView):
     model = Analysis
@@ -838,12 +833,7 @@
         return reverse_lazy('security-function-list')
 
     def test_func(self):
-<<<<<<< HEAD
-        return RoleAssignment.is_access_allowed(user=self.request.user, perm=Permission.objects.get(codename="delete_security_function"))
-
-=======
         return RoleAssignment.is_access_allowed(user = self.request.user, perm = Permission.objects.get(codename="delete_securityfunction"))
->>>>>>> c71117e7
 
 class ThreatDeleteView(UserPassesTestMixin, DeleteView):
     model = Threat
@@ -954,12 +944,7 @@
             return self.request.POST.get('next', '/')
 
     def test_func(self):
-<<<<<<< HEAD
-        return RoleAssignment.is_access_allowed(user=self.request.user, perm=Permission.objects.get(codename="change_security_function"))
-
-=======
         return RoleAssignment.is_access_allowed(user = self.request.user, perm = Permission.objects.get(codename="change_securityfunction"))
->>>>>>> c71117e7
 
 class ThreatUpdateView(UserPassesTestMixin, UpdateView):
     model = Threat
