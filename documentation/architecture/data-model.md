--- conflicted
+++ resolved
@@ -1860,18 +1860,13 @@
 
 If a matrix is set for a campaign, a risk analysis is generated for each perimeter. This can be added or removed at any time. If a matrix is removed, the corresponding risk assessments are either deleted or detached, as decided by the user. A detached risk assessment cannot be reattached.
 
-<<<<<<< HEAD
 ## PRIVACY
 
 ### Data Model Diagram
-=======
-## Quantitative Risk Analysis
->>>>>>> 9a3765cc
 
 ```mermaid
 erDiagram
 
-<<<<<<< HEAD
 ProcessingNature ||--o{ Processing    : is_nature_of
 Actor            ||--o{ Processing    : owns
 Processing       ||--o{ Purpose       : covers
@@ -1984,7 +1979,11 @@
 - legal_basis: .../...
 * guarantees: text
 - documentation_link: url
-=======
+
+## Quantitative Risk Analysis
+
+### Data Model Diagram
+
 ROOT_FOLDER_OR_DOMAIN ||--o{ QUANT_STUDY           : contains
 QUANT_STUDY           ||--o{ QUANT_SCENARIO        : contains
 QUANT_STUDY           ||--o{ QUANT_HYPOTHESIS      : contains
@@ -2065,5 +2064,4 @@
 Notes for MVP:
 - the proability is entered as a percentage
 - the reference period is hardcoded to year
-- aggregations are not implemented
->>>>>>> 9a3765cc
+- aggregations are not implemented