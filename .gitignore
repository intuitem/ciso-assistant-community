--- conflicted
+++ resolved
@@ -5,9 +5,5 @@
 staticfiles/*
 *.mo
 *.env
-<<<<<<< HEAD
 dump.json
-=======
-dump.json
-styles.css
->>>>>>> 8e0028a5
+styles.css