--- conflicted
+++ resolved
@@ -8,11 +8,7 @@
 msgstr ""
 "Project-Id-Version: PACKAGE VERSION\n"
 "Report-Msgid-Bugs-To: \n"
-<<<<<<< HEAD
 "POT-Creation-Date: 2023-04-04 13:44+0000\n"
-=======
-"POT-Creation-Date: 2023-04-04 12:39+0000\n"
->>>>>>> bb334bbb
 "PO-Revision-Date: YEAR-MO-DA HO:MI+ZONE\n"
 "Last-Translator: FULL NAME <EMAIL@ADDRESS>\n"
 "Language-Team: LANGUAGE <LL@li.org>\n"
@@ -3612,15 +3608,11 @@
 "Attention ! Vous n'êtes assigné à aucun groupe. Sans groupe, vous n'aurez "
 "accès à aucune fonctionnalité. Veuillez contacter votre administrateur."
 
-<<<<<<< HEAD
-#: core/views.py:1834
-=======
 #: core/views.py:1738
 msgid "Entry date"
 msgstr "Date d'inscription"
 
 #: core/views.py:1828
->>>>>>> bb334bbb
 msgid "User created and email send successfully."
 msgstr ""
 "L'utilisateur a été créé et le courrier électronique a été envoyé avec "
