# SOME DESCRIPTIVE TITLE.
# Copyright (C) YEAR THE PACKAGE'S COPYRIGHT HOLDER
# This file is distributed under the same license as the PACKAGE package.
# FIRST AUTHOR <EMAIL@ADDRESS>, YEAR.
#
#, fuzzy
msgid ""
msgstr ""
"Project-Id-Version: PACKAGE VERSION\n"
"Report-Msgid-Bugs-To: \n"
<<<<<<< HEAD
"POT-Creation-Date: 2022-06-30 19:28+0000\n"
=======
"POT-Creation-Date: 2022-11-03 11:59+0100\n"
>>>>>>> 1b93a97d
"PO-Revision-Date: YEAR-MO-DA HO:MI+ZONE\n"
"Last-Translator: FULL NAME <EMAIL@ADDRESS>\n"
"Language-Team: LANGUAGE <LL@li.org>\n"
"Language: \n"
"MIME-Version: 1.0\n"
"Content-Type: text/plain; charset=UTF-8\n"
"Content-Transfer-Encoding: 8bit\n"
"Plural-Forms: nplurals=2; plural=(n > 1);\n"

#: core/admin.py:45 core/admin.py:72
msgid "Threat description"
msgstr "Description de la menace"

#: core/admin.py:46 core/admin.py:73 core/models.py:231
#: core/templates/core/browser.html:94
msgid "Current level"
msgstr "Niveau de risque courant"

#: core/admin.py:47 core/admin.py:75 core/models.py:237
#: core/templates/core/browser.html:95
msgid "Residual level"
msgstr "Niveau de risque résiduel"

#: core/admin.py:48 core/admin.py:76
msgid "Follow-up"
msgstr "Suivi"

#: core/admin.py:92 core/models.py:62 core/models.py:218
msgid "Analysis"
msgstr "Analyse"

#: core/admin.py:93 core/models.py:63 core/templates/core/analytics.html:40
msgid "Analyses"
msgstr "Analyses"

#: core/admin_config.py:6
msgid "Editor"
msgstr "Éditeur"

#: core/admin_config.py:7
msgid "Menu"
msgstr ""

#: core/apps.py:7
msgid "Core"
msgstr "Coeur"

#: core/forms.py:38
msgid "Email"
msgstr ""

#: core/forms.py:39
msgid "Password"
msgstr "Mot de passe"

#: core/forms.py:148 core/models.py:248 core/models.py:303
msgid "Risk scenario"
msgstr "Scénario de risque"

#: core/models.py:16 core/models.py:170 core/models.py:222
msgid "Name"
msgstr ""

#: core/models.py:17 core/models.py:171 core/templates/snippets/mp_data.html:42
#: core/templates/snippets/ra_data.html:31
msgid "Description"
msgstr ""

#: core/models.py:18
msgid "JSON definition"
msgstr ""

#: core/models.py:18
msgid ""
"JSON definition of the matrix.         See the documentation for more "
"information."
msgstr ""

#: core/models.py:20
msgid "Folder"
msgstr ""

#: core/models.py:49 core/models.py:167 core/templates/core/browser.html:92
#: core/templates/core/browser.html:117 core/templates/core/my_projects.html:35
msgid "Project"
msgstr "Projet"

#: core/models.py:50
msgid "Version"
msgstr ""

#: core/models.py:51
msgid "Auditor"
msgstr "Auditeur"

#: core/models.py:52
msgid "is a draft"
msgstr "brouillon"

<<<<<<< HEAD
#: core/models.py:22 core/templates/core/sidebar.html:116
=======
#: core/models.py:53
msgid "WARNING! After choosing it, you will not be able to change it"
msgstr ""

#: core/models.py:53
>>>>>>> 1b93a97d
msgid "Rating matrix"
msgstr "Matrice d'évaluation"

#: core/models.py:56 core/models.py:245 core/models.py:310
msgid "Comments"
msgstr "Commentaires"

#: core/models.py:80
msgid "Risk analysis is still in Draft mode"
msgstr "Analyse de risque toujours en mode Brouillon"

#: core/models.py:82
msgid "No auditor assigned to this risk analysis yet"
msgstr "Pas d'auditeur assigné à cette analyse de risque"

#: core/models.py:84
msgid "Analysis is empty. No risk scenario declared yet"
msgstr "Analyse vide. Pas de scénario de risque déclaré."

#: core/models.py:91
msgid "R#{} residual risk level is higher than the current one"
msgstr "R#{} niveau du risque résiduel plus élevé que le niveau initial"

#: core/models.py:93
msgid "R#{} residual risk probability is higher than the current one"
msgstr ""
"R#{} probabilité de risque résiduelle plus élevée que la probabilité initiale"

#: core/models.py:95
msgid "R#{} residual risk impact is higher than the current one"
msgstr "R#{} impact du risque résiduel plus haut que l'impact initial"

#: core/models.py:100
msgid "R#{}: residual risk level has been lowered without any specific measure"
msgstr ""
"R#{} : le niveau de risque résiduel a été réduit sans mesure spécifique"

#: core/models.py:104
msgid "R#{} risk accepted but no risk acceptance attached"
msgstr "R#{} risque accepté sans acceptation de risque attachée"

#: core/models.py:110
msgid "M#{} does not have an ETA"
msgstr "M#{} n'a pas d'heure d'arrivée estimée"

#: core/models.py:114
msgid "M#{} ETA is in the past now. Consider updating its status or the date"
msgstr ""
"M#{} heure d'arrivée estimée dans le passé. Envisager d'actualiser statut ou "
"date"

#: core/models.py:117
msgid ""
"M#{} does not have an estimated effort. This will help you for prioritization"
msgstr "M#{} n'a pas d'effort estimé. Ceci vous aidera pour la priorisation"

#: core/models.py:120
msgid ""
"M#{} does not have an external link attached. This will help you for follow-"
"up"
msgstr ""
"M#{} n'a pas de lien externe attaché. Ceci vous aidera à suivre les mesures "
"correctives"

#: core/models.py:126
msgid ""
"R#{} has a risk acceptance that has expired. Consider updating the status or "
"the date"
msgstr ""
"R#{} a une acceptation de risque expirée. Envisager d'actualiser statut ou "
"date"

#: core/models.py:145 core/models.py:212
msgid "Open"
msgstr "Ouvert"

#: core/models.py:146
msgid "In progress"
msgstr "En cours"

#: core/models.py:147
msgid "On hold"
msgstr "En attente"

#: core/models.py:148
msgid "Done"
msgstr "Terminé"

#: core/models.py:152
msgid "N/A"
msgstr ""

#: core/models.py:153
msgid "Technical"
msgstr "Technique"

#: core/models.py:154
msgid "Organizational"
msgstr "Organisationnel"

#: core/models.py:158
msgid "Small"
msgstr "Faible"

#: core/models.py:159
msgid "Medium"
msgstr "Moyen"

#: core/models.py:160
msgid "Large"
msgstr "Important"

#: core/models.py:161
msgid "Extra-Large"
msgstr "Très Important"

#: core/models.py:168
msgid "SecurityFunction"
msgstr ""

#: core/models.py:172 core/models.py:305
#: core/templates/snippets/mp_data.html:43
msgid "Type"
msgstr ""

#: core/models.py:173 core/templates/core/browser.html:120
#: core/templates/core/my_projects.html:38
#: core/templates/snippets/mp_data.html:48
msgid "Status"
msgstr "Statut"

#: core/models.py:174
msgid "Estimated Time of Arrival"
msgstr "Heure d'arrivée prévue"

#: core/models.py:174 core/templates/core/my_projects.html:39
#: core/templates/snippets/mp_data.html:45
msgid "ETA"
msgstr "Arrivée estimée"

#: core/models.py:176
msgid "External url for action follow-up (eg. Jira ticket)"
msgstr "URL externe pour le suivi des mesures correctives (ex : ticket Jira)"

#: core/models.py:177 core/templates/snippets/mp_data.html:47
msgid "Link"
msgstr "Lien"

#: core/models.py:179
msgid "Relative effort of the measure (using T-Shirt sizing)"
msgstr "Effort relatif impliqué par la mesure"

#: core/models.py:180 core/templates/core/analytics.html:140
#: core/templates/snippets/mp_data.html:46
msgid "Effort"
msgstr ""

#: core/models.py:182 core/models.py:243 core/models.py:308
msgid "Created at"
msgstr "Créé le"

#: core/models.py:183 core/models.py:244 core/models.py:309
msgid "Updated at"
msgstr "Mis à jour le"

#: core/models.py:186
msgid "Security measure"
msgstr "Mesure de sécurité"

#: core/models.py:187 core/templates/core/analytics.html:20
#: core/templates/core/search_results.html:34
msgid "Security measures"
msgstr "Mesures de sécurité"

#: core/models.py:213
msgid "Mitigated"
msgstr "Atténué"

# Toléré ?
#: core/models.py:214
msgid "Accepted"
msgstr "Accepté"

#: core/models.py:215
msgid "Show-stopper"
msgstr "Bloquant"

#: core/models.py:219
msgid "Assets"
msgstr ""

<<<<<<< HEAD
#: core/models.py:139 core/templates/snippets/ra_data.html:41
msgid "Threat"
msgstr "Menace"
=======
#: core/models.py:219
#, fuzzy
#| msgid "untreated risk scenario(s),"
msgid "Assets impacted by the risk scenario"
msgstr "scénario(s) de risque non traité(s)"
>>>>>>> 1b93a97d

#: core/models.py:220
#, fuzzy
#| msgid "Security measures"
msgid "Security Measures"
msgstr "Mesures de sécurité"

#: core/models.py:221 core/templates/snippets/ra_data.html:44
msgid "Threat"
msgstr "Menace"

#: core/models.py:223
#, fuzzy
#| msgid "<risk scenario and impact description>"
msgid "Risk scenario and impact description>"
msgstr "<description du scénario du risque et de son impact>"

#: core/models.py:223 core/templates/snippets/ra_data.html:46
msgid "Scenario"
msgstr "Scénario"

#: core/models.py:225
msgid ""
"The existing security measures to manage this risk. Edit the risk scenario "
"to add extra security measures."
msgstr ""
"Les mesures de sécurité existantes pour gérer ce risque. Modifiez le "
"scénario de risque pour y ajouter des mesures de sécurité supplémentaires."

#: core/models.py:226 core/templates/snippets/ra_data.html:47
msgid "Existing measures"
msgstr "Mesures existantes"

#: core/models.py:229
msgid "Current probability"
msgstr "Probabilité courante"

#: core/models.py:230
msgid "Current impact"
msgstr "Impact courant"

#: core/models.py:232
msgid ""
"The risk level given the current measures. Automatically updated on Save, "
"based on the chosen matrix"
msgstr ""
"Le niveau de risque compte tenu des mesures actuelles. Mis à jour "
"automatiquement lors de l'enregistrement. Basé sur la matrice d'évaluation "
"choisie."

#: core/models.py:235
msgid "Residual probability"
msgstr "Probabilité résiduelle"

#: core/models.py:236
msgid "Residual impact"
msgstr "Impact résiduel"

#: core/models.py:238
msgid ""
"The risk level when all the extra measures are done. Automatically updated "
"on Save, based on the chosen matrix"
msgstr ""
"Le niveau de risque une fois les mesuress supplémentaires appliquées. Mis à "
"jour automatiquement lors de l'enregistrement. Basé sur la matrice "
"d'évaluation choisie."

#: core/models.py:241 core/templates/core/browser.html:96
msgid "Treatment status"
msgstr "Statut du traitement"

#: core/models.py:249 core/templates/core/analytics.html:14
#: core/templates/core/search_results.html:21
#: core/templates/snippets/ra_data.html:39
msgid "Risk scenarios"
msgstr "Scénarios de risque"

#: core/models.py:257
msgid "Parent project"
msgstr "Projet parent"

<<<<<<< HEAD
#: core/models.py:195
msgid "In progress"
msgstr "En cours"

#: core/models.py:196
msgid "On hold"
msgstr "En attente"

#: core/models.py:197
msgid "Done"
msgstr "Terminé"

#: core/models.py:201
msgid "N/A"
msgstr ""

#: core/models.py:202
msgid "Technical"
msgstr "Technique"

#: core/models.py:203
msgid "Organizational"
msgstr "Organisationnel"

#: core/models.py:207
msgid "Small"
msgstr "Faible"

#: core/models.py:209
msgid "Large"
msgstr "Important"

#: core/models.py:210
msgid "Extra-Large"
msgstr "Très Important"

#: core/models.py:217
msgid "Solution"
msgstr ""

#: core/models.py:219
msgid "<short title for the measure>"
msgstr "<titre bref de la mesure>"

#: core/models.py:220 core/templates/snippets/mp_data.html:42
#: core/templates/snippets/ra_data.html:28
msgid "Description"
msgstr ""

#: core/models.py:221 core/models.py:264
#: core/templates/snippets/mp_data.html:43
msgid "Type"
msgstr ""

#: core/models.py:222 core/templates/core/browser.html:120
#: core/templates/core/my_projects.html:38
#: core/templates/snippets/mp_data.html:48
msgid "Status"
msgstr "Statut"

#: core/models.py:223
msgid "Estimated Time of Arrival"
msgstr "Heure d'arrivée prévue"

#: core/models.py:223 core/templates/core/my_projects.html:39
#: core/templates/snippets/mp_data.html:45
msgid "ETA"
msgstr "Arrivée estimée"

#: core/models.py:225
msgid "External url for action follow-up (eg. Jira ticket)"
msgstr "URL externe pour le suivi des mesures correctives (ex : ticket Jira)"

#: core/models.py:226 core/templates/snippets/mp_data.html:47
msgid "Link"
msgstr "Lien"

#: core/models.py:228
msgid "Relative effort of the measure (using T-Shirt sizing)"
msgstr "Effort relatif impliqué par la mesure"

#: core/models.py:229 core/templates/core/analytics.html:140
#: core/templates/snippets/mp_data.html:46
msgid "Effort"
msgstr ""

#: core/models.py:235
msgid "Security measure"
msgstr "Mesure de sécurité"

#: core/models.py:236 core/templates/core/analytics.html:20
#: core/templates/core/search_results.html:34
msgid "Security measures"
msgstr "Mesures de sécurité"

#: core/models.py:259
=======
#: core/models.py:300
>>>>>>> 1b93a97d
msgid "Temporary"
msgstr "Temporaire"

#: core/models.py:301
msgid "Permanent"
msgstr ""

#: core/models.py:304
#, fuzzy
#| msgid "<Risk owner and validator identity>"
msgid "Risk owner and validator identity"
msgstr "<Identité du propriétaire et validateur du risque>"

#: core/models.py:304
msgid "Validator"
msgstr "Validateur"

#: core/models.py:306
msgid "If temporary, specify when the risk acceptance will no longer apply"
msgstr ""
"Si temporaire, spécifier quand l'acceptance du risque ne s'appliquera plus"

#: core/models.py:307
msgid "Expiry date"
msgstr "Date d'expiration"

#: core/models.py:313
msgid "Risk acceptance"
msgstr "Acceptation de risque"

#: core/models.py:314 core/templates/core/analytics.html:52
msgid "Risk acceptances"
msgstr "Acceptations de risque"

#: core/templates/core/analytics.html:34
msgid "Show-stoppers"
msgstr ""

#: core/templates/core/analytics.html:46
msgid "Security functions"
msgstr "Fonctions de sécurité"

#: core/templates/core/analytics.html:60
msgid "Risk scenarios broken down by threat"
msgstr "Scénarios de risque répartis par menace"

#: core/templates/core/analytics.html:68
msgid "Risk scenarios broken down by status"
msgstr "Scénarios de risque répartis par statut"

#: core/templates/core/analytics.html:76
msgid ""
"Risk scenarios breakdown per level: current (with the existing security "
"measures) versus residual (once all security measures implemented)"
msgstr ""
"Scénarios répartis par niveau de risque: actuel (avec les mesures de "
"sécurité existantes) contre résiduel (une fois toutes les mesures de "
"sécurité implémentées)"

#: core/templates/core/analytics.html:80 core/templates/core/composer.html:21
#: core/templates/snippets/ra_data.html:48
msgid "Current risk"
msgstr "Risque courant"

#: core/templates/core/analytics.html:86 core/templates/core/composer.html:37
#: core/templates/snippets/ra_data.html:50
msgid "Residual risk"
msgstr "Risque résiduel"

#: core/templates/core/analytics.html:97
#, fuzzy
#| msgid "SecurityMeasures overview"
msgid "Measures overview"
msgstr "Aperçu des mesures"

#: core/templates/core/analytics.html:102
msgid "Breakdown per status"
msgstr "Répartition par statut"

#: core/templates/core/analytics.html:106
msgid "Pending measures per associated risk level (current)"
msgstr "Mesures en attente par niveau de risque associé (actuel)"

#: core/templates/core/analytics.html:112
msgid "Breakdown per security function"
msgstr "Répartition par fonction de sécurité"

#: core/templates/core/analytics.html:113
#, fuzzy
#| msgid "SecurityMeasures per security function"
msgid "Measures per security function"
msgstr "Mesures par fonction de sécurité"

#: core/templates/core/analytics.html:124
#, fuzzy
#| msgid "SecurityMeasures priority quadrants"
msgid "Measures priority quadrants"
msgstr "Quadrant des priorités des mesures"

#: core/templates/core/analytics.html:132
msgid "4th"
msgstr "4ème"

#: core/templates/core/analytics.html:141
msgid "2nd"
msgstr "2ème"

#: core/templates/core/analytics.html:151
msgid "3rd"
msgstr "3ème"

#: core/templates/core/analytics.html:159 core/templates/core/scoring.html:299
msgid "Risk level"
msgstr "Niveau de risque"

#: core/templates/core/analytics.html:160
msgid "1st"
msgstr "1er"

#: core/templates/core/analytics.html:170
msgid "Note"
msgstr ""

#: core/templates/core/analytics.html:170
msgid ""
"measure(s) have not been processed because the estimated effort is not set."
msgstr ""
"measure(s) n'ont/n'a pas été traitée(s) car l'effort estimé n'est pas "
"déterminé"

#: core/templates/core/analytics.html:176
msgid "Risk per project domain (category)"
msgstr "Risque par domaine de projets (catégorie)"

#: core/templates/core/analytics.html:177
msgid "Current versus residual"
msgstr "Courant contre résiduel"

#: core/templates/core/browser.html:86
msgid "Browsing"
msgstr "Vous parcourez"

#: core/templates/core/browser.html:86
msgid "filtered to"
msgstr "trié(e)s par"

#: core/templates/core/browser.html:93 core/templates/core/browser.html:118
#: core/templates/snippets/mp_data.html:41
#: core/templates/snippets/ra_data.html:45
msgid "Title"
msgstr "Titre"

#: core/templates/core/browser.html:97 core/templates/core/browser.html:121
msgid "Locate"
msgstr "Voir"

#: core/templates/core/browser.html:119
msgid "Associated risk"
msgstr "Risque associé"

#: core/templates/core/calendar.html:6
#, fuzzy
#| msgid "SecurityMeasure calendar"
msgid "Measure calendar"
msgstr "Calendrier des Mesures"

#: core/templates/core/calendar.html:12
msgid "Previous month"
msgstr "Mois précédent"

#: core/templates/core/calendar.html:13
msgid "Next month"
msgstr "Mois suivant"

#: core/templates/core/composer.html:10
msgid "Your selection"
msgstr "Votre sélection"

#: core/templates/core/composer.html:11
msgid "Hint: you can bookmark this page for future usage"
msgstr ""
"Indice : vous pouvez ajouter cette page à vos favoris pour une utilisation "
"future"

#: core/templates/core/composer.html:13
msgid "Here is the overview for the"
msgstr "Voici l'aperçu pour les"

#: core/templates/core/composer.html:13
msgid "selected projects"
msgstr "projets sélectionnés "

#: core/templates/core/composer.html:18
msgid "Current risk level"
msgstr "Niveau de risque courant"

#: core/templates/core/composer.html:27
msgid "Status of associated measures"
msgstr "Statut des mesures associées"

#: core/templates/core/composer.html:35
msgid "Residual risk level"
msgstr "Niveau de risque résiduel"

#: core/templates/core/composer.html:44
msgid "For the selected scope, you have:"
msgstr "Pour le périmètre sélectionné, vous avez :"

#: core/templates/core/composer.html:46
msgid "untreated risk scenario(s),"
msgstr "scénario(s) de risque non traité(s)"

#: core/templates/core/composer.html:47
msgid "among which,"
msgstr "dont"

#: core/templates/core/composer.html:47
msgid "currently of level high or above,"
msgstr "au moins de niveau élevé"

#: core/templates/core/composer.html:48
msgid "and"
msgstr "et"

#: core/templates/core/composer.html:48
msgid "risk scenario(s) accepted."
msgstr "scénario(s) de risque accepté(s)"

#: core/templates/core/composer.html:64
msgid "Risk analysis status:"
msgstr "Statut de l'Analyse de risque :"

#: core/templates/core/composer.html:64
msgid "Review needed"
msgstr "Révision requise"

#: core/templates/core/composer.html:64
msgid "Found"
msgstr "Nous avons trouvé"

#: core/templates/core/composer.html:65
msgid "inconsistencies that you need to check (use x-rays)."
msgstr "incohérences que vous devez vérifier (utilisez x-rays)."

#: core/templates/core/composer.html:65
msgid "Ok"
msgstr ""

#: core/templates/core/composer.html:70 core/templates/snippets/ra_data.html:96
msgid "Current"
msgstr "Risque courant"

#: core/templates/core/composer.html:71
#: core/templates/snippets/ra_data.html:104
msgid "Residual"
msgstr "Risque résiduel"

#: core/templates/core/composer.html:86
msgid "Jump to full risk analysis"
msgstr "Aller à l'analyse de risque complète"

#: core/templates/core/composer.html:92
msgid "High or very high risk based on the"
msgstr "Risque élevé ou très élevé selon le"

#: core/templates/core/composer.html:92
msgid "current level"
msgstr "niveau courant"

#: core/templates/core/composer.html:100
msgid "Nothing to show here."
msgstr "Rien à voir ici."

#: core/templates/core/index.html:12
msgid "Search risk scenario, security measure, risk analysis..."
msgstr ""
"Rechercher un scénario de risque, une mesure de sécurité, une analyse de "
"risque..."

#: core/templates/core/index.html:23 core/templates/core/sidebar.html:46
msgid "Analysis registry"
msgstr "Registre des analyses"

#: core/templates/core/index.html:32
msgid "ID"
msgstr "Identifiant"

# debatable, I took the same as jira for consistency
#: core/templates/core/index.html:35
msgid "Assignee"
msgstr "Responsable"

#: core/templates/core/index.html:38
msgid "Last Update"
msgstr "Dernière Mise à Jour"

#: core/templates/core/index.html:52
msgid "draft"
msgstr "brouillon"

#: core/templates/core/index.html:55
msgid "ready"
msgstr "prêt"

#: core/templates/core/index.html:87
msgid "Remediation Plan"
msgstr "Plan de Remédiation"

#: core/templates/core/index.html:95
msgid "Export"
msgstr "Exporter"

#: core/templates/core/index.html:106 core/templates/core/search_results.html:8
#: core/templates/snippets/ra_data.html:13
msgid "Risk analysis"
msgstr "Analyse de risque"

#: core/templates/core/index.html:108 core/templates/core/index.html:113
msgid "... as PDF"
msgstr "... format PDF"

#: core/templates/core/index.html:110 core/templates/core/index.html:115
msgid "... as csv"
msgstr "... format CSV"

#: core/templates/core/index.html:111
msgid "Treatment Plan"
msgstr "Plan de Traitement"

#: core/templates/core/index.html:130 core/templates/core/review.html:59
msgid "No analysis found."
msgstr ""

#: core/templates/core/index.html:140
msgid "Showing Page"
msgstr "Page"

#: core/templates/core/index.html:140
msgid "of"
msgstr "sur"

#: core/templates/core/index.html:147
msgid "First"
msgstr "Prem."

#: core/templates/core/index.html:150
msgid "Prev"
msgstr "Préc."

#: core/templates/core/index.html:155
msgid "Next"
msgstr "Suiv."

#: core/templates/core/index.html:157
msgid "Last"
msgstr "Fin"

#: core/templates/core/my_projects.html:11
msgid "My projects summary"
msgstr "Résumé de mes projets"

#: core/templates/core/my_projects.html:15
msgid "Risk level overview"
msgstr "Aperçu du niveau de risque"

#: core/templates/core/my_projects.html:23
msgid "Treatment progress overview"
msgstr "Aperçu de l'avancement du traitement"

#: core/templates/core/my_projects.html:30
msgid "Your pending measure(s)"
msgstr "Vos mesures en attente"

#: core/templates/core/my_projects.html:31
msgid "ordered by ranking score"
msgstr "classées par évaluation"

#: core/templates/core/my_projects.html:36
msgid "Measure"
msgstr ""

#: core/templates/core/my_projects.html:37
msgid "Ranking score"
msgstr "Évaluation"

#: core/templates/core/my_projects.html:40
msgid "Actions"
msgstr ""

#: core/templates/core/my_projects.html:57
msgid ""
"Ranking score is an adaptive metric that combines the information of effort "
"and current risk level, and crosses it with the other data to assist you for "
"the prioritization."
msgstr ""
"L'évaluation est une mesure qui combine l'effort et le niveau de risque "
"courant, puis les croise avec d'autres données afin de vous assister à la "
"priorisation."

#: core/templates/core/my_projects.html:60
msgid "Projects summary is empty."
msgstr "Le résumé des projets est vide."

#: core/templates/core/project_select.html:16
#: core/templates/core/sidebar.html:99
msgid "Composer"
msgstr "Composition"

#: core/templates/core/project_select.html:23
msgid ""
"This will help you aggregate multiple components (projects) to get the "
"compiled view on your risk. This is particularly useful for two use cases:"
msgstr ""
"Cet outil vous aidera à agréger des composants (projets) multiples afin "
"d'avoir une vue synthétique sur votre risque, ce qui est particulièrement "
"utile dans deux cas :"

#: core/templates/core/project_select.html:25
msgid ""
"business intelligence approach to focus on a specific subset across "
"different project domains (eg. across divisions)"
msgstr ""
"vous adoptez une approche Business Intelligence afin de vous concentrer sur "
"un sous-ensemble précis distribué sur différents domaines de projets (ex : "
"plusieurs divisions)"

#: core/templates/core/project_select.html:26
msgid ""
"you are interested in the risk assessment of a specific system, for which "
"you need the risk assessment of the underlying components"
msgstr ""
"vous voulez évaluer le risque d'un système spécifique, pour lequel vous avez "
"besoin de l'évaluation du risque des composants sous-jacents"

#: core/templates/core/project_select.html:56
msgid "Select your targets"
msgstr "Sélectionnez vos cibles"

#: core/templates/core/project_select.html:110
msgid "Process"
msgstr "Traiter"

#: core/templates/core/review.html:6
msgid "X-Rays: review engine"
msgstr "X-Rays : moteur de revue"

#: core/templates/core/review.html:18
msgid "All good"
msgstr "Tout est bon"

#: core/templates/core/review.html:23
msgid "error(s)"
msgstr "erreur(s)"

#: core/templates/core/review.html:23
msgid "found_f"
msgstr "trouvée(s)"

#: core/templates/core/review.html:34
msgid "warning(s)"
msgstr "avertissement(s)"

#: core/templates/core/review.html:34
msgid "found_m"
msgstr "trouvé(s)"

#: core/templates/core/review.html:45
msgid "information"
msgstr "information(s)"

#: core/templates/core/review.html:45
msgid "to consider"
msgstr "à prendre en compte"

#: core/templates/core/risk_matrix.html:11
msgid "Default"
msgstr "Par défaut"

#: core/templates/core/risk_matrix.html:15
msgid "Critical"
msgstr "Critique"

#: core/templates/core/scoring.html:15
msgid "Risk matrix"
msgstr "Matrice des risques"

# OWASP Methodology translations taken from 
# https://cours.etsmtl.ca/mgr850/documents/cours/Hiv2013/MGR850_H13_Cours-05_Analyse2Risques.pdf
#: core/templates/core/scoring.html:23
#, fuzzy
#| msgid "How technically skilled is this user_group of threat agents?"
msgid "How technically skilled is this group of threat agents?"
msgstr "Quel est le niveau de qualification de l'attaquant ?"

#: core/templates/core/scoring.html:26
msgid "No technical skills"
msgstr "Pas de compétence technique"

#: core/templates/core/scoring.html:28
msgid "Some technical skills"
msgstr "Quelques compétences techniques"

#: core/templates/core/scoring.html:30
msgid "Advanced computer user"
msgstr "Utilisateur d'ordinateur expérimenté"

#: core/templates/core/scoring.html:31
msgid "Network and programming skills"
msgstr "Compétences en réseaux et programmation"

#: core/templates/core/scoring.html:34
msgid "Security penetration skills"
msgstr "Compétences d'intrusion"

#: core/templates/core/scoring.html:36
#, fuzzy
#| msgid ""
#| "How motivated is this user_group of threat agents to find and exploit "
#| "this vulnerability?"
msgid ""
"How motivated is this group of threat agents to find and exploit this "
"vulnerability?"
msgstr "Quels sont les bénéfices espérés de l'attaquant ?"

#: core/templates/core/scoring.html:39
msgid "Low or no reward"
msgstr "Pas ou peu de bénéfice"

#: core/templates/core/scoring.html:42
msgid "Possible reward"
msgstr "Bénéfice possible"

#: core/templates/core/scoring.html:47
msgid "High reward"
msgstr "Bénéfice important"

#: core/templates/core/scoring.html:49
#, fuzzy
#| msgid ""
#| "What resources and opportunities are required for this user_group of "
#| "threat agents to find and exploit this vulnerability?"
msgid ""
"What resources and opportunities are required for this group of threat "
"agents to find and exploit this vulnerability?"
msgstr ""
"Quelles sont les ressources et opportunités requises par l'attaquant pour "
"trouver et exploiter la vulnérabilité ?"

#: core/templates/core/scoring.html:51
msgid "Full access or expensive resources required"
msgstr "Accès complet ou ressources coûteuses"

#: core/templates/core/scoring.html:55
msgid "Special access or resources required"
msgstr "Ressources et droits d'accès spéciaux"

#: core/templates/core/scoring.html:58
msgid "Some access or resources required"
msgstr "Quelques ressources et droits d'accès"

#: core/templates/core/scoring.html:60
msgid "No access or resources required"
msgstr "Aucun droit d'accès et aucune ressource"

#: core/templates/core/scoring.html:62
#, fuzzy
#| msgid "How large is this user_group of threat agents?"
msgid "How large is this group of threat agents?"
msgstr "Quelle est l'étendue potentielle du groupe d'attaquants ?"

#: core/templates/core/scoring.html:66
msgid "Developers or system administrators"
msgstr "Développeurs ou administrateurs système"

#: core/templates/core/scoring.html:68
msgid "Intranet users"
msgstr "Utilisateurs de l'intranet"

#: core/templates/core/scoring.html:69
msgid "Partners"
msgstr "Partenaires"

#: core/templates/core/scoring.html:70
msgid "Authenticated users"
msgstr "Utilisateurs authentifiés"

#: core/templates/core/scoring.html:73
msgid "Anonymous Internet users"
msgstr "Utilisateurs Internet anonymes"

#: core/templates/core/scoring.html:78
#, fuzzy
#| msgid "Threat Agent Factor"
msgid "Threat Agent Factors"
msgstr "Facteur Attaquant"

#: core/templates/core/scoring.html:86
#, fuzzy
#| msgid ""
#| "How easy is it for this user_group of threat agents to discover this "
#| "vulnerability?"
msgid ""
"How easy is it for this group of threat agents to discover this "
"vulnerability?"
msgstr "Avec quelle facilité l'attaquant peut-il découvrir la vulnérabilité ?"

#: core/templates/core/scoring.html:89
msgid "Practically impossible"
msgstr "Pratiquement impossible"

#: core/templates/core/scoring.html:91 core/templates/core/scoring.html:104
msgid "Difficult"
msgstr "Difficilement"

#: core/templates/core/scoring.html:95 core/templates/core/scoring.html:106
msgid "Easy"
msgstr "Facilement"

#: core/templates/core/scoring.html:97 core/templates/core/scoring.html:110
msgid "Automated tools available"
msgstr "Outils automatiques disponible"

#: core/templates/core/scoring.html:99
#, fuzzy
#| msgid ""
#| "How easy is it for this user_group of threat agents to actually exploit "
#| "this vulnerability?"
msgid ""
"How easy is it for this group of threat agents to actually exploit this "
"vulnerability?"
msgstr "Avec quelle facilité l'attaquant peut-il exploiter la vulnérabilité ?"

#: core/templates/core/scoring.html:102
msgid "Theoretical"
msgstr "Théoriquement"

#: core/templates/core/scoring.html:112
#, fuzzy
#| msgid ""
#| "How well known is this vulnerability to this user_group of threat agents?"
msgid "How well known is this vulnerability to this group of threat agents?"
msgstr "Dans quelle mesure la vulnérabilité est-elle connue de l'attaquant ?"

#: core/templates/core/scoring.html:115
msgid "Unknown"
msgstr "Inconnue"

#: core/templates/core/scoring.html:118
msgid "Hidden"
msgstr "Cachée"

#: core/templates/core/scoring.html:120
msgid "Obvious"
msgstr "Évidente"

#: core/templates/core/scoring.html:123
msgid "Public knowledge"
msgstr "De notoriété publique"

#: core/templates/core/scoring.html:125
msgid "How likely is an exploit to be detected?"
msgstr "Quelle est la probabilité qu'un exploit soit détecté"

#: core/templates/core/scoring.html:128
msgid "Active detection in application"
msgstr "Détection active dans l'application"

#: core/templates/core/scoring.html:130
msgid "Logged and reviewed"
msgstr "Audit et révision"

#: core/templates/core/scoring.html:135
msgid "Logged without review"
msgstr "Audit sans révision"

#: core/templates/core/scoring.html:136
msgid "Not logged"
msgstr "Absence d'audit"

#: core/templates/core/scoring.html:141
#, fuzzy
#| msgid "Vulnerability Factor"
msgid "Vulnerability Factors"
msgstr "Facteur Vulnérabilité"

#: core/templates/core/scoring.html:152
msgid "How much financial damage will result from an exploit?"
msgstr "Quelle serait la hauteur des dégâts financiers suivant un exploit"

#: core/templates/core/scoring.html:155
msgid "Less than the cost to fix the vulnerability"
msgstr "Moins que le coût de la correction de la vulnérabilité"

#: core/templates/core/scoring.html:157
msgid "Minor effect on annual profit"
msgstr "Effet mineur sur le bénéfice annuel"

#: core/templates/core/scoring.html:161
msgid "Significant effect on annual profit"
msgstr "Effet significatif sur le bénéfice annuel"

#: core/templates/core/scoring.html:163
msgid "Bankruptcy"
msgstr "Faillite"

#: core/templates/core/scoring.html:165
msgid ""
"Would an exploit result in reputation damage that would harm the business?"
msgstr ""
"Un exploit impacterait-il la réputation de l'entreprise au point de nuire à "
"ses affaires ?"

#: core/templates/core/scoring.html:168
msgid "Minimal damage"
msgstr "Impact minime"

#: core/templates/core/scoring.html:171
msgid "Loss of major accounts"
msgstr "Perte de grands comptes"

#: core/templates/core/scoring.html:172
msgid "Loss of goodwill"
msgstr "Chute d'écart d'acquisition (goodwill)"

#: core/templates/core/scoring.html:176
msgid "Brand damage"
msgstr "Image de marque détériorée"

#: core/templates/core/scoring.html:178
msgid "How much exposure does non-compliance introduce?"
msgstr "Dans quelle mesure s'expose-t-on en cas de non-conformité ?"

#: core/templates/core/scoring.html:182
msgid "Minor violation"
msgstr "Violation mineure"

#: core/templates/core/scoring.html:185
msgid "Clear violation"
msgstr "Violation flagrante"

#: core/templates/core/scoring.html:187
msgid "High profile violation"
msgstr "Violation de haut niveau"

#: core/templates/core/scoring.html:191
msgid "How much personally identifiable information could be disclosed?"
msgstr ""
"Quelle quantité d'information personnellement identifiable pourrait être "
"divulguée ?"

#: core/templates/core/scoring.html:196
msgid "One individual"
msgstr "Un seul individu"

#: core/templates/core/scoring.html:198
msgid "Hundreds of people"
msgstr "Centaines de personnes"

#: core/templates/core/scoring.html:200
msgid "Thousands of people"
msgstr "Milliers de personnes"

#: core/templates/core/scoring.html:202
msgid "Millions of people"
msgstr "Millions de personnes"

#: core/templates/core/scoring.html:207
#, fuzzy
#| msgid "Business Impact Factor"
msgid "Business Impact Factors"
msgstr "Facteur Impact Commercial"

#: core/templates/core/scoring.html:213
msgid "Ignore"
msgstr "Ignorer"

#: core/templates/core/scoring.html:222
msgid "How much data could be disclosed and how sensitive is it?"
msgstr ""
"Quelle quantité de données pourrait être divulguée et s'agit-il de données "
"sensible ?"

#: core/templates/core/scoring.html:226
msgid "Minimal non-sensitive data disclosed"
msgstr "Quantité minime de données non-sensibles divulguée"

#: core/templates/core/scoring.html:230
msgid "Minimal critical data or extensive non-sensitive data disclosed"
msgstr ""
"Quantité minime de données critiques ou quantité importante de données non-"
"sensibles divulguée"

#: core/templates/core/scoring.html:231
msgid "Extensive critical data disclosed"
msgstr "Quantité importante de données critiques divulguée"

#: core/templates/core/scoring.html:233
msgid "All data disclosed"
msgstr "Totalité des données divulguée"

#: core/templates/core/scoring.html:235
msgid "How much data could be corrupted and how damaged is it?"
msgstr ""
"Quelle quantité de données pourrait être corrompue et dans quelle mesure ?"

#: core/templates/core/scoring.html:238
msgid "Minimal slightly corrupt data"
msgstr "Quantité minime de données légèrement corrompue"

#: core/templates/core/scoring.html:240
msgid "Minimal seriously corrupt data"
msgstr "Quantité minime de données sérieusement corrompue"

#: core/templates/core/scoring.html:242
msgid "Extensive slightly corrupt data"
msgstr "Quantité importante de données légèrement corrompue"

#: core/templates/core/scoring.html:244
msgid "Extensive seriously corrupt data"
msgstr "Quantité importante de données sérieusement corrompue"

#: core/templates/core/scoring.html:246
msgid "All data totally corrupt"
msgstr "Totalité des données corrompue"

#: core/templates/core/scoring.html:248
msgid "How much service could be lost and how vital is it?"
msgstr ""
"Quelle quantité de service pourrait être perdue et à quel point est-elle "
"vitale ?"

#: core/templates/core/scoring.html:251
msgid "Minimal secondary services interrupted"
msgstr "Quantité minime de services secondaires interrompue"

#: core/templates/core/scoring.html:255
msgid "Minimal primary or extensive secondary services interrupted"
msgstr ""
"Quantité minime de services primaires ou quantité importante de services "
"secondaires interrompue"

#: core/templates/core/scoring.html:257
msgid "Extensive primary services interrupted"
msgstr "Quantité importante de services primaires interrompue"

#: core/templates/core/scoring.html:259
msgid "All services completely lost"
msgstr "Totalité des services complètement perdue"

#: core/templates/core/scoring.html:261
msgid "Are the threat agents' actions traceable to an individual?"
msgstr "Les actions des attaquants sont-elles attribuables à un individu ?"

#: core/templates/core/scoring.html:264
msgid "Fully traceable"
msgstr "Traçabilité complète"

#: core/templates/core/scoring.html:270
msgid "Possibly traceable"
msgstr "Traçabilité possible"

#: core/templates/core/scoring.html:272
msgid "Completely anonymous"
msgstr "Traçabilité impossible"

#: core/templates/core/scoring.html:277
#, fuzzy
#| msgid "Technical Impact Factor"
msgid "Technical Impact Factors"
msgstr "Facteur Impact Technique"

#: core/templates/core/scoring.html:286
msgid "Assessment vector:"
msgstr "Vecteurs d'évaluation :"

#: core/templates/core/scoring.html:291
#: core/templates/snippets/risk_matrix.html:75
msgid "Probability"
msgstr "Probabilité"

#: core/templates/core/scoring.html:308
#: core/templates/snippets/risk_matrix.html:35
msgid "Impact"
msgstr ""

#: core/templates/core/search_results.html:10
#: core/templates/core/search_results.html:23
#: core/templates/core/search_results.html:36
msgid "No results matched your query. Try something more specific."
msgstr ""
"Aucun résultat ne correspond à votre requête. Essayez quelque chose de plus "
"spécifique."

#: core/templates/core/sidebar.html:54
msgid "Switch to editor"
msgstr "Basculer vers l'éditeur"

#: core/templates/core/sidebar.html:61 core/templates/core/sidebar.html:72
msgid "Analytics"
msgstr "Analytique"

#: core/templates/core/sidebar.html:81
msgid "My projects"
msgstr "Mes projets"

#: core/templates/core/sidebar.html:90
msgid "Calendar"
msgstr "Calendrier"

#: core/templates/core/sidebar.html:106
msgid "Tools"
msgstr "Outils"

<<<<<<< HEAD
=======
#: core/templates/core/sidebar.html:116
msgid "Rating matrices"
msgstr "Matrices d'évaluation"

>>>>>>> 1b93a97d
#: core/templates/core/sidebar.html:135
msgid "Scoring assistant"
msgstr "Assistant d'évaluation"

#: core/templates/core/sidebar.html:141
msgid "Extra"
msgstr ""

#: core/templates/core/sidebar.html:170
msgid "User guide"
msgstr "Guide utilisateur"

#: core/templates/core/sidebar.html:178 core/templates/core/sidebar.html:180
msgid "About MIRA"
msgstr "À propos de MIRA"

#: core/templates/core/sidebar.html:187
msgid "Logout"
msgstr "Déconnexion"

#: core/templates/registration/login.html:11
msgid "Hello there"
msgstr "Bonjour"

#: core/templates/registration/login.html:13
msgid "This is MIRA. Your streamlined"
msgstr "Bienvenue dans MIRA. Votre "

#: core/templates/registration/login.html:13
msgid "one-stop shop"
msgstr "solution complète"

#: core/templates/registration/login.html:14
msgid "for risk assessment and management."
msgstr "sur mesure pour l'évaluation et la gestion du risque."

#: core/templates/registration/login.html:16
msgid "You need to"
msgstr "Vous devez"

#: core/templates/registration/login.html:16
msgid "login"
msgstr "vous connecter"

#: core/templates/registration/login.html:16
msgid "to access all the features. Editor mode requires an extra permission."
msgstr ""
"afin d'avoir accès à toutes nos fonctionnalités. Le mode éditeur nécessite "
"une permission supplémentaire."

#: core/templates/registration/login.html:26
msgid "Login"
msgstr "Connexion"

#: core/templates/snippets/dual_bar_stacked.html:6
msgid " \"Current: Very low\" "
msgstr " \"Courant: Très faible\" "

#: core/templates/snippets/dual_bar_stacked.html:7
msgid " \"Current: Low\" "
msgstr " \"Courant: Faible\" "

#: core/templates/snippets/dual_bar_stacked.html:8
msgid " \"Current: Medium\" "
msgstr " \"Courant: Moyen\" "

#: core/templates/snippets/dual_bar_stacked.html:9
msgid " \"Current: High\" "
msgstr " \"Courant: Élevé\" "

#: core/templates/snippets/dual_bar_stacked.html:10
msgid " \"Current: Very high\" "
msgstr " \"Courant: Très élevé\" "

#: core/templates/snippets/dual_bar_stacked.html:11
msgid " \"Residual: Very low\" "
msgstr " \"Résiduel: Très faible\" "

#: core/templates/snippets/dual_bar_stacked.html:12
msgid " \"Residual: Low\" "
msgstr " \"Résiduel: Faible\" "

#: core/templates/snippets/dual_bar_stacked.html:13
msgid " \"Residual: Medium\" "
msgstr " \"Résiduel: Moyen\" "

#: core/templates/snippets/dual_bar_stacked.html:14
msgid " \"Residual: High\" "
msgstr " \"Résiduel: Élevé\" "

#: core/templates/snippets/dual_bar_stacked.html:15
msgid " \"Residual: Very high\" "
msgstr " \"Résiduel: Très élevé\" "

#: core/templates/snippets/mp_data.html:12
#, fuzzy
#| msgid ""
#| "Risk analysis seems to be empty. SecurityMeasure Plan cannot be generated."
msgid "Risk analysis seems to be empty. Measure Plan cannot be generated."
msgstr ""
"L'analyse de risque semble être vide. Le Plan de Mesure ne peut pas être "
"généré."

#: core/templates/snippets/mp_data.html:35
msgid "No associated measure"
msgstr "Pas de mesure associée"

#: core/templates/snippets/mp_data.html:44
msgid "Security function"
msgstr "Fonction de sécurité"

#: core/templates/snippets/ra_data.html:10
msgid "Edit"
msgstr "Modifier"

#: core/templates/snippets/ra_data.html:18
msgid "Audited by:"
msgstr "Auditée par :"

#: core/templates/snippets/ra_data.html:19
msgid "Status:"
msgstr "Statut :"

#: core/templates/snippets/ra_data.html:20
msgid "Draft"
msgstr "Brouillon"

#: core/templates/snippets/ra_data.html:20
msgid "Ready"
msgstr "Prêt"

#: core/templates/snippets/ra_data.html:22
msgid "Created at:"
msgstr "Création :"

#: core/templates/snippets/ra_data.html:23
msgid "Updated at:"
msgstr "Dernière mise à jour :"

#: core/templates/snippets/ra_data.html:28
#, fuzzy
#| msgid "Matrix view"
msgid "Matrix:"
msgstr "Vue matricielle"

#: core/templates/snippets/ra_data.html:49
msgid "Recommended measures"
msgstr "Mesures recommandées"

#: core/templates/snippets/ra_data.html:51
msgid "Treatment"
msgstr "Traitement"

#: core/templates/snippets/ra_data.html:58
msgid "Risk analysis is empty"
msgstr "L'analyse de risque est vide"

#: core/templates/snippets/ra_data.html:93
msgid "Matrix view"
msgstr "Vue matricielle"

#: core/templates/snippets/risk_matrix.html:79
#, fuzzy
#| msgid "Risk level"
msgid "Risk legend"
msgstr "Niveau de risque"

#: core/templates/snippets/treatment_progress_dual_bar.html:6
msgid " \"Risk: open\" "
msgstr " \"Risque: ouvert\" "

#: core/templates/snippets/treatment_progress_dual_bar.html:7
msgid " \"Risk: mitigated\" "
msgstr " \"Risque: mitigé\" "

#: core/templates/snippets/treatment_progress_dual_bar.html:8
msgid " \"Risk: accepted\" "
msgstr " \"Risque: accepté\" "

#: core/templates/snippets/treatment_progress_dual_bar.html:9
msgid " \"Risk: blocking\" "
msgstr " \"Risque: bloquant\" "

#: core/templates/snippets/treatment_progress_dual_bar.html:10
#, fuzzy
#| msgid " \"SecurityMeasure: open\" "
msgid " \"Measure: open\" "
msgstr " \"Mesure: ouverte\" "

#: core/templates/snippets/treatment_progress_dual_bar.html:11
#, fuzzy
#| msgid " \"SecurityMeasure: in progress\" "
msgid " \"Measure: in progress\" "
msgstr " \"Mesure: en cours\" "

#: core/templates/snippets/treatment_progress_dual_bar.html:12
#, fuzzy
#| msgid " \"SecurityMeasure: on hold\" "
msgid " \"Measure: on hold\" "
msgstr " \"Mesure: en attente\" "

#: core/templates/snippets/treatment_progress_dual_bar.html:13
#, fuzzy
#| msgid " \"SecurityMeasure: done\" "
msgid " \"Measure: done\" "
msgstr " \"Mesure: terminée\" "

#~ msgid "Balanced (default)"
#~ msgstr "Équilibrée (par défaut)"

#~ msgid "Critical (FAIR-based)"
#~ msgstr "Critique (modèle FAIR)"

#~ msgid "Custom (adjusted)"
#~ msgstr "Personnalisée (ajustée)"

#~ msgid "<short title for the measure>"
#~ msgstr "<titre bref de la mesure>"

#~ msgid "Very low"
#~ msgstr "Très faible"

#~ msgid "Low"
#~ msgstr "Faible"

#~ msgid "High"
#~ msgstr "Élevé"

#~ msgid "Very high"
#~ msgstr "Très élevé"

#~ msgid "<risk scenario short title>"
#~ msgstr "<titre bref du scénario de risque>"

#~ msgid "<we have security function A and Process B to handle this>"
#~ msgstr ""
#~ "<nous avons une security function A et un processus B pour faire face à "
#~ "ce risque>"

#~ msgid "'Very low'"
#~ msgstr "'Très faible'"

#~ msgid "'Low'"
#~ msgstr "'Faible'"

#~ msgid "'Medium'"
#~ msgstr "'Moyen'"

#~ msgid "'High'"
#~ msgstr "'Élevé'"

#~ msgid "'Very high'"
#~ msgstr "'Très élevé'"

#~ msgid "Profile:"
#~ msgstr "Profil :"

#~ msgctxt "Probability"
#~ msgid "Medium"
#~ msgstr "Moyenne"

#~ msgctxt "Probability"
#~ msgid "High"
#~ msgstr "Élevée"

#~ msgctxt "Probability"
#~ msgid "Very high"
#~ msgstr "Très élevée"

#~ msgid "Username"
#~ msgstr "Nom d'utilisateur"

#~ msgid "Break down per threat"
#~ msgstr "Répartition par menace"

#~ msgid "SecurityFunctions in catalog"
#~ msgstr "SecurityFunctions dans le catalogue"

#~ msgid "Parent Risk"
#~ msgstr "Risque Parent"

#~ msgid "general comments that will help the reader"
#~ msgstr "commentaires généraux qui aideront le lecteur"

#, fuzzy
#~| msgid "Analysis"
#~ msgid "Analysis_sing"
#~ msgstr "Analyse"

#, fuzzy
#~| msgid "Analysis"
#~ msgid "Analysis_plural"
#~ msgstr "Analyse"

#~ msgid "More"
#~ msgstr "Plus"

#~ msgid "Hello"
#~ msgstr "Bonjour"

#~ msgid "You're not logged in"
#~ msgstr "Vous n'êtes pas connecté"

#~ msgid "X-Rays (my projects)"
#~ msgstr "X-Rays (mes projets)"

#~ msgid "Language"
#~ msgstr "Langue"

#~ msgid "Sign Out"
#~ msgstr "Déconnexion"

#~ msgid "open"
#~ msgstr "ouvert"

#~ msgid "accepted"
#~ msgstr "accepté"

#~ msgid "blocker"
#~ msgstr "blocant"

#~ msgid "in_progress"
#~ msgstr "en_cours"

#~ msgid "on_hold"
#~ msgstr "en_attente"

#~ msgid "done"
#~ msgstr "terminé"

#~ msgid "Analysis Registries"
#~ msgstr "Registres d'Analyses"<|MERGE_RESOLUTION|>--- conflicted
+++ resolved
@@ -8,11 +8,7 @@
 msgstr ""
 "Project-Id-Version: PACKAGE VERSION\n"
 "Report-Msgid-Bugs-To: \n"
-<<<<<<< HEAD
-"POT-Creation-Date: 2022-06-30 19:28+0000\n"
-=======
 "POT-Creation-Date: 2022-11-03 11:59+0100\n"
->>>>>>> 1b93a97d
 "PO-Revision-Date: YEAR-MO-DA HO:MI+ZONE\n"
 "Last-Translator: FULL NAME <EMAIL@ADDRESS>\n"
 "Language-Team: LANGUAGE <LL@li.org>\n"
@@ -112,15 +108,11 @@
 msgid "is a draft"
 msgstr "brouillon"
 
-<<<<<<< HEAD
-#: core/models.py:22 core/templates/core/sidebar.html:116
-=======
 #: core/models.py:53
 msgid "WARNING! After choosing it, you will not be able to change it"
 msgstr ""
 
 #: core/models.py:53
->>>>>>> 1b93a97d
 msgid "Rating matrix"
 msgstr "Matrice d'évaluation"
 
@@ -312,17 +304,11 @@
 msgid "Assets"
 msgstr ""
 
-<<<<<<< HEAD
-#: core/models.py:139 core/templates/snippets/ra_data.html:41
-msgid "Threat"
-msgstr "Menace"
-=======
 #: core/models.py:219
 #, fuzzy
 #| msgid "untreated risk scenario(s),"
 msgid "Assets impacted by the risk scenario"
 msgstr "scénario(s) de risque non traité(s)"
->>>>>>> 1b93a97d
 
 #: core/models.py:220
 #, fuzzy
@@ -404,106 +390,7 @@
 msgid "Parent project"
 msgstr "Projet parent"
 
-<<<<<<< HEAD
-#: core/models.py:195
-msgid "In progress"
-msgstr "En cours"
-
-#: core/models.py:196
-msgid "On hold"
-msgstr "En attente"
-
-#: core/models.py:197
-msgid "Done"
-msgstr "Terminé"
-
-#: core/models.py:201
-msgid "N/A"
-msgstr ""
-
-#: core/models.py:202
-msgid "Technical"
-msgstr "Technique"
-
-#: core/models.py:203
-msgid "Organizational"
-msgstr "Organisationnel"
-
-#: core/models.py:207
-msgid "Small"
-msgstr "Faible"
-
-#: core/models.py:209
-msgid "Large"
-msgstr "Important"
-
-#: core/models.py:210
-msgid "Extra-Large"
-msgstr "Très Important"
-
-#: core/models.py:217
-msgid "Solution"
-msgstr ""
-
-#: core/models.py:219
-msgid "<short title for the measure>"
-msgstr "<titre bref de la mesure>"
-
-#: core/models.py:220 core/templates/snippets/mp_data.html:42
-#: core/templates/snippets/ra_data.html:28
-msgid "Description"
-msgstr ""
-
-#: core/models.py:221 core/models.py:264
-#: core/templates/snippets/mp_data.html:43
-msgid "Type"
-msgstr ""
-
-#: core/models.py:222 core/templates/core/browser.html:120
-#: core/templates/core/my_projects.html:38
-#: core/templates/snippets/mp_data.html:48
-msgid "Status"
-msgstr "Statut"
-
-#: core/models.py:223
-msgid "Estimated Time of Arrival"
-msgstr "Heure d'arrivée prévue"
-
-#: core/models.py:223 core/templates/core/my_projects.html:39
-#: core/templates/snippets/mp_data.html:45
-msgid "ETA"
-msgstr "Arrivée estimée"
-
-#: core/models.py:225
-msgid "External url for action follow-up (eg. Jira ticket)"
-msgstr "URL externe pour le suivi des mesures correctives (ex : ticket Jira)"
-
-#: core/models.py:226 core/templates/snippets/mp_data.html:47
-msgid "Link"
-msgstr "Lien"
-
-#: core/models.py:228
-msgid "Relative effort of the measure (using T-Shirt sizing)"
-msgstr "Effort relatif impliqué par la mesure"
-
-#: core/models.py:229 core/templates/core/analytics.html:140
-#: core/templates/snippets/mp_data.html:46
-msgid "Effort"
-msgstr ""
-
-#: core/models.py:235
-msgid "Security measure"
-msgstr "Mesure de sécurité"
-
-#: core/models.py:236 core/templates/core/analytics.html:20
-#: core/templates/core/search_results.html:34
-msgid "Security measures"
-msgstr "Mesures de sécurité"
-
-#: core/models.py:259
-=======
 #: core/models.py:300
->>>>>>> 1b93a97d
 msgid "Temporary"
 msgstr "Temporaire"
 
@@ -1417,13 +1304,10 @@
 msgid "Tools"
 msgstr "Outils"
 
-<<<<<<< HEAD
-=======
 #: core/templates/core/sidebar.html:116
 msgid "Rating matrices"
 msgstr "Matrices d'évaluation"
 
->>>>>>> 1b93a97d
 #: core/templates/core/sidebar.html:135
 msgid "Scoring assistant"
 msgstr "Assistant d'évaluation"
