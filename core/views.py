--- conflicted
+++ resolved
@@ -71,17 +71,12 @@
     grid = matrix['grid']
     matrix_current = [[set() for _ in range(len(grid[0]))] for _ in range(len(grid))]
     matrix_residual = [[set() for _ in range(len(grid[0]))] for _ in range(len(grid))]
-<<<<<<< HEAD
+
     for ri in RiskScenario.objects.filter(analysis=analysis).order_by('created_at'):
-        matrix_current[ri.current_proba][ri.current_impact].add(ri.rid())
-        matrix_residual[ri.residual_proba][ri.residual_impact].add(ri.rid())
-=======
-    for ri in RiskScenario.objects.filter(analysis=analysis).order_by('id'):
         if ri.current_level >= 0:
             matrix_current[ri.current_proba][ri.current_impact].add(ri.rid())
         if ri.residual_level >=0:
             matrix_residual[ri.residual_proba][ri.residual_impact].add(ri.rid())
->>>>>>> b33aaea1
 
     return {'current': matrix_current, 'residual': matrix_residual}
 
