--- conflicted
+++ resolved
@@ -306,15 +306,8 @@
                             return render(request=request, template_name="registration/password_reset.html", context=context)
                     # Si tout est OK, envoyer l'email et enregistrer la date et l'heure actuelle dans la session
                     print("Sending reset mail to", data)
-<<<<<<< HEAD
-                    associated_user.mailing(
-                        email_template_name="registration/password_reset_email.txt", subject="Password Reset Requested")
-                    request.session['last_email_sent'] = now.strftime(
-                        '%Y-%m-%d %H:%M:%S')
-=======
                     associated_user.mailing(email_template_name="registration/password_reset_email.txt", subject=_("Password Reset Requested"))
                     request.session['last_email_sent'] = now.strftime('%Y-%m-%d %H:%M:%S')
->>>>>>> c32112ba
                 except Exception as e:
                     messages.error(
                         request, 'An error has occured, please try later.')
@@ -1666,15 +1659,8 @@
             self.object.set_state('submitted')
             self.object.save()
             try:
-<<<<<<< HEAD
-                self.object.validator.mailing(
-                    "core/risk_acceptance_email.txt", "Pending risk acceptance: " + self.object.name, self.object.pk)
-                messages.success(
-                    self.request, "Risk acceptance created and mail send successfully to: " + self.object.validator.email)
-=======
                 self.object.validator.mailing("core/risk_acceptance_email.txt", _("Pending risk acceptance: ") + self.object.name, self.object.pk)
                 messages.success(self.request, "Risk acceptance created and mail send successfully to: " + self.object.validator.email)
->>>>>>> c32112ba
             except:
                 messages.error(
                     self.request, "An error has occured, mail was not send to: " + self.object.validator.email)
@@ -1699,15 +1685,8 @@
             self.object.set_state('submitted')
             self.object.save()
             try:
-<<<<<<< HEAD
-                self.object.validator.mailing(
-                    "core/risk_acceptance_email.txt", "Pending risk acceptance: " + self.object.name, self.object.pk)
-                messages.success(
-                    self.request, "Risk acceptance created and mail send successfully to: " + self.object.validator.email)
-=======
                 self.object.validator.mailing("core/risk_acceptance_email.txt", _("Pending risk acceptance: ") + self.object.name, self.object.pk)
                 messages.success(self.request, "Risk acceptance created and mail send successfully to: " + self.object.validator.email)
->>>>>>> c32112ba
             except:
                 messages.error(
                     self.request, "An error has occured, mail was not send to: " + self.object.validator.email)
@@ -1865,23 +1844,11 @@
         if form.is_valid():
             data = form.cleaned_data['email']
             try:
-<<<<<<< HEAD
-                user = User.objects.create_user(email=data)
-                if admin:
-                    UserGroup.objects.get(name="BI-UG-ADM").user_set.add(user)
-                messages.success(request, _(
-                    'User created and email send successfully.'))
-                return redirect("user-list")
-            except Exception as e:
-                messages.error(
-                    request, "An error has occured, please try later.")
-=======
                 User.objects.create_user(email=data)
                 messages.success(request, _('User created and email send successfully.'))
                 return redirect("user-list")
             except Exception as e:
                 messages.error(request, "An error has occured during user creation. If he has not received the mail, please use the forgot link on login page.")
->>>>>>> c32112ba
                 print("Exception:", e)
                 return redirect("user-list")
         return render(request, self.template_name, {'form': form})
