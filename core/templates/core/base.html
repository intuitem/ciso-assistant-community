{% load static %}
{% load tailwind_tags %}

{% load i18n %}

<!doctype html>
<html class="overflow-x-hidden" lang="en">

<head>
    <meta charset="UTF-8"/>
    <meta name="viewport" content="width=device-width, initial-scale=1.0"/>
    <link href="https://cdnjs.cloudflare.com/ajax/libs/font-awesome/5.13.0/css/all.min.css" rel="stylesheet">
    {% tailwind_css %}
    <script src="{% static "js/cdn.min.js" %}" defer></script>
    {% block head %}{% endblock %}

    <title>MIRA</title>

</head>


<body class="flex flex-col h-screen bg-white">
<header class="print:hidden">
<<<<<<< HEAD
    <nav class="flex flex-wrap justify-between bg-gray-800 shadow w-screen items-center p-1">
        <a id="homepage" href="/" class="mx-2 my-auto sm:mx-8 flex flex-shrink-0">
            <svg width="30" viewBox="0 0 512.073 512.073" xmlns="http://www.w3.org/2000/svg" class="w-5"><g><path d="m72.834 105.554 47.223 153.945 214.993-40.183-79.014-190.822c-71.784 0-136.665 29.516-183.202 77.06z" fill="#ffcb00"/><path d="m12.644 284.856h73.29l68.609-94.987 1.964-.642-83.673-83.673c-42.341 43.256-69.499 101.434-72.817 165.919-.373 7.264 5.354 13.383 12.627 13.383z" fill="#ace233"/><path d="m512.055 271.474c-3.312-64.367-30.375-122.449-72.582-165.681l-189.38 89.531 175.858 89.531h73.477c7.273.001 13.001-6.117 12.627-13.381z" fill="#e20059"/><path d="m256.036 28.494v128.181l91.281 33.195 3.659 4.42 88.496-88.496c-46.553-47.684-111.531-77.3-183.436-77.3z" fill="#ff9d21"/><path d="m256.036 117.424c-36.904 0-72.341 12.613-100.207 32.592l-36.426 36.227c-20.148 27.936-33.33 64.07-33.33 101.144 0 51.757 22.051 97.236 58.543 128.41l114.572 35.267 108.208-35.272c37.178-31.177 58.604-76.088 58.604-128.405 0-93.868-76.096-169.963-169.964-169.963z" fill="#fff5f5"/><path d="m256.867 117.424v332.916l2.32.714 108.208-35.271c37.179-31.179 58.605-76.089 58.605-128.406 0-93.59-75.648-169.504-169.133-169.953z" fill="#eceae7"/><path d="m159.717 152.512c-10.701-8.338-25.939-7.396-35.532 2.197-9.545 9.545-10.531 24.687-2.306 35.39l94.904 123.492 68.675-63.105z" fill="#004960"/><path d="m256.867 276.759 28.591-26.271-28.591-22.277z" fill="#003140"/><path d="m121.834 483.579h268.405c6.984 0 12.646-5.662 12.646-12.646v-42.485c0-6.984-5.662-12.646-12.646-12.646h-268.405c-6.984 0-12.646 5.662-12.646 12.646v42.485c0 6.984 5.662 12.646 12.646 12.646z" fill="#004960"/><path d="m390.239 415.803h-133.372v67.776h133.371c6.984 0 12.646-5.662 12.646-12.646v-42.485c0-6.983-5.661-12.645-12.645-12.645z" fill="#003140"/><circle cx="256.052" cy="287.403" fill="#45f6ff" r="47.194"/><path d="m256.867 240.209v94.348c25.687-.437 46.379-21.382 46.379-47.174s-20.692-46.738-46.379-47.174z" fill="#5ecbf1"/></g></svg>
            <span class="tracking-tight ml-2 text-sm sm:text-lg font-semibold text-white hover:text-gray-300">ASF Risk Manager</span>
=======
    <nav class="flex flex-wrap justify-between bg-gray-700 shadow w-screen items-center p-1">
        <a href="/home" class="mx-2 my-auto sm:mx-8 flex flex-shrink-0">
            <div class="bg-white rounded-lg p-1">
                <svg height="42" width="42" id="a" xmlns="http://www.w3.org/2000/svg" viewBox="0 0 512 512"><defs><style>.b,.c{fill:#694998;}.c{opacity:.15;}</style></defs><g><path class="b" d="M342.11,142.79l-11.34-59.33c-62.57,12.14-116.99,22.39-163.27,30.76-46.28,8.36-71.52,12.86-75.73,13.47l-5.2,60.77c2.73,1.12,21.87,8.86,57.43,23.23,35.56,14.37,68.89,27.94,99.99,40.7v1.49c-39.15,15.98-73.97,29.99-104.45,42-30.48,12.02-48.13,18.89-52.97,20.63l6.32,59.66c7.19,1.49,34.17,6.91,80.94,16.26,46.77,9.36,99.15,20.54,157.13,33.54l10.96-57.52c-36.57-6.42-72.15-13.14-106.73-20.18-34.58-7.03-54.85-11.17-60.81-12.4l.04-.94c6.2-2.6,23.21-9.85,51.03-21.75,27.82-11.9,56.98-23.61,87.47-35.14v-46.28c-30.53-11.66-59.35-23.21-86.47-34.63-27.12-11.42-44.52-18.8-52.21-22.15l.29-1,167.58-31.2Z"/><rect class="b" x="365.9" y="162.81" width="58.91" height="43.86"/><path class="b" d="M423.88,236.22h-57.05c.25,19.58,.4,37.17,.46,52.78,.06,15.61,.09,30.54,.09,44.79,0,16.85-.09,34.94-.28,54.27-.19,19.33-.28,31.97-.28,37.91h57.05c0-5.58-.12-15.7-.37-30.39-.25-14.68-.37-36.15-.37-64.4,0-17.72,.09-33.55,.28-47.48,.19-13.94,.34-29.76,.46-47.48Z"/></g><polygon class="c" points="480.91 253.74 68.58 15.68 68.58 491.8 480.91 253.74"/></svg>

            </div>
            <span class=" ml-2 text-lg hover:text-gray-300 flex justify-center items-center antialiased font-semibold text-white ">MIRA</span>
>>>>>>> 17b1f49d
        </a>
        <div class="flex flex-grow">
            <search class="flex-grow ml-0 mr-4">
                <form action="{% url 'search' %}" class="">
                    <span class="h-10 m-0 bg-gray-200 hover:bg-gray-300 cursor-pointer border border-gray-300 text-sm rounded-full flex">
                        <input id="search" required type="search" name="q" placeholder="{% trans "Search Risk instance, mitigation, analysis ..." %}" value="{{request.GET.q}}"
                                class="flex-grow px-4 rounded-l-full rounded-r-full text-sm focus:outline-none border-none overflow-ellipsis">
                        <button id="submit" type="submit" class="text-gray-700">
                                <i class="fas fa-search text-lg w-4 h-4 ml-2 mr-4"></i>
                        </button>
                    </span>
                </form>
            </search>
            <div class="mr-5 my-auto sm:hidden border border-gray-300 py-2 px-3 rounded-lg">
                <i class="fas fa-bars text-gray-100"></i>
            </div>
        </div>
        <div class="justify-between w-auto pl-0 pr-2 pb-0 hidden sm:flex">
<<<<<<< HEAD
            <a id="edit" href="/admin/" class="px-2 py-2 m-2 text-center text-white hover:text-gray-300">
                <i class="fas fa-edit"></i> {% trans "Edit" %}</a>
            <a id="analytics" href="{% url 'analytics' %}" class="px-2 py-2 m-2 text-center text-white hover:text-gray-300">
                <i class="fas fa-chart-pie"></i> {% trans "Analytics" %}
=======
            <a href="/back-office/" class="px-2 py-2 m-2 text-center text-white hover:text-gray-300">
                <i id="edit" class="fas fa-edit"></i> {% trans "Edit" %}</a>
            <a href="{% url 'analytics' %}" class="px-2 py-2 m-2 text-center text-white hover:text-gray-300">
                <i id="analytics" class="fas fa-chart-pie"></i> {% trans "Analytics" %}
>>>>>>> 17b1f49d
            </a>
            <a id="myprojects" href="{% url 'my_projects' %}" class="px-2 py-2 m-2 text-center text-white hover:text-gray-300">
                <i class="fas fa-star"></i> {% trans "My Projects" %}
            </a>
            <a  id="calendar" href="{% url 'calendar' %}" class="px-2 py-2 m-2 text-center text-white hover:text-gray-300">
                <i class="fas fa-calendar-alt"></i> {% trans "Calendar" %}
            </a>
            <a  id="composer" href="{% url 'composer' %}" class="px-2 py-2 m-2 text-center text-white hover:text-gray-300">
                 <i class="fas fa-drafting-compass"></i> {% trans "Composer" %}
            </a>


            <div class="flex justify-center m-2">
                <div x-data="{ dropdownOpen: false }" class="relative">
                    <button id="more" @click="dropdownOpen = !dropdownOpen"
                            class="relative z-10 block rounded-md  text-white hover:text-gray-300 px-2 py-2 focus:outline-none">
                        {% trans "More" %}
                        <i class="fas fa-angle-down"></i>
                    </button>

                    <div x-show="dropdownOpen" @click="dropdownOpen = false"
                         class="fixed inset-0 h-full w-full z-10"></div>

                    <div x-show="dropdownOpen"
                         class="absolute right-0 mt-2 py-2 w-48 bg-white rounded-md shadow-xl z-20">
                        <a class="block px-4 py-2 text-sm capitalize text-gray-700 border-b">
                            {% if user.is_authenticated %}
                            <i class="fas fa-user-circle"></i> {% trans "Hello" %}, {{user}}
                            {% else %}
                            {% trans "You're not logged in" %}
                            {% endif %}
                        </a>
                        <a href="{% url 'xrays' %}"
                           class="block px-4 py-2 text-sm capitalize text-gray-700 hover:bg-blue-500 hover:text-white">
                            <i id="xrays" class="fas fa-bolt"></i> {% trans "X-Rays (my projects)" %}
                        </a>
                        <a href="{% url 'scoring' %}"
                           class="block px-4 py-2 text-sm capitalize text-gray-700 hover:bg-blue-500 hover:text-white">
                            <i id="scoring" class="fas fa-compass"></i> {% trans "Scoring assistant" %}
                        </a>
                        <a href="{% url 'matrix' %}"
                           class="block px-4 py-2 text-sm capitalize text-gray-700 hover:bg-blue-500 hover:text-white border-b">
                            <i id="riskmatrix" class="fas fa-border-all"></i> {% trans "Risk Matrix" %}
                        </a>
                        <a class="block px-4 py-2 text-sm capitalize text-gray-700 border-b">
                            <i id="translation" class="fas fa-language"></i> {% trans "Language" %}

                            <form action="{% url 'set_language' %}" method="post">
                                {% csrf_token %}
                                <select id="language" class="w-full border-none block px-4 py-2 text-sm capitalize text-gray-700 hover:bg-blue-500 hover:text-white" name="language" onchange="this.form.submit();"> 
                                    {% get_current_language as LANGUAGE_CODE %} 
                                    {% get_available_languages as LANGUAGES %}
                                    {% get_language_info_list for LANGUAGES as languages %}
                                    {% for language in languages %}
                                        <option value="{{ language.code }}"{% if language.code == LANGUAGE_CODE %} selected {% endif %}> 
                                            {{ language.name_local }} ({{ language.code }})
                                        </option>
                                    {% endfor %}
                                </select>
                            </form>
                        </a>
                        {% if user.is_authenticated %}
                        <a  id="signout"
                            href="{% url 'logout' %}"
                           class="block px-4 py-2 text-sm capitalize text-gray-700 hover:bg-blue-500 hover:text-white">
                            <i class="fas fa-sign-in-alt"></i> {% trans "Sign Out" %}
                        </a>
                        {% endif %}
                    </div>
                </div>
            </div>
        </div>
    </nav>
    


</header>

{% block content %}{% endblock %}


</body>




</html><|MERGE_RESOLUTION|>--- conflicted
+++ resolved
@@ -21,12 +21,6 @@
 
 <body class="flex flex-col h-screen bg-white">
 <header class="print:hidden">
-<<<<<<< HEAD
-    <nav class="flex flex-wrap justify-between bg-gray-800 shadow w-screen items-center p-1">
-        <a id="homepage" href="/" class="mx-2 my-auto sm:mx-8 flex flex-shrink-0">
-            <svg width="30" viewBox="0 0 512.073 512.073" xmlns="http://www.w3.org/2000/svg" class="w-5"><g><path d="m72.834 105.554 47.223 153.945 214.993-40.183-79.014-190.822c-71.784 0-136.665 29.516-183.202 77.06z" fill="#ffcb00"/><path d="m12.644 284.856h73.29l68.609-94.987 1.964-.642-83.673-83.673c-42.341 43.256-69.499 101.434-72.817 165.919-.373 7.264 5.354 13.383 12.627 13.383z" fill="#ace233"/><path d="m512.055 271.474c-3.312-64.367-30.375-122.449-72.582-165.681l-189.38 89.531 175.858 89.531h73.477c7.273.001 13.001-6.117 12.627-13.381z" fill="#e20059"/><path d="m256.036 28.494v128.181l91.281 33.195 3.659 4.42 88.496-88.496c-46.553-47.684-111.531-77.3-183.436-77.3z" fill="#ff9d21"/><path d="m256.036 117.424c-36.904 0-72.341 12.613-100.207 32.592l-36.426 36.227c-20.148 27.936-33.33 64.07-33.33 101.144 0 51.757 22.051 97.236 58.543 128.41l114.572 35.267 108.208-35.272c37.178-31.177 58.604-76.088 58.604-128.405 0-93.868-76.096-169.963-169.964-169.963z" fill="#fff5f5"/><path d="m256.867 117.424v332.916l2.32.714 108.208-35.271c37.179-31.179 58.605-76.089 58.605-128.406 0-93.59-75.648-169.504-169.133-169.953z" fill="#eceae7"/><path d="m159.717 152.512c-10.701-8.338-25.939-7.396-35.532 2.197-9.545 9.545-10.531 24.687-2.306 35.39l94.904 123.492 68.675-63.105z" fill="#004960"/><path d="m256.867 276.759 28.591-26.271-28.591-22.277z" fill="#003140"/><path d="m121.834 483.579h268.405c6.984 0 12.646-5.662 12.646-12.646v-42.485c0-6.984-5.662-12.646-12.646-12.646h-268.405c-6.984 0-12.646 5.662-12.646 12.646v42.485c0 6.984 5.662 12.646 12.646 12.646z" fill="#004960"/><path d="m390.239 415.803h-133.372v67.776h133.371c6.984 0 12.646-5.662 12.646-12.646v-42.485c0-6.983-5.661-12.645-12.645-12.645z" fill="#003140"/><circle cx="256.052" cy="287.403" fill="#45f6ff" r="47.194"/><path d="m256.867 240.209v94.348c25.687-.437 46.379-21.382 46.379-47.174s-20.692-46.738-46.379-47.174z" fill="#5ecbf1"/></g></svg>
-            <span class="tracking-tight ml-2 text-sm sm:text-lg font-semibold text-white hover:text-gray-300">ASF Risk Manager</span>
-=======
     <nav class="flex flex-wrap justify-between bg-gray-700 shadow w-screen items-center p-1">
         <a href="/home" class="mx-2 my-auto sm:mx-8 flex flex-shrink-0">
             <div class="bg-white rounded-lg p-1">
@@ -34,7 +28,6 @@
 
             </div>
             <span class=" ml-2 text-lg hover:text-gray-300 flex justify-center items-center antialiased font-semibold text-white ">MIRA</span>
->>>>>>> 17b1f49d
         </a>
         <div class="flex flex-grow">
             <search class="flex-grow ml-0 mr-4">
@@ -53,17 +46,10 @@
             </div>
         </div>
         <div class="justify-between w-auto pl-0 pr-2 pb-0 hidden sm:flex">
-<<<<<<< HEAD
-            <a id="edit" href="/admin/" class="px-2 py-2 m-2 text-center text-white hover:text-gray-300">
-                <i class="fas fa-edit"></i> {% trans "Edit" %}</a>
-            <a id="analytics" href="{% url 'analytics' %}" class="px-2 py-2 m-2 text-center text-white hover:text-gray-300">
-                <i class="fas fa-chart-pie"></i> {% trans "Analytics" %}
-=======
             <a href="/back-office/" class="px-2 py-2 m-2 text-center text-white hover:text-gray-300">
                 <i id="edit" class="fas fa-edit"></i> {% trans "Edit" %}</a>
             <a href="{% url 'analytics' %}" class="px-2 py-2 m-2 text-center text-white hover:text-gray-300">
                 <i id="analytics" class="fas fa-chart-pie"></i> {% trans "Analytics" %}
->>>>>>> 17b1f49d
             </a>
             <a id="myprojects" href="{% url 'my_projects' %}" class="px-2 py-2 m-2 text-center text-white hover:text-gray-300">
                 <i class="fas fa-star"></i> {% trans "My Projects" %}
