--- conflicted
+++ resolved
@@ -37,13 +37,8 @@
         </div>
         <div class="flex items-center p-6 bg-white rounded-xl mt-10 shadow-lg w-1/6">
           <div>
-<<<<<<< HEAD
             <span class="text-sm font-semibold text-gray-400">{% trans "Analyses" %}</span>
             <h1 class="text-2xl font-bold">{{counters.Analysis}}</h1>
-=======
-            <span class="text-sm font-semibold text-gray-400">{% trans "Analysis" %}</span>
-            <h1 id="analysis" class="text-2xl font-bold">{{counters.Analysis}}</h1>
->>>>>>> d5636b0f
           </div>
         </div>
         <div class="flex items-center p-6 bg-white rounded-xl mt-10 shadow-lg w-1/6">
