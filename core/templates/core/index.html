--- conflicted
+++ resolved
@@ -109,14 +109,9 @@
 
                         </tbody>
                     </table>
-                    <div class="px-5 py-3 bg-white border-t flex flex-col xs:flex-row items-center xs:justify-between">
-<<<<<<< HEAD
+                    <div class="px-5 py-3 bg-white border-t flex flex-col xs:flex-row items-center xs:justify-between">                    
                         <span id="pagenum" class="text-xs xs:text-sm text-gray-900">
-                                {% trans "Showing Page" %} {{ page_obj.number }} of {{ page_obj.paginator.num_pages }}
-=======
-                        <span class="text-xs xs:text-sm text-gray-900">
                                 {% trans "Showing Page" %} {{ page_obj.number }} {% trans "of" %} {{ page_obj.paginator.num_pages }}
->>>>>>> 1686c0f1
                             </span>
                         <div class="inline-flex mt-2 xs:mt-0 space-x-2">
                             {% if page_obj.has_previous %}
