"""asf_rm URL Configuration

The `urlpatterns` list routes URLs to views. For more information please see:
    https://docs.djangoproject.com/en/3.2/topics/http/urls/
Examples:
Function views
    1. Add an import:  from my_app import views
    2. Add a URL to urlpatterns:  path('', views.home, name='home')
Class-based views
    1. Add an import:  from other_app.views import Home
    2. Add a URL to urlpatterns:  path('', Home.as_view(), name='home')
Including another URLconf
    1. Import the include() function: from django.urls import include, path
    2. Add a URL to urlpatterns:  path('blog/', include('blog.urls'))
"""
from django.urls import include, path
import core.views as cv
from django.contrib.auth import views as auth_views
from django.contrib import admin
from django.contrib.auth.decorators import login_required

urlpatterns = [
    path('core/', include('core.urls')),
    path('back-office/', include('back_office.urls')),
<<<<<<< HEAD
=======
    path('library/', include('library.urls')),
>>>>>>> 1b93a97d
    path('accounts/login/', cv.UserLogin.as_view(), name='login'),
    path('accounts/logout/', auth_views.LogoutView.as_view(), {'next_page': '/'}, name='logout'),
    path('search/', cv.SearchResults.as_view(), name='search'),
    path('', login_required(cv.AnalysisListView.as_view()), name='home'),
<<<<<<< HEAD
    path('staff/x-rays', login_required(gv.ReviewView.as_view()), name='xrays'),
=======
    path('staff/x-rays', login_required(cv.ReviewView.as_view()), name='xrays'),
>>>>>>> 1b93a97d

    path("__reload__/", include("django_browser_reload.urls")),
]<|MERGE_RESOLUTION|>--- conflicted
+++ resolved
@@ -22,19 +22,12 @@
 urlpatterns = [
     path('core/', include('core.urls')),
     path('back-office/', include('back_office.urls')),
-<<<<<<< HEAD
-=======
     path('library/', include('library.urls')),
->>>>>>> 1b93a97d
     path('accounts/login/', cv.UserLogin.as_view(), name='login'),
     path('accounts/logout/', auth_views.LogoutView.as_view(), {'next_page': '/'}, name='logout'),
     path('search/', cv.SearchResults.as_view(), name='search'),
     path('', login_required(cv.AnalysisListView.as_view()), name='home'),
-<<<<<<< HEAD
-    path('staff/x-rays', login_required(gv.ReviewView.as_view()), name='xrays'),
-=======
     path('staff/x-rays', login_required(cv.ReviewView.as_view()), name='xrays'),
->>>>>>> 1b93a97d
 
     path("__reload__/", include("django_browser_reload.urls")),
 ]